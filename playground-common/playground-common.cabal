cabal-version: 2.0
name:          playground-common
version:       0.1.0.0
license:       Apache-2.0
license-files:
  LICENSE
  NOTICE

author:        David Smith
category:      Web
build-type:    Simple
data-files:    test/oAuthToken1.json

library
<<<<<<< HEAD
    exposed-modules:
        Auth
        Auth.Types
        Control.Monad.Except.Extras
        Control.Monad.Now
        Control.Monad.Trace
        Control.Monad.Web
        Gist
        Language.Haskell.Interpreter
        PSGenerator.Common
        Playground.API
        Playground.Contract
        Playground.Interpreter.Util
        Playground.Schema
        Playground.TH
        Playground.Types
        Schema
        Servant.Extra
        Servant.Prometheus
        System.IO.Extras
    hs-source-dirs: src
    default-language: Haskell2010
    default-extensions: ImportQualifiedPost
    ghc-options: -Wall -Wcompat -Wunused-packages
                 -Wincomplete-uni-patterns -Wincomplete-record-updates
                 -Wmissing-import-lists -Wredundant-constraints
    build-depends:
        aeson -any,
        aeson-casing -any,
        base >=4.7 && <5,
        bytestring -any,
        bytestring -any,
        cookie -any,
        cryptonite -any,
        containers -any,
        data-default -any,
        deriving-compat -any,
        exceptions -any,
        hashable -any,
        http-client -any,
        http-client-tls -any,
        http-types -any,
        http-conduit -any,
        jwt -any,
        lens -any,
        monad-logger -any,
        mtl -any,
        newtype-generics -any,
        process -any,
        prometheus >=2,
        plutus-chain-index-core -any,
        plutus-contract -any,
        plutus-ledger -any,
        plutus-ledger-api -any,
        plutus-ledger-constraints -any,
        row-types -any,
        prettyprinter -any,
        plutus-tx >= 1.0.0,
        purescript-bridge -any,
        recursion-schemes < 5.2,
        servant >= 0.16,
        servant-client -any,
        servant-purescript -any,
        servant-server -any,
        servant-websockets -any,
        template-haskell -any,
        text -any,
        time -any,
        time-out -any,
        time-units -any,
        transformers -any,
        unordered-containers -any,
        wai -any,
        freer-simple -any,
        freer-extras,
        uuid -any,
        streaming -any,
        foldl -any,
        openapi3 -any
=======
  exposed-modules:
    Auth
    Auth.Types
    Control.Monad.Except.Extras
    Control.Monad.Now
    Control.Monad.Trace
    Control.Monad.Web
    Gist
    Language.Haskell.Interpreter
    Playground.API
    Playground.Contract
    Playground.Interpreter.Util
    Playground.Schema
    Playground.TH
    Playground.Types
    PSGenerator.Common
    Schema
    Servant.Extra
    Servant.Prometheus
    System.IO.Extras

  hs-source-dirs:     src
  default-language:   Haskell2010
  default-extensions: ImportQualifiedPost
  ghc-options:
    -Wall -Wcompat -Wunused-packages -Wincomplete-uni-patterns
    -Wincomplete-record-updates -Wmissing-import-lists
    -Wredundant-constraints

  build-depends:
      aeson
    , aeson-casing
    , base                       >=4.7  && <5
    , bytestring
    , containers
    , cookie
    , cryptonite
    , data-default
    , deriving-compat
    , exceptions
    , foldl
    , freer-extras
    , freer-simple
    , hashable
    , http-client
    , http-client-tls
    , http-conduit
    , http-types
    , jwt
    , lens
    , monad-logger
    , mtl
    , newtype-generics
    , openapi3
    , plutus-chain-index-core
    , plutus-contract
    , plutus-ledger
    , plutus-ledger-api
    , plutus-ledger-constraints
    , plutus-tx
    , prettyprinter
    , process
    , prometheus                 >=2
    , purescript-bridge
    , recursion-schemes          <5.2
    , row-types
    , servant                    >=0.16
    , servant-client
    , servant-purescript
    , servant-server
    , servant-websockets
    , streaming
    , template-haskell
    , text
    , time
    , time-out
    , time-units
    , transformers
    , unordered-containers
    , uuid
    , wai
>>>>>>> 13e7b668

test-suite playground-common-test
  type:               exitcode-stdio-1.0
  main-is:            Spec.hs
  hs-source-dirs:     test
  other-modules:
    Auth.TypesSpec
    Language.Haskell.InterpreterSpec
    Paths_playground_common
    Playground.THSpec
    Playground.TypesSpec
    SchemaSpec

  default-language:   Haskell2010
  default-extensions: ImportQualifiedPost
  ghc-options:
    -threaded -rtsopts -with-rtsopts=-N -Wall -Wcompat
    -Wincomplete-uni-patterns -Wincomplete-record-updates
    -Wmissing-import-lists -Wredundant-constraints
    -fprint-potential-instances -Wunused-packages

  build-depends:
      aeson
    , base               >=4.7 && <5
    , bytestring
    , freer-simple
    , playground-common
    , plutus-contract
    , plutus-ledger
    , recursion-schemes  <5.2
    , tasty
    , tasty-hunit
    , text<|MERGE_RESOLUTION|>--- conflicted
+++ resolved
@@ -12,87 +12,6 @@
 data-files:    test/oAuthToken1.json
 
 library
-<<<<<<< HEAD
-    exposed-modules:
-        Auth
-        Auth.Types
-        Control.Monad.Except.Extras
-        Control.Monad.Now
-        Control.Monad.Trace
-        Control.Monad.Web
-        Gist
-        Language.Haskell.Interpreter
-        PSGenerator.Common
-        Playground.API
-        Playground.Contract
-        Playground.Interpreter.Util
-        Playground.Schema
-        Playground.TH
-        Playground.Types
-        Schema
-        Servant.Extra
-        Servant.Prometheus
-        System.IO.Extras
-    hs-source-dirs: src
-    default-language: Haskell2010
-    default-extensions: ImportQualifiedPost
-    ghc-options: -Wall -Wcompat -Wunused-packages
-                 -Wincomplete-uni-patterns -Wincomplete-record-updates
-                 -Wmissing-import-lists -Wredundant-constraints
-    build-depends:
-        aeson -any,
-        aeson-casing -any,
-        base >=4.7 && <5,
-        bytestring -any,
-        bytestring -any,
-        cookie -any,
-        cryptonite -any,
-        containers -any,
-        data-default -any,
-        deriving-compat -any,
-        exceptions -any,
-        hashable -any,
-        http-client -any,
-        http-client-tls -any,
-        http-types -any,
-        http-conduit -any,
-        jwt -any,
-        lens -any,
-        monad-logger -any,
-        mtl -any,
-        newtype-generics -any,
-        process -any,
-        prometheus >=2,
-        plutus-chain-index-core -any,
-        plutus-contract -any,
-        plutus-ledger -any,
-        plutus-ledger-api -any,
-        plutus-ledger-constraints -any,
-        row-types -any,
-        prettyprinter -any,
-        plutus-tx >= 1.0.0,
-        purescript-bridge -any,
-        recursion-schemes < 5.2,
-        servant >= 0.16,
-        servant-client -any,
-        servant-purescript -any,
-        servant-server -any,
-        servant-websockets -any,
-        template-haskell -any,
-        text -any,
-        time -any,
-        time-out -any,
-        time-units -any,
-        transformers -any,
-        unordered-containers -any,
-        wai -any,
-        freer-simple -any,
-        freer-extras,
-        uuid -any,
-        streaming -any,
-        foldl -any,
-        openapi3 -any
-=======
   exposed-modules:
     Auth
     Auth.Types
@@ -125,7 +44,7 @@
   build-depends:
       aeson
     , aeson-casing
-    , base                       >=4.7  && <5
+    , base                       >=4.7   && <5
     , bytestring
     , containers
     , cookie
@@ -150,9 +69,9 @@
     , plutus-chain-index-core
     , plutus-contract
     , plutus-ledger
-    , plutus-ledger-api
+    , plutus-ledger-api          >=1.0.0
     , plutus-ledger-constraints
-    , plutus-tx
+    , plutus-tx                  >=1.0.0
     , prettyprinter
     , process
     , prometheus                 >=2
@@ -174,7 +93,6 @@
     , unordered-containers
     , uuid
     , wai
->>>>>>> 13e7b668
 
 test-suite playground-common-test
   type:               exitcode-stdio-1.0
