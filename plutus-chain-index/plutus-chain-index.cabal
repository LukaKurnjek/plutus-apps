cabal-version: 2.2
name:          plutus-chain-index
version:       1.0.0.0
license:       Apache-2.0
license-files:
  LICENSE
  NOTICE

maintainer:    sjoerd.visscher@iohk.io
author:        Sjoerd Visscher
homepage:      https://github.com/input-output-hk/plutus-apps#readme
bug-reports:   https://github.com/input-output-hk/plutus-apps/issues
description:
  Please see the README on GitHub at <https://github.com/input-output-hk/plutus-apps#readme>

build-type:    Simple

source-repository head
  type:     git
  location: https://github.com/input-output-hk/plutus-apps

common lang
  default-language:   Haskell2010
  default-extensions:
    DeriveFoldable
    DeriveFunctor
    DeriveGeneric
    DeriveLift
    DeriveTraversable
    ExplicitForAll
    GeneralizedNewtypeDeriving
    ImportQualifiedPost
    ScopedTypeVariables
    StandaloneDeriving

  ghc-options:
    -Wall -Wnoncanonical-monad-instances -Wunused-packages
    -Wincomplete-uni-patterns -Wincomplete-record-updates
    -Wredundant-constraints -Widentities -Wmissing-import-lists

library
  import:          lang
  exposed-modules:
    Plutus.ChainIndex.App
    Plutus.ChainIndex.CommandLine
    Plutus.ChainIndex.Config
    Plutus.ChainIndex.Events
    Plutus.ChainIndex.Lib
    Plutus.ChainIndex.Logging
    Plutus.ChainIndex.SyncStats

  other-modules:   Control.Concurrent.STM.TBMQueue
  hs-source-dirs:  src

  --------------------
  -- Local components
  --------------------
  build-depends:
    , freer-extras             >=1.0.0
    , plutus-chain-index-core  >=1.0.0
    , plutus-ledger            >=1.0.0

  --------------------------
  -- Other IOG dependencies
  --------------------------
  build-depends:
    , cardano-api        >=1.35
    , iohk-monitoring
    , ouroboros-network
    , plutus-ledger-api  >=1.0.0

  ------------------------
  -- Non-IOG dependencies
  ------------------------
  build-depends:
    , aeson
    , async
    , base                  >=4.7     && <5
    , beam-migrate
    , beam-sqlite
    , clock
    , contra-tracer
    , data-default
    , freer-simple
    , lens
    , optparse-applicative
    , prettyprinter         >=1.1.0.1
    , resource-pool
    , sqlite-simple
    , stm
    , time-units
    , yaml

executable plutus-chain-index
  main-is:            Main.hs
  hs-source-dirs:     app
  default-language:   Haskell2010
  default-extensions: ImportQualifiedPost
  ghc-options:
    -threaded -rtsopts -with-rtsopts=-N -Wall -Wcompat
    -Wincomplete-uni-patterns -Wincomplete-record-updates
    -Wno-missing-import-lists -Wredundant-constraints -O0

  build-depends:
    , base                >=4.9 && <5
<<<<<<< HEAD
    , plutus-chain-index

executable marconi
  main-is:            Marconi.hs
  hs-source-dirs:     app
  other-modules:
    Marconi.Logging
    Marconi.Orphans

  default-language:   Haskell2010
  default-extensions: ImportQualifiedPost
  ghc-options:
    -threaded -rtsopts -with-rtsopts=-N -Wall -Wcompat
    -Wincomplete-uni-patterns -Wincomplete-record-updates
    -Wno-missing-import-lists -Wredundant-constraints -O0
    -Wunused-packages

  --------------------
  -- Local components
  --------------------
  build-depends:
    , plutus-chain-index-core  >=1.0.0
    , plutus-ledger            >=1.0.0
    , plutus-streaming         >=1.0.0
    , rewindable-index

  --------------------------
  -- Other IOG dependencies
  --------------------------
  build-depends:
    , cardano-api        >=1.35
    , iohk-monitoring
    , plutus-ledger-api

  ------------------------
  -- Non-IOG dependencies
  ------------------------
  build-depends:
    , base                  >=4.9 && <5
    , bytestring
    , containers
    , lens
    , optparse-applicative
    , prettyprinter
    , stm
    , streaming
    , text
    , time
=======
    , plutus-chain-index
>>>>>>> dfed8a8d
<|MERGE_RESOLUTION|>--- conflicted
+++ resolved
@@ -103,55 +103,4 @@
 
   build-depends:
     , base                >=4.9 && <5
-<<<<<<< HEAD
-    , plutus-chain-index
-
-executable marconi
-  main-is:            Marconi.hs
-  hs-source-dirs:     app
-  other-modules:
-    Marconi.Logging
-    Marconi.Orphans
-
-  default-language:   Haskell2010
-  default-extensions: ImportQualifiedPost
-  ghc-options:
-    -threaded -rtsopts -with-rtsopts=-N -Wall -Wcompat
-    -Wincomplete-uni-patterns -Wincomplete-record-updates
-    -Wno-missing-import-lists -Wredundant-constraints -O0
-    -Wunused-packages
-
-  --------------------
-  -- Local components
-  --------------------
-  build-depends:
-    , plutus-chain-index-core  >=1.0.0
-    , plutus-ledger            >=1.0.0
-    , plutus-streaming         >=1.0.0
-    , rewindable-index
-
-  --------------------------
-  -- Other IOG dependencies
-  --------------------------
-  build-depends:
-    , cardano-api        >=1.35
-    , iohk-monitoring
-    , plutus-ledger-api
-
-  ------------------------
-  -- Non-IOG dependencies
-  ------------------------
-  build-depends:
-    , base                  >=4.9 && <5
-    , bytestring
-    , containers
-    , lens
-    , optparse-applicative
-    , prettyprinter
-    , stm
-    , streaming
-    , text
-    , time
-=======
-    , plutus-chain-index
->>>>>>> dfed8a8d
+    , plutus-chain-index