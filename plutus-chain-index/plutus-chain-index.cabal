cabal-version: 2.2
name:          plutus-chain-index
version:       1.0.0.0
license:       Apache-2.0
license-files:
  LICENSE
  NOTICE

maintainer:    sjoerd.visscher@iohk.io
author:        Sjoerd Visscher
homepage:      https://github.com/input-output-hk/plutus-apps#readme
bug-reports:   https://github.com/input-output-hk/plutus-apps/issues
description:
  Please see the README on GitHub at <https://github.com/input-output-hk/plutus-apps#readme>

build-type:    Simple

source-repository head
  type:     git
  location: https://github.com/input-output-hk/plutus-apps

common lang
  default-language:   Haskell2010
  default-extensions:
    DeriveFoldable
    DeriveFunctor
    DeriveGeneric
    DeriveLift
    DeriveTraversable
    ExplicitForAll
    GeneralizedNewtypeDeriving
    ImportQualifiedPost
    ScopedTypeVariables
    StandaloneDeriving

  ghc-options:
    -Wall -Wnoncanonical-monad-instances -Wunused-packages
    -Wincomplete-uni-patterns -Wincomplete-record-updates
    -Wredundant-constraints -Widentities -Wmissing-import-lists

library
  import:          lang
  exposed-modules:
    Plutus.ChainIndex.App
    Plutus.ChainIndex.CommandLine
    Plutus.ChainIndex.Config
    Plutus.ChainIndex.Events
    Plutus.ChainIndex.Lib
    Plutus.ChainIndex.Logging
    Plutus.ChainIndex.SyncStats

  other-modules:   Control.Concurrent.STM.TBMQueue
  hs-source-dirs:  src

  --------------------
  -- Local components
  --------------------
  build-depends:
    , freer-extras             >=1.0.0
    , plutus-chain-index-core  >=1.0.0
    , plutus-ledger            >=1.0.0

  --------------------------
  -- Other IOG dependencies
  --------------------------
  build-depends:
    , cardano-api        >=1.35
    , iohk-monitoring
    , ouroboros-network
    , plutus-ledger-api  >=1.0.0

  ------------------------
  -- Non-IOG dependencies
  ------------------------
  build-depends:
    , aeson
    , async
    , base                  >=4.7     && <5
    , beam-migrate
    , beam-sqlite
    , clock
    , contra-tracer
    , data-default
    , freer-simple
    , lens
    , optparse-applicative
    , prettyprinter         >=1.1.0.1
    , resource-pool
    , sqlite-simple
    , stm
    , time-units
    , yaml

executable plutus-chain-index
  main-is:            Main.hs
  hs-source-dirs:     app
  default-language:   Haskell2010
  default-extensions: ImportQualifiedPost
  ghc-options:
    -threaded -rtsopts -with-rtsopts=-N -Wall -Wcompat
    -Wincomplete-uni-patterns -Wincomplete-record-updates
    -Wno-missing-import-lists -Wredundant-constraints -O0

  build-depends:
    , base                >=4.9 && <5
    , plutus-chain-index

executable marconi
  main-is:            Marconi.hs
  hs-source-dirs:     app
  other-modules:
    Marconi.Index.Datum
    Marconi.Index.Utxo
    Marconi.Logging
    Marconi.Orphans

  default-language:   Haskell2010
  default-extensions: ImportQualifiedPost
  ghc-options:
    -threaded -rtsopts -with-rtsopts=-N -Wall -Wcompat
    -Wincomplete-uni-patterns -Wincomplete-record-updates
    -Wno-missing-import-lists -Wredundant-constraints -O0
    -Wunused-packages

  --------------------
  -- Local components
  --------------------
  build-depends:
    , hysterical-screams
<<<<<<< HEAD
    , plutus-ledger        >=1.0.0
    , plutus-script-utils  >=1.0.0
    , plutus-streaming     >=1.0.0
=======
    , plutus-ledger
    , plutus-streaming
>>>>>>> a5ab40d6

  --------------------------
  -- Other IOG dependencies
  --------------------------
  build-depends:
    , cardano-api      >=1.35
    , iohk-monitoring
    , plutus-ledger-api

  ------------------------
  -- Non-IOG dependencies
  ------------------------
  build-depends:
    , base                  >=4.9 && <5
    , bytestring
    , containers
    , lens
    , mwc-random
    , optparse-applicative
    , prettyprinter
    , serialise
    , sqlite-simple
    , stm
    , streaming
    , text
    , time<|MERGE_RESOLUTION|>--- conflicted
+++ resolved
@@ -127,20 +127,14 @@
   --------------------
   build-depends:
     , hysterical-screams
-<<<<<<< HEAD
-    , plutus-ledger        >=1.0.0
-    , plutus-script-utils  >=1.0.0
-    , plutus-streaming     >=1.0.0
-=======
-    , plutus-ledger
-    , plutus-streaming
->>>>>>> a5ab40d6
+    , plutus-ledger       >=1.0.0
+    , plutus-streaming    >=1.0.0
 
   --------------------------
   -- Other IOG dependencies
   --------------------------
   build-depends:
-    , cardano-api      >=1.35
+    , cardano-api        >=1.35
     , iohk-monitoring
     , plutus-ledger-api
 
