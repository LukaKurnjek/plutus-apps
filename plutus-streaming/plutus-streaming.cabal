--- conflicted
+++ resolved
@@ -1,17 +1,8 @@
-<<<<<<< HEAD
-cabal-version:      2.4
-name:               plutus-streaming
-version:            1.0.0.0
-author:             Andrea Bedini
-maintainer:         andrea.bedini@iohk.io
-extra-source-files: CHANGELOG.md
-=======
 cabal-version: 2.4
 name:          plutus-streaming
-version:       0.1.0.0
+version:       1.0.0.0
 author:        Andrea Bedini
 maintainer:    andrea.bedini@iohk.io
->>>>>>> 0c379232
 
 common lang
   default-language:   Haskell2010
