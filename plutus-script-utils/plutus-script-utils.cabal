cabal-version:   3.0
name:            plutus-script-utils
version:         1.0.0.0
license:         Apache-2.0
license-files:
  LICENSE
  NOTICE

maintainer:      konstantinos.lambrou@iohk.io
author:          Konstantinos Lambrou-Latreille
homepage:        https://github.com/input-output-hk/plutus-apps#readme
bug-reports:     https://github.com/input-output-hk/plutus-apps/issues
synopsis:        Helper/utility functions for writing Plutus scripts.
description:     Helper/utility functions for writing Plutus scripts.
category:        Language
build-type:      Simple
extra-doc-files: README.adoc

source-repository head
  type:     git
  location: https://github.com/input-output-hk/plutus-apps

common lang
  default-language:   Haskell2010
  default-extensions:
    DeriveFoldable
    DeriveFunctor
    DeriveGeneric
    DeriveLift
    DeriveTraversable
    ExplicitForAll
    FlexibleContexts
    GeneralizedNewtypeDeriving
    ImportQualifiedPost
    MultiParamTypeClasses
    ScopedTypeVariables
    StandaloneDeriving

  -- See Plutus Tx readme for why we need the following flags:
  -- -fobject-code -fno-ignore-interface-pragmas and -fno-omit-interface-pragmas
  ghc-options:
    -Wall -Wnoncanonical-monad-instances -Wunused-packages
    -Wincomplete-uni-patterns -Wincomplete-record-updates
    -Wredundant-constraints -Widentities -Wmissing-import-lists
    -fobject-code -fno-ignore-interface-pragmas
    -fno-omit-interface-pragmas

flag defer-plugin-errors
  description:
    Defer errors from the plugin, useful for things like Haddock that can't handle it.

  default:     False
  manual:      True

library
  import:           lang
  hs-source-dirs:   src
  default-language: Haskell2010
  exposed-modules:
<<<<<<< HEAD
    Plutus.Script.Utils.V1.Address
=======
    Plutus.Script.Utils.Scripts
>>>>>>> a5ab40d6
    Plutus.Script.Utils.V1.Generators
    Plutus.Script.Utils.V1.Scripts
    Plutus.Script.Utils.V1.Tx
    Plutus.Script.Utils.V1.Typed.Scripts
    Plutus.Script.Utils.V1.Typed.Scripts.MonetaryPolicies
    Plutus.Script.Utils.V1.Typed.Scripts.StakeValidators
    Plutus.Script.Utils.V1.Typed.Scripts.Validators
    Plutus.Script.Utils.V1.Typed.TypeUtils
    Plutus.Script.Utils.V2.Address
    Plutus.Script.Utils.V2.Generators
    Plutus.Script.Utils.V2.Scripts
    Plutus.Script.Utils.V2.Tx
    Plutus.Script.Utils.V2.Typed.Scripts.MonetaryPolicies
    Plutus.Script.Utils.V2.Typed.Scripts.StakeValidators
    Plutus.Script.Utils.V2.Typed.Scripts.Validators

  --------------------------
  -- Other IOG dependencies
  --------------------------
  build-depends:
    , cardano-api            >=1.35
    , cardano-ledger-alonzo
    , plutus-core            >=1.0.0
    , plutus-ledger-api      >=1.0.0
    , plutus-tx              >=1.0.0
    , plutus-tx-plugin       >=1.0.0

  ------------------------
  -- Non-IOG dependencies
  ------------------------
  build-depends:
    , aeson
    , base           >=4.9 && <5
    , bytestring
    , mtl
    , prettyprinter
    , serialise
    , text

  -- TODO This needs to be changed to 1.35 once cardano-node creates the tag
  ghc-options:      -fprint-potential-instances

  if flag(defer-plugin-errors)
    ghc-options: -fplugin-opt PlutusTx.Plugin:defer-errors

test-suite plutus-ledger-test
  import:             lang
  type:               exitcode-stdio-1.0
  main-is:            Spec.hs
  hs-source-dirs:     test
  default-language:   Haskell2010
  default-extensions: ImportQualifiedPost

  ------------------------
  -- Non-IOG dependencies
  ------------------------
  build-depends:
    , base   >=4.9 && <5
    , tasty<|MERGE_RESOLUTION|>--- conflicted
+++ resolved
@@ -57,11 +57,8 @@
   hs-source-dirs:   src
   default-language: Haskell2010
   exposed-modules:
-<<<<<<< HEAD
+    Plutus.Script.Utils.Scripts
     Plutus.Script.Utils.V1.Address
-=======
-    Plutus.Script.Utils.Scripts
->>>>>>> a5ab40d6
     Plutus.Script.Utils.V1.Generators
     Plutus.Script.Utils.V1.Scripts
     Plutus.Script.Utils.V1.Tx
