cabal-version:   3.0
name:            plutus-script-utils
version:         1.0.0.0
license:         Apache-2.0
license-files:
  LICENSE
  NOTICE

maintainer:      konstantinos.lambrou@iohk.io
author:          Konstantinos Lambrou-Latreille
homepage:        https://github.com/input-output-hk/plutus-apps#readme
bug-reports:     https://github.com/input-output-hk/plutus-apps/issues
synopsis:        Helper/utility functions for writing Plutus scripts.
description:     Helper/utility functions for writing Plutus scripts.
category:        Language
build-type:      Simple
extra-doc-files: README.adoc

source-repository head
  type:     git
  location: https://github.com/input-output-hk/plutus-apps

common lang
  default-language:   Haskell2010
  default-extensions:
    DeriveFoldable
    DeriveFunctor
    DeriveGeneric
    DeriveLift
    DeriveTraversable
    ExplicitForAll
    FlexibleContexts
    GeneralizedNewtypeDeriving
    ImportQualifiedPost
    MultiParamTypeClasses
    ScopedTypeVariables
    StandaloneDeriving

  -- See Plutus Tx readme for why we need the following flags:
  -- -fobject-code -fno-ignore-interface-pragmas and -fno-omit-interface-pragmas
  ghc-options:
    -Wall -Wnoncanonical-monad-instances -Wunused-packages
    -Wincomplete-uni-patterns -Wincomplete-record-updates
    -Wredundant-constraints -Widentities -Wmissing-import-lists
    -fobject-code -fno-ignore-interface-pragmas
    -fno-omit-interface-pragmas

flag defer-plugin-errors
  description:
    Defer errors from the plugin, useful for things like Haddock that can't handle it.

  default:     False
  manual:      True

library
  import:           lang
  hs-source-dirs:   src
  default-language: Haskell2010
  exposed-modules:
    Plutus.Script.Utils.V1.Address
    Plutus.Script.Utils.V1.Generators
    Plutus.Script.Utils.V1.Scripts
    Plutus.Script.Utils.V1.Tx
    Plutus.Script.Utils.V1.Typed.Scripts
    Plutus.Script.Utils.V1.Typed.Scripts.MonetaryPolicies
    Plutus.Script.Utils.V1.Typed.Scripts.StakeValidators
    Plutus.Script.Utils.V1.Typed.Scripts.Validators
    Plutus.Script.Utils.V1.Typed.TypeUtils
    Plutus.Script.Utils.V2.Address
    Plutus.Script.Utils.V2.Generators
    Plutus.Script.Utils.V2.Scripts
    Plutus.Script.Utils.V2.Tx
    Plutus.Script.Utils.V2.Typed.Scripts.MonetaryPolicies
    Plutus.Script.Utils.V2.Typed.Scripts.StakeValidators
    Plutus.Script.Utils.V2.Typed.Scripts.Validators

  --------------------------
  -- Other IOG dependencies
  --------------------------
  build-depends:
<<<<<<< HEAD
    , aeson                  >=2
    , base                   >=4.9   && <5
    , bytestring
    , cardano-api            >=1.35
    , cardano-ledger-alonzo
    , cborg
    , flat
    , hashable
    , lens
    , mtl
    , plutus-core            >=1.0.0
    , plutus-ledger-api      >=1.0.0
    , plutus-tx              >=1.0.0
    , plutus-tx-plugin       >=1.0.0
=======
    , cardano-api            >=1.34
    , cardano-ledger-alonzo
    , plutus-core
    , plutus-ledger-api
    , plutus-tx
    , plutus-tx-plugin

  ------------------------
  -- Non-IOG dependencies
  ------------------------
  build-depends:
    , aeson
    , base           >=4.9 && <5
    , bytestring
    , mtl
>>>>>>> 50b7bb5a
    , prettyprinter
    , serialise
    , text

  -- TODO This needs to be changed to 1.35 once cardano-node creates the tag
  ghc-options:      -fprint-potential-instances

  if flag(defer-plugin-errors)
    ghc-options: -fplugin-opt PlutusTx.Plugin:defer-errors

test-suite plutus-ledger-test
  import:             lang
  type:               exitcode-stdio-1.0
  main-is:            Spec.hs
  hs-source-dirs:     test
  default-language:   Haskell2010
  default-extensions: ImportQualifiedPost

  ------------------------
  -- Non-IOG dependencies
  ------------------------
  build-depends:
    , base   >=4.9 && <5
    , tasty<|MERGE_RESOLUTION|>--- conflicted
+++ resolved
@@ -78,28 +78,12 @@
   -- Other IOG dependencies
   --------------------------
   build-depends:
-<<<<<<< HEAD
-    , aeson                  >=2
-    , base                   >=4.9   && <5
-    , bytestring
     , cardano-api            >=1.35
     , cardano-ledger-alonzo
-    , cborg
-    , flat
-    , hashable
-    , lens
-    , mtl
     , plutus-core            >=1.0.0
     , plutus-ledger-api      >=1.0.0
     , plutus-tx              >=1.0.0
     , plutus-tx-plugin       >=1.0.0
-=======
-    , cardano-api            >=1.34
-    , cardano-ledger-alonzo
-    , plutus-core
-    , plutus-ledger-api
-    , plutus-tx
-    , plutus-tx-plugin
 
   ------------------------
   -- Non-IOG dependencies
@@ -109,7 +93,6 @@
     , base           >=4.9 && <5
     , bytestring
     , mtl
->>>>>>> 50b7bb5a
     , prettyprinter
     , serialise
     , text
