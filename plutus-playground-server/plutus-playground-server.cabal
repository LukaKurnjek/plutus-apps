cabal-version: 2.0
name:          plutus-playground-server
version:       1.0.0.0
license:       Apache-2.0
license-files:
  LICENSE
  NOTICE

maintainer:    kris.jenkins@tweag.io
author:        Kris Jenkins
homepage:      https://github.com/input-output-hk/plutus-apps#readme
bug-reports:   https://github.com/input-output-hk/plutus-apps/issues
description:
  Please see the README on GitHub at <https://github.com/input-output-hk/plutus-apps#readme>

build-type:    Simple
data-files:
  test/gists1.json
  usecases/Crowdfunding.hs
  usecases/ErrorHandling.hs
  usecases/Game.hs
  usecases/Starter.hs
  usecases/Vesting.hs

source-repository head
  type:     git
  location: https://github.com/input-output-hk/plutus-apps

flag defer-plugin-errors
  description:
    Defer errors from the plugin, useful for things like Haddock that can't handle it.

  default:     False
  manual:      True

library
  exposed-modules:
    Crowdfunding
    CrowdfundingSimulations
    ErrorHandling
    ErrorHandlingSimulations
    Game
    GameSimulations
    HelloWorld
    HelloWorldSimulations
    Playground.Interpreter
    Playground.Server
    Playground.Usecases
    SimulationUtils
    Starter
    StarterSimulations
    Vesting
    VestingSimulations

  hs-source-dirs:     src usecases
  default-language:   Haskell2010
  default-extensions: ImportQualifiedPost

  -- See Plutus Tx readme for why we need the following flags:
  -- -fobject-code -fno-ignore-interface-pragmas and -fno-omit-interface-pragmas
  ghc-options:
    -Wall -Wcompat -Wunused-packages -Wincomplete-uni-patterns
    -Wincomplete-record-updates -Wno-missing-import-lists
    -Wredundant-constraints -fobject-code -fno-ignore-interface-pragmas
    -fno-omit-interface-pragmas

  --------------------
  -- Local components
  --------------------
  build-depends:
      playground-common
    , plutus-contract
    , plutus-ledger
    , plutus-ledger-constraints
    , plutus-script-utils

  --------------------------
  -- Other IOG dependencies
  --------------------------
  build-depends:
      plutus-ledger-api
    , plutus-tx

  if !(impl(ghcjs) || os(ghcjs))
    build-depends: plutus-tx-plugin

  ------------------------
  -- Non-IOG dependencies
  ------------------------
  build-depends:
      aeson
<<<<<<< HEAD
    , base                       >=4.7   && <5
=======
    , base                 >=4.7  && <5
>>>>>>> 50b7bb5a
    , bytestring
    , containers
    , data-default
    , exceptions
    , file-embed
    , http-client
    , http-conduit
    , jwt
    , lens
    , monad-logger
    , mtl
    , newtype-generics
<<<<<<< HEAD
    , playground-common          >=1.0.0
    , plutus-contract            >=1.0.0
    , plutus-ledger              >=1.0.0
    , plutus-ledger-api          >=1.0.0
    , plutus-ledger-constraints  >=1.0.0
    , plutus-script-utils        >=1.0.0
    , plutus-tx                  >=1.0.0
=======
>>>>>>> 50b7bb5a
    , regex-compat
    , row-types
    , servant              >=0.16
    , servant-client
    , servant-client-core
    , servant-server
    , template-haskell
    , text
    , time-units
    , transformers
    , wai-cors
    , web-ghc

<<<<<<< HEAD
  if !(impl(ghcjs) || os(ghcjs))
    build-depends: plutus-tx-plugin >=1.0.0

=======
>>>>>>> 50b7bb5a
library plutus-playground-usecases
  hs-source-dirs:     usecases
  other-modules:
    Crowdfunding
    CrowdfundingSimulations
    ErrorHandling
    ErrorHandlingSimulations
    Game
    GameSimulations
    HelloWorld
    HelloWorldSimulations
    SimulationUtils
    Starter
    StarterSimulations
    Vesting
    VestingSimulations

  default-language:   Haskell2010
  default-extensions: ImportQualifiedPost

  -- See Plutus Tx readme for why we need the following flags:
  -- -fobject-code -fno-ignore-interface-pragmas and -fno-omit-interface-pragmas
  ghc-options:
    -Wall -Wcompat -Wunused-packages -Wincomplete-uni-patterns
    -Wincomplete-record-updates -Wredundant-constraints
    -Wno-missing-signatures -Wno-missing-import-lists -fobject-code
    -fno-ignore-interface-pragmas -fno-omit-interface-pragmas

  --------------------
  -- Local components
  --------------------
  build-depends:
<<<<<<< HEAD
      aeson
    , base                       >=4.7   && <5
    , bytestring
    , containers
    , data-default
    , lens
    , mtl
    , playground-common          >=1.0.0
    , plutus-contract            >=1.0.0
    , plutus-ledger              >=1.0.0
    , plutus-ledger-api          >=1.0.0
    , plutus-ledger-constraints  >=1.0.0
    , plutus-script-utils        >=1.0.0
    , plutus-tx                  >=1.0.0
    , row-types
    , text
    , transformers
=======
      playground-common
    , plutus-contract
    , plutus-ledger
    , plutus-ledger-constraints
    , plutus-script-utils

  --------------------
  -- IOG dependencies
  --------------------
  build-depends:
      plutus-ledger-api
    , plutus-tx
>>>>>>> 50b7bb5a

  if !(impl(ghcjs) || os(ghcjs))
    build-depends: plutus-tx-plugin >=1.0.0

  if flag(defer-plugin-errors)
    ghc-options: -fplugin-opt PlutusTx.Plugin:defer-errors

  ------------------------
  -- Non-IOG dependencies
  ------------------------
  build-depends:
      aeson
    , base          >=4.7 && <5
    , bytestring
    , containers
    , data-default
    , lens
    , mtl
    , row-types
    , text
    , transformers

executable plutus-playground-server
  main-is:            Main.hs
  hs-source-dirs:     app usecases
  other-modules:
    Crowdfunding
    CrowdfundingSimulations
    ErrorHandling
    ErrorHandlingSimulations
    Game
    GameSimulations
    HelloWorld
    HelloWorldSimulations
    PSGenerator
    SimulationUtils
    Starter
    StarterSimulations
    Types
    Vesting
    VestingSimulations
    Webserver

  default-language:   Haskell2010
  default-extensions: ImportQualifiedPost

  -- See Plutus Tx readme for why we need the following flags:
  -- -fobject-code -fno-ignore-interface-pragmas and -fno-omit-interface-pragmas
  ghc-options:
    -threaded -rtsopts -with-rtsopts=-N -Wall -Wcompat
    -Wincomplete-uni-patterns -Wincomplete-record-updates
    -Wno-missing-import-lists -Wredundant-constraints -O0 -fobject-code
    -fno-ignore-interface-pragmas -fno-omit-interface-pragmas

  --------------------
  -- Local components
  --------------------
  build-depends:
      freer-extras
    , playground-common
    , plutus-contract
    , plutus-ledger
    , plutus-ledger-constraints
    , plutus-playground-server
    , plutus-playground-usecases
    , plutus-script-utils

  --------------------------
  -- Other IOG dependencies
  --------------------------
  build-depends:
      plutus-ledger-api
    , plutus-tx

  if !(impl(ghcjs) || os(ghcjs))
    build-depends: plutus-tx-plugin

  ------------------------
  -- Non-IOG dependencies
  ------------------------
  build-depends:
      aeson
    , aeson-pretty
<<<<<<< HEAD
    , base                        >=4.7   && <5
=======
    , base                  >=4.7 && <5
>>>>>>> 50b7bb5a
    , bytestring
    , containers
    , data-default
    , data-default-class
    , exceptions
    , filepath
<<<<<<< HEAD
    , freer-extras                >=1.0.0
=======
>>>>>>> 50b7bb5a
    , lens
    , monad-logger
    , mtl
    , optparse-applicative
<<<<<<< HEAD
    , playground-common           >=1.0.0
    , plutus-contract             >=1.0.0
    , plutus-ledger               >=1.0.0
    , plutus-ledger-api           >=1.0.0
    , plutus-ledger-constraints   >=1.0.0
    , plutus-playground-server    >=1.0.0
    , plutus-playground-usecases  >=1.0.0
    , plutus-script-utils         >=1.0.0
    , plutus-tx                   >=1.0.0
=======
>>>>>>> 50b7bb5a
    , purescript-bridge
    , row-types
    , servant
    , servant-purescript
    , servant-server
    , text
    , time-units
    , transformers
    , warp
    , web-ghc

<<<<<<< HEAD
  if !(impl(ghcjs) || os(ghcjs))
    build-depends: plutus-tx-plugin >=1.0.0

=======
>>>>>>> 50b7bb5a
test-suite plutus-playground-server-test
  type:               exitcode-stdio-1.0
  main-is:            Spec.hs
  hs-source-dirs:     test
  other-modules:
    GistSpec
    Paths_plutus_playground_server
    Playground.InterpreterSpec
    Playground.UsecasesSpec

  default-language:   Haskell2010
  default-extensions: ImportQualifiedPost

  -- We don't want "-threaded" and friends here as there are many tests with heavy GHC compilation.
  -- This is a hack as one can fine-tune test cases better (like sequential tests) with in-code tasty dependencies.
  -- See #4085.
  ghc-options:
    -Wall -Wcompat -Wincomplete-uni-patterns
    -Wincomplete-record-updates -Wno-missing-import-lists
    -Wredundant-constraints -fprint-potential-instances

  --------------------
  -- Local components
  --------------------
  build-depends:
<<<<<<< HEAD
      aeson
    , base                        >=4.7   && <5
    , bytestring
    , mtl
    , newtype-generics
    , playground-common           >=1.0.0
    , plutus-contract             >=1.0.0
    , plutus-ledger               >=1.0.0
    , plutus-playground-server    >=1.0.0
    , plutus-playground-usecases  >=1.0.0
=======
      playground-common
    , plutus-contract
    , plutus-ledger
    , plutus-playground-server
    , plutus-playground-usecases

  ------------------------
  -- Non-IOG dependencies
  ------------------------
  build-depends:
      aeson
    , base              >=4.7 && <5
    , bytestring
    , mtl
    , newtype-generics
>>>>>>> 50b7bb5a
    , tasty
    , tasty-hunit
    , text
    , time-units
    , transformers
    , web-ghc<|MERGE_RESOLUTION|>--- conflicted
+++ resolved
@@ -68,32 +68,28 @@
   -- Local components
   --------------------
   build-depends:
-      playground-common
-    , plutus-contract
-    , plutus-ledger
-    , plutus-ledger-constraints
-    , plutus-script-utils
+      playground-common          >=1.0.0
+    , plutus-contract            >=1.0.0
+    , plutus-ledger              >=1.0.0
+    , plutus-ledger-constraints  >=1.0.0
+    , plutus-script-utils        >=1.0.0
 
   --------------------------
   -- Other IOG dependencies
   --------------------------
   build-depends:
-      plutus-ledger-api
-    , plutus-tx
+      plutus-ledger-api  >=1.0.0
+    , plutus-tx          >=1.0.0
 
   if !(impl(ghcjs) || os(ghcjs))
-    build-depends: plutus-tx-plugin
+    build-depends: plutus-tx-plugin >=1.0.0
 
   ------------------------
   -- Non-IOG dependencies
   ------------------------
   build-depends:
       aeson
-<<<<<<< HEAD
-    , base                       >=4.7   && <5
-=======
     , base                 >=4.7  && <5
->>>>>>> 50b7bb5a
     , bytestring
     , containers
     , data-default
@@ -106,16 +102,6 @@
     , monad-logger
     , mtl
     , newtype-generics
-<<<<<<< HEAD
-    , playground-common          >=1.0.0
-    , plutus-contract            >=1.0.0
-    , plutus-ledger              >=1.0.0
-    , plutus-ledger-api          >=1.0.0
-    , plutus-ledger-constraints  >=1.0.0
-    , plutus-script-utils        >=1.0.0
-    , plutus-tx                  >=1.0.0
-=======
->>>>>>> 50b7bb5a
     , regex-compat
     , row-types
     , servant              >=0.16
@@ -129,12 +115,6 @@
     , wai-cors
     , web-ghc
 
-<<<<<<< HEAD
-  if !(impl(ghcjs) || os(ghcjs))
-    build-depends: plutus-tx-plugin >=1.0.0
-
-=======
->>>>>>> 50b7bb5a
 library plutus-playground-usecases
   hs-source-dirs:     usecases
   other-modules:
@@ -167,38 +147,18 @@
   -- Local components
   --------------------
   build-depends:
-<<<<<<< HEAD
-      aeson
-    , base                       >=4.7   && <5
-    , bytestring
-    , containers
-    , data-default
-    , lens
-    , mtl
-    , playground-common          >=1.0.0
+      playground-common          >=1.0.0
     , plutus-contract            >=1.0.0
     , plutus-ledger              >=1.0.0
-    , plutus-ledger-api          >=1.0.0
     , plutus-ledger-constraints  >=1.0.0
     , plutus-script-utils        >=1.0.0
-    , plutus-tx                  >=1.0.0
-    , row-types
-    , text
-    , transformers
-=======
-      playground-common
-    , plutus-contract
-    , plutus-ledger
-    , plutus-ledger-constraints
-    , plutus-script-utils
 
   --------------------
   -- IOG dependencies
   --------------------
   build-depends:
-      plutus-ledger-api
-    , plutus-tx
->>>>>>> 50b7bb5a
+      plutus-ledger-api  >=1.0.0
+    , plutus-tx          >=1.0.0
 
   if !(impl(ghcjs) || os(ghcjs))
     build-depends: plutus-tx-plugin >=1.0.0
@@ -257,24 +217,24 @@
   -- Local components
   --------------------
   build-depends:
-      freer-extras
-    , playground-common
-    , plutus-contract
-    , plutus-ledger
-    , plutus-ledger-constraints
-    , plutus-playground-server
-    , plutus-playground-usecases
-    , plutus-script-utils
+      freer-extras                >=1.0.0
+    , playground-common           >=1.0.0
+    , plutus-contract             >=1.0.0
+    , plutus-ledger               >=1.0.0
+    , plutus-ledger-constraints   >=1.0.0
+    , plutus-playground-server    >=1.0.0
+    , plutus-playground-usecases  >=1.0.0
+    , plutus-script-utils         >=1.0.0
 
   --------------------------
   -- Other IOG dependencies
   --------------------------
   build-depends:
-      plutus-ledger-api
-    , plutus-tx
+      plutus-ledger-api  >=1.0.0
+    , plutus-tx          >=1.0.0
 
   if !(impl(ghcjs) || os(ghcjs))
-    build-depends: plutus-tx-plugin
+    build-depends: plutus-tx-plugin >=1.0.0
 
   ------------------------
   -- Non-IOG dependencies
@@ -282,37 +242,17 @@
   build-depends:
       aeson
     , aeson-pretty
-<<<<<<< HEAD
-    , base                        >=4.7   && <5
-=======
     , base                  >=4.7 && <5
->>>>>>> 50b7bb5a
     , bytestring
     , containers
     , data-default
     , data-default-class
     , exceptions
     , filepath
-<<<<<<< HEAD
-    , freer-extras                >=1.0.0
-=======
->>>>>>> 50b7bb5a
     , lens
     , monad-logger
     , mtl
     , optparse-applicative
-<<<<<<< HEAD
-    , playground-common           >=1.0.0
-    , plutus-contract             >=1.0.0
-    , plutus-ledger               >=1.0.0
-    , plutus-ledger-api           >=1.0.0
-    , plutus-ledger-constraints   >=1.0.0
-    , plutus-playground-server    >=1.0.0
-    , plutus-playground-usecases  >=1.0.0
-    , plutus-script-utils         >=1.0.0
-    , plutus-tx                   >=1.0.0
-=======
->>>>>>> 50b7bb5a
     , purescript-bridge
     , row-types
     , servant
@@ -324,12 +264,6 @@
     , warp
     , web-ghc
 
-<<<<<<< HEAD
-  if !(impl(ghcjs) || os(ghcjs))
-    build-depends: plutus-tx-plugin >=1.0.0
-
-=======
->>>>>>> 50b7bb5a
 test-suite plutus-playground-server-test
   type:               exitcode-stdio-1.0
   main-is:            Spec.hs
@@ -355,23 +289,11 @@
   -- Local components
   --------------------
   build-depends:
-<<<<<<< HEAD
-      aeson
-    , base                        >=4.7   && <5
-    , bytestring
-    , mtl
-    , newtype-generics
-    , playground-common           >=1.0.0
+      playground-common           >=1.0.0
     , plutus-contract             >=1.0.0
     , plutus-ledger               >=1.0.0
     , plutus-playground-server    >=1.0.0
     , plutus-playground-usecases  >=1.0.0
-=======
-      playground-common
-    , plutus-contract
-    , plutus-ledger
-    , plutus-playground-server
-    , plutus-playground-usecases
 
   ------------------------
   -- Non-IOG dependencies
@@ -382,7 +304,6 @@
     , bytestring
     , mtl
     , newtype-generics
->>>>>>> 50b7bb5a
     , tasty
     , tasty-hunit
     , text
