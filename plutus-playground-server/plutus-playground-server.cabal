cabal-version: 2.0
name:          plutus-playground-server
version:       0.1.0.0
license:       Apache-2.0
license-files:
  LICENSE
  NOTICE

maintainer:    kris.jenkins@tweag.io
author:        Kris Jenkins
homepage:      https://github.com/input-output-hk/plutus-apps#readme
bug-reports:   https://github.com/input-output-hk/plutus-apps/issues
description:
  Please see the README on GitHub at <https://github.com/input-output-hk/plutus-apps#readme>

build-type:    Simple
data-files:
  test/gists1.json
  usecases/Crowdfunding.hs
  usecases/ErrorHandling.hs
  usecases/Game.hs
  usecases/Starter.hs
  usecases/Vesting.hs

source-repository head
  type:     git
  location: https://github.com/input-output-hk/plutus-apps

flag defer-plugin-errors
  description:
    Defer errors from the plugin, useful for things like Haddock that can't handle it.

  default:     False
  manual:      True

library
<<<<<<< HEAD
    exposed-modules:
        Playground.Server
        Playground.Interpreter
        Playground.Usecases
        Crowdfunding
        CrowdfundingSimulations
        ErrorHandling
        ErrorHandlingSimulations
        Game
        GameSimulations
        HelloWorld
        HelloWorldSimulations
        SimulationUtils
        Starter
        StarterSimulations
        Vesting
        VestingSimulations
    hs-source-dirs:   src
                    , usecases
    default-language: Haskell2010
    default-extensions: ImportQualifiedPost
    ghc-options: -Wall -Wcompat -Wunused-packages
                 -Wincomplete-uni-patterns -Wincomplete-record-updates
                 -Wno-missing-import-lists -Wredundant-constraints
                 -- See Plutus Tx readme
                 -fobject-code -fno-ignore-interface-pragmas -fno-omit-interface-pragmas
    build-depends:
        aeson -any,
        base >=4.7 && <5,
        bytestring -any,
        data-default -any,
        containers -any,
        exceptions -any,
        file-embed -any,
        http-client -any,
        http-conduit -any,
        jwt -any,
        lens -any,
        monad-logger -any,
        mtl -any,
        newtype-generics -any,
        playground-common -any,
        plutus-contract -any,
        plutus-ledger -any,
        plutus-ledger-api >= 1.0.0,
        plutus-ledger-constraints -any,
        plutus-script-utils -any,
        plutus-tx >= 1.0.0,
        regex-compat -any,
        plutus-contract -any,
        row-types -any,
        servant >= 0.16,
        servant-client -any,
        servant-client-core -any,
        servant-server -any,
        template-haskell -any,
        text -any,
        time-units -any,
        transformers -any,
        wai-cors -any,
        web-ghc -any

    if !(impl(ghcjs) || os(ghcjs))
        build-depends: plutus-tx-plugin >= 1.0.0

library plutus-playground-usecases
    hs-source-dirs: usecases
    other-modules:
        Crowdfunding
        CrowdfundingSimulations
        ErrorHandling
        ErrorHandlingSimulations
        Game
        GameSimulations
        HelloWorld
        HelloWorldSimulations
        SimulationUtils
        Starter
        StarterSimulations
        Vesting
        VestingSimulations
    default-language: Haskell2010
    default-extensions: ImportQualifiedPost
    ghc-options: -Wall -Wcompat -Wunused-packages
                 -Wincomplete-uni-patterns -Wincomplete-record-updates
                 -Wredundant-constraints
                 -Wno-missing-signatures -Wno-missing-import-lists
                 -- See Plutus Tx readme
                 -fobject-code -fno-ignore-interface-pragmas -fno-omit-interface-pragmas

    build-depends:
        aeson -any,
        base >=4.7 && <5,
        data-default -any,
        lens -any,
        bytestring -any,
        containers -any,
        mtl -any,
        playground-common -any,
        plutus-contract -any,
        plutus-tx >= 1.0.0,
        plutus-ledger -any,
        plutus-ledger-api >= 1.0.0,
        plutus-ledger-constraints -any,
        plutus-script-utils -any,
        row-types -any,
        text -any,
        transformers -any

    if !(impl(ghcjs) || os(ghcjs))
        build-depends: plutus-tx-plugin >= 1.0.0

    if flag(defer-plugin-errors)
        ghc-options: -fplugin-opt PlutusTx.Plugin:defer-errors

executable plutus-playground-server
    main-is: Main.hs
    hs-source-dirs: app
                  , usecases
    other-modules:
        Webserver
        Types
        PSGenerator
        Crowdfunding
        CrowdfundingSimulations
        ErrorHandling
        ErrorHandlingSimulations
        Game
        GameSimulations
        HelloWorld
        HelloWorldSimulations
        SimulationUtils
        Starter
        StarterSimulations
        Vesting
        VestingSimulations
    default-language: Haskell2010
    default-extensions: ImportQualifiedPost
    ghc-options: -threaded -rtsopts -with-rtsopts=-N -Wall -Wcompat
                 -Wincomplete-uni-patterns -Wincomplete-record-updates
                 -Wno-missing-import-lists -Wredundant-constraints -O0
                 -- See Plutus Tx readme
                 -fobject-code -fno-ignore-interface-pragmas -fno-omit-interface-pragmas
    build-depends:
        aeson -any,
        aeson-pretty -any,
        base >=4.7 && <5,
        bytestring -any,
        containers -any,
        data-default -any,
        exceptions -any,
        data-default-class -any,
        filepath -any,
        freer-extras -any,
        playground-common -any,
        lens -any,
        monad-logger -any,
        mtl -any,
        optparse-applicative -any,
        plutus-tx >= 1.0.0,
        plutus-playground-server -any,
        plutus-playground-usecases -any,
        purescript-bridge -any,
        servant -any,
        servant-purescript -any,
        servant-server -any,
        text -any,
        time-units -any,
        transformers -any,
        plutus-contract -any,
        plutus-ledger -any,
        plutus-ledger-api >= 1.0.0,
        plutus-ledger-constraints -any,
        plutus-script-utils -any,
        row-types -any,
        warp -any,
        web-ghc -any

    if !(impl(ghcjs) || os(ghcjs))
        build-depends: plutus-tx-plugin >= 1.0.0
=======
  exposed-modules:
    Crowdfunding
    CrowdfundingSimulations
    ErrorHandling
    ErrorHandlingSimulations
    Game
    GameSimulations
    HelloWorld
    HelloWorldSimulations
    Playground.Interpreter
    Playground.Server
    Playground.Usecases
    SimulationUtils
    Starter
    StarterSimulations
    Vesting
    VestingSimulations

  hs-source-dirs:     src usecases
  default-language:   Haskell2010
  default-extensions: ImportQualifiedPost

  -- See Plutus Tx readme for why we need the following flags: 
  -- -fobject-code -fno-ignore-interface-pragmas and -fno-omit-interface-pragmas
  ghc-options:
    -Wall -Wcompat -Wunused-packages -Wincomplete-uni-patterns
    -Wincomplete-record-updates -Wno-missing-import-lists
    -Wredundant-constraints -fobject-code -fno-ignore-interface-pragmas
    -fno-omit-interface-pragmas

  build-depends:
      aeson
    , base                       >=4.7  && <5
    , bytestring
    , containers
    , data-default
    , exceptions
    , file-embed
    , http-client
    , http-conduit
    , jwt
    , lens
    , monad-logger
    , mtl
    , newtype-generics
    , playground-common
    , plutus-contract
    , plutus-ledger
    , plutus-ledger-api
    , plutus-ledger-constraints
    , plutus-script-utils
    , plutus-tx
    , regex-compat
    , row-types
    , servant                    >=0.16
    , servant-client
    , servant-client-core
    , servant-server
    , template-haskell
    , text
    , time-units
    , transformers
    , wai-cors
    , web-ghc

  if !(impl(ghcjs) || os(ghcjs))
    build-depends: plutus-tx-plugin

library plutus-playground-usecases
  hs-source-dirs:     usecases
  other-modules:
    Crowdfunding
    CrowdfundingSimulations
    ErrorHandling
    ErrorHandlingSimulations
    Game
    GameSimulations
    HelloWorld
    HelloWorldSimulations
    SimulationUtils
    Starter
    StarterSimulations
    Vesting
    VestingSimulations

  default-language:   Haskell2010
  default-extensions: ImportQualifiedPost

  -- See Plutus Tx readme for why we need the following flags: 
  -- -fobject-code -fno-ignore-interface-pragmas and -fno-omit-interface-pragmas
  ghc-options:
    -Wall -Wcompat -Wunused-packages -Wincomplete-uni-patterns
    -Wincomplete-record-updates -Wredundant-constraints
    -Wno-missing-signatures -Wno-missing-import-lists -fobject-code
    -fno-ignore-interface-pragmas -fno-omit-interface-pragmas

  build-depends:
      aeson
    , base                       >=4.7 && <5
    , bytestring
    , containers
    , data-default
    , lens
    , mtl
    , playground-common
    , plutus-contract
    , plutus-ledger
    , plutus-ledger-api
    , plutus-ledger-constraints
    , plutus-script-utils
    , plutus-tx
    , row-types
    , text
    , transformers

  if !(impl(ghcjs) || os(ghcjs))
    build-depends: plutus-tx-plugin

  if flag(defer-plugin-errors)
    ghc-options: -fplugin-opt PlutusTx.Plugin:defer-errors

executable plutus-playground-server
  main-is:            Main.hs
  hs-source-dirs:     app usecases
  other-modules:
    Crowdfunding
    CrowdfundingSimulations
    ErrorHandling
    ErrorHandlingSimulations
    Game
    GameSimulations
    HelloWorld
    HelloWorldSimulations
    PSGenerator
    SimulationUtils
    Starter
    StarterSimulations
    Types
    Vesting
    VestingSimulations
    Webserver

  default-language:   Haskell2010
  default-extensions: ImportQualifiedPost

  -- See Plutus Tx readme for why we need the following flags: 
  -- -fobject-code -fno-ignore-interface-pragmas and -fno-omit-interface-pragmas
  ghc-options:
    -threaded -rtsopts -with-rtsopts=-N -Wall -Wcompat
    -Wincomplete-uni-patterns -Wincomplete-record-updates
    -Wno-missing-import-lists -Wredundant-constraints -O0 -fobject-code
    -fno-ignore-interface-pragmas -fno-omit-interface-pragmas

  build-depends:
      aeson
    , aeson-pretty
    , base                        >=4.7 && <5
    , bytestring
    , containers
    , data-default
    , data-default-class
    , exceptions
    , filepath
    , freer-extras
    , lens
    , monad-logger
    , mtl
    , optparse-applicative
    , playground-common
    , plutus-contract
    , plutus-ledger
    , plutus-ledger-api
    , plutus-ledger-constraints
    , plutus-playground-server
    , plutus-playground-usecases
    , plutus-script-utils
    , plutus-tx
    , purescript-bridge
    , row-types
    , servant
    , servant-purescript
    , servant-server
    , text
    , time-units
    , transformers
    , warp
    , web-ghc

  if !(impl(ghcjs) || os(ghcjs))
    build-depends: plutus-tx-plugin
>>>>>>> 13e7b668

test-suite plutus-playground-server-test
  type:               exitcode-stdio-1.0
  main-is:            Spec.hs
  hs-source-dirs:     test
  other-modules:
    GistSpec
    Paths_plutus_playground_server
    Playground.InterpreterSpec
    Playground.UsecasesSpec

  default-language:   Haskell2010
  default-extensions: ImportQualifiedPost

  -- We don't want "-threaded" and friends here as there are many tests with heavy GHC compilation.
  -- This is a hack as one can fine-tune test cases better (like sequential tests) with in-code tasty dependencies.
  -- See #4085.
  ghc-options:
    -Wall -Wcompat -Wincomplete-uni-patterns
    -Wincomplete-record-updates -Wno-missing-import-lists
    -Wredundant-constraints -fprint-potential-instances

  build-depends:
      aeson
    , base                        >=4.7 && <5
    , bytestring
    , mtl
    , newtype-generics
    , playground-common
    , plutus-contract
    , plutus-ledger
    , plutus-playground-server
    , plutus-playground-usecases
    , tasty
    , tasty-hunit
    , text
    , time-units
    , transformers
    , web-ghc<|MERGE_RESOLUTION|>--- conflicted
+++ resolved
@@ -34,188 +34,6 @@
   manual:      True
 
 library
-<<<<<<< HEAD
-    exposed-modules:
-        Playground.Server
-        Playground.Interpreter
-        Playground.Usecases
-        Crowdfunding
-        CrowdfundingSimulations
-        ErrorHandling
-        ErrorHandlingSimulations
-        Game
-        GameSimulations
-        HelloWorld
-        HelloWorldSimulations
-        SimulationUtils
-        Starter
-        StarterSimulations
-        Vesting
-        VestingSimulations
-    hs-source-dirs:   src
-                    , usecases
-    default-language: Haskell2010
-    default-extensions: ImportQualifiedPost
-    ghc-options: -Wall -Wcompat -Wunused-packages
-                 -Wincomplete-uni-patterns -Wincomplete-record-updates
-                 -Wno-missing-import-lists -Wredundant-constraints
-                 -- See Plutus Tx readme
-                 -fobject-code -fno-ignore-interface-pragmas -fno-omit-interface-pragmas
-    build-depends:
-        aeson -any,
-        base >=4.7 && <5,
-        bytestring -any,
-        data-default -any,
-        containers -any,
-        exceptions -any,
-        file-embed -any,
-        http-client -any,
-        http-conduit -any,
-        jwt -any,
-        lens -any,
-        monad-logger -any,
-        mtl -any,
-        newtype-generics -any,
-        playground-common -any,
-        plutus-contract -any,
-        plutus-ledger -any,
-        plutus-ledger-api >= 1.0.0,
-        plutus-ledger-constraints -any,
-        plutus-script-utils -any,
-        plutus-tx >= 1.0.0,
-        regex-compat -any,
-        plutus-contract -any,
-        row-types -any,
-        servant >= 0.16,
-        servant-client -any,
-        servant-client-core -any,
-        servant-server -any,
-        template-haskell -any,
-        text -any,
-        time-units -any,
-        transformers -any,
-        wai-cors -any,
-        web-ghc -any
-
-    if !(impl(ghcjs) || os(ghcjs))
-        build-depends: plutus-tx-plugin >= 1.0.0
-
-library plutus-playground-usecases
-    hs-source-dirs: usecases
-    other-modules:
-        Crowdfunding
-        CrowdfundingSimulations
-        ErrorHandling
-        ErrorHandlingSimulations
-        Game
-        GameSimulations
-        HelloWorld
-        HelloWorldSimulations
-        SimulationUtils
-        Starter
-        StarterSimulations
-        Vesting
-        VestingSimulations
-    default-language: Haskell2010
-    default-extensions: ImportQualifiedPost
-    ghc-options: -Wall -Wcompat -Wunused-packages
-                 -Wincomplete-uni-patterns -Wincomplete-record-updates
-                 -Wredundant-constraints
-                 -Wno-missing-signatures -Wno-missing-import-lists
-                 -- See Plutus Tx readme
-                 -fobject-code -fno-ignore-interface-pragmas -fno-omit-interface-pragmas
-
-    build-depends:
-        aeson -any,
-        base >=4.7 && <5,
-        data-default -any,
-        lens -any,
-        bytestring -any,
-        containers -any,
-        mtl -any,
-        playground-common -any,
-        plutus-contract -any,
-        plutus-tx >= 1.0.0,
-        plutus-ledger -any,
-        plutus-ledger-api >= 1.0.0,
-        plutus-ledger-constraints -any,
-        plutus-script-utils -any,
-        row-types -any,
-        text -any,
-        transformers -any
-
-    if !(impl(ghcjs) || os(ghcjs))
-        build-depends: plutus-tx-plugin >= 1.0.0
-
-    if flag(defer-plugin-errors)
-        ghc-options: -fplugin-opt PlutusTx.Plugin:defer-errors
-
-executable plutus-playground-server
-    main-is: Main.hs
-    hs-source-dirs: app
-                  , usecases
-    other-modules:
-        Webserver
-        Types
-        PSGenerator
-        Crowdfunding
-        CrowdfundingSimulations
-        ErrorHandling
-        ErrorHandlingSimulations
-        Game
-        GameSimulations
-        HelloWorld
-        HelloWorldSimulations
-        SimulationUtils
-        Starter
-        StarterSimulations
-        Vesting
-        VestingSimulations
-    default-language: Haskell2010
-    default-extensions: ImportQualifiedPost
-    ghc-options: -threaded -rtsopts -with-rtsopts=-N -Wall -Wcompat
-                 -Wincomplete-uni-patterns -Wincomplete-record-updates
-                 -Wno-missing-import-lists -Wredundant-constraints -O0
-                 -- See Plutus Tx readme
-                 -fobject-code -fno-ignore-interface-pragmas -fno-omit-interface-pragmas
-    build-depends:
-        aeson -any,
-        aeson-pretty -any,
-        base >=4.7 && <5,
-        bytestring -any,
-        containers -any,
-        data-default -any,
-        exceptions -any,
-        data-default-class -any,
-        filepath -any,
-        freer-extras -any,
-        playground-common -any,
-        lens -any,
-        monad-logger -any,
-        mtl -any,
-        optparse-applicative -any,
-        plutus-tx >= 1.0.0,
-        plutus-playground-server -any,
-        plutus-playground-usecases -any,
-        purescript-bridge -any,
-        servant -any,
-        servant-purescript -any,
-        servant-server -any,
-        text -any,
-        time-units -any,
-        transformers -any,
-        plutus-contract -any,
-        plutus-ledger -any,
-        plutus-ledger-api >= 1.0.0,
-        plutus-ledger-constraints -any,
-        plutus-script-utils -any,
-        row-types -any,
-        warp -any,
-        web-ghc -any
-
-    if !(impl(ghcjs) || os(ghcjs))
-        build-depends: plutus-tx-plugin >= 1.0.0
-=======
   exposed-modules:
     Crowdfunding
     CrowdfundingSimulations
@@ -238,7 +56,7 @@
   default-language:   Haskell2010
   default-extensions: ImportQualifiedPost
 
-  -- See Plutus Tx readme for why we need the following flags: 
+  -- See Plutus Tx readme for why we need the following flags:
   -- -fobject-code -fno-ignore-interface-pragmas and -fno-omit-interface-pragmas
   ghc-options:
     -Wall -Wcompat -Wunused-packages -Wincomplete-uni-patterns
@@ -304,7 +122,7 @@
   default-language:   Haskell2010
   default-extensions: ImportQualifiedPost
 
-  -- See Plutus Tx readme for why we need the following flags: 
+  -- See Plutus Tx readme for why we need the following flags:
   -- -fobject-code -fno-ignore-interface-pragmas and -fno-omit-interface-pragmas
   ghc-options:
     -Wall -Wcompat -Wunused-packages -Wincomplete-uni-patterns
@@ -361,7 +179,7 @@
   default-language:   Haskell2010
   default-extensions: ImportQualifiedPost
 
-  -- See Plutus Tx readme for why we need the following flags: 
+  -- See Plutus Tx readme for why we need the following flags:
   -- -fobject-code -fno-ignore-interface-pragmas and -fno-omit-interface-pragmas
   ghc-options:
     -threaded -rtsopts -with-rtsopts=-N -Wall -Wcompat
@@ -406,7 +224,6 @@
 
   if !(impl(ghcjs) || os(ghcjs))
     build-depends: plutus-tx-plugin
->>>>>>> 13e7b668
 
 test-suite plutus-playground-server-test
   type:               exitcode-stdio-1.0
