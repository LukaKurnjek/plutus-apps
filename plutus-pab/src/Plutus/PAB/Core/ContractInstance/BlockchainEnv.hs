--- conflicted
+++ resolved
@@ -17,21 +17,16 @@
 import Cardano.Protocol.Socket.Client qualified as Client
 import Cardano.Protocol.Socket.Mock.Client qualified as MockClient
 import Control.Lens.Operators
-import Control.Monad (when)
 import Data.IORef (newIORef)
 import Data.List (findIndex)
 import Data.Map qualified as Map
-import Data.Maybe (fromMaybe)
 import Data.Monoid (Last (..), Sum (..))
 import Data.Text (unpack)
 import Ledger (Block, Slot (..), TxId (..))
-<<<<<<< HEAD
 import Ledger.Params (Params (pNetworkId))
-=======
 import Marconi.Index.TxConfirmationStatus (TxInfo (..))
 import Marconi.Index.TxConfirmationStatus qualified as Ix
 import Plutus.ChainIndex.TxIdState qualified as TxIdState
->>>>>>> 708290b3
 import Plutus.PAB.Core.ContractInstance.STM (BlockchainEnv (..), InstanceClientEnv (..), InstancesState,
                                              OpenTxOutProducedRequest (..), OpenTxOutSpentRequest (..),
                                              emptyBlockchainEnv)
@@ -49,10 +44,10 @@
 import Control.Concurrent.STM (STM)
 import Control.Concurrent.STM qualified as STM
 import Control.Lens
-import Control.Monad (forM_, void)
+import Control.Monad (forM_, void, when)
 import Control.Tracer (nullTracer)
 import Data.Foldable (foldl')
-import Data.Maybe (catMaybes, maybeToList)
+import Data.Maybe (catMaybes, fromMaybe, maybeToList)
 import Ledger.TimeSlot qualified as TimeSlot
 import Plutus.ChainIndex (BlockNumber (..), ChainIndexTx (..), ChainIndexTxOutputs (..), Depth (..),
                           InsertUtxoFailed (..), InsertUtxoSuccess (..), Point (..), ReduceBlockCountResult (..),
@@ -158,11 +153,7 @@
   case event of
     Resume _ -> STM.atomically $ Right <$> blockAndSlot env
     RollForward (BlockInMode (C.Block header transactions) era) _ ->
-<<<<<<< HEAD
-      processBlock instancesState header blockchainEnv transactions era
-    RollBackward chainPoint _ -> runRollback blockchainEnv chainPoint
-=======
-      withIsCardanoEra era (processBlock instancesState header env transactions era)
+      processBlock instancesState header env transactions era
     RollBackward chainPoint _ -> do
       S.updateTxChangesR beTxChanges $
         \txChanges -> do
@@ -173,7 +164,6 @@
              Ix.rewind offset txChanges
 
       STM.atomically $ runRollback env chainPoint
->>>>>>> 708290b3
 
 data SyncActionFailure
   = RollbackFailure RollbackFailed
@@ -369,8 +359,4 @@
                     , tipBlockNo = blockNumber
                     }
 
-<<<<<<< HEAD
-      updateTransactionState tip env (txEvent <$> fmap (fromOnChainTx networkId) transactions)
-=======
-      updateEmulatorTransactionState tip env (txEvent <$> fmap fromOnChainTx transactions)
->>>>>>> 708290b3
+      updateEmulatorTransactionState tip env (txEvent <$> fmap (fromOnChainTx networkId) transactions)