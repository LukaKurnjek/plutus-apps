{-# LANGUAGE DataKinds         #-}
{-# LANGUAGE FlexibleContexts  #-}
{-# LANGUAGE GADTs             #-}
{-# LANGUAGE NamedFieldPuns    #-}
{-# LANGUAGE OverloadedStrings #-}
{-# LANGUAGE RankNTypes        #-}
{-# LANGUAGE TypeApplications  #-}
{-# LANGUAGE TypeOperators     #-}

module Cardano.Wallet.LocalClient where

import Cardano.Api qualified
import Cardano.Node.Types (PABServerConfig (pscPassphrase))
import Cardano.Wallet.Api qualified as C
import Cardano.Wallet.Api.Client qualified as C
import Cardano.Wallet.Api.Types (ApiWallet (assets, balance))
import Cardano.Wallet.Api.Types qualified as C
import Cardano.Wallet.Primitive.AddressDerivation qualified as C
import Cardano.Wallet.Primitive.Types qualified as C
import Cardano.Wallet.Primitive.Types.Hash qualified as C
import Cardano.Wallet.Primitive.Types.TokenMap qualified as C
import Cardano.Wallet.Primitive.Types.TokenPolicy qualified as C
import Cardano.Wallet.Primitive.Types.TokenQuantity qualified as C
import Cardano.Wallet.Primitive.Types.Tx qualified as C
import Cardano.Wallet.Shelley.Compatibility ()
import Control.Monad ((>=>))
import Control.Monad.Freer (Eff, LastMember, Member, sendM, type (~>))
import Control.Monad.Freer.Error (Error, throwError)
import Control.Monad.Freer.Extras.Log (LogMsg, logWarn)
import Control.Monad.Freer.Reader (Reader, ask)
import Control.Monad.IO.Class (MonadIO (liftIO))
import Data.Aeson (toJSON)
import Data.Aeson qualified as Aeson
import Data.Aeson.Types (parseMaybe, (.:))
import Data.Bifunctor (bimap)
import Data.Foldable (toList)
import Data.Functor (void)
import Data.List.NonEmpty (NonEmpty)
import Data.List.NonEmpty qualified as NonEmpty
import Data.Maybe (mapMaybe)
import Data.Proxy (Proxy (Proxy))
import Data.Quantity (Quantity (Quantity))
import Data.Text (Text, pack)
import Data.Text.Class (fromText)
import Ledger (CardanoTx (..), Params (..))
import Ledger.Ada qualified as Ada
import Ledger.Constraints.OffChain (UnbalancedTx)
import Ledger.Tx.CardanoAPI (SomeCardanoApiTx (SomeTx), ToCardanoError, fromCardanoAddress, toCardanoTxBody)
import Ledger.Value (Value (Value), currencySymbol, tokenName)
import Plutus.Contract.Wallet (export)
import Plutus.PAB.Monitoring.PABLogMsg (WalletClientMsg (BalanceTxError, WalletClientError))
import Plutus.V1.Ledger.Api (Address)
import PlutusTx.AssocMap qualified as Map
import Prettyprinter (Pretty (pretty))
import Servant ((:<|>) ((:<|>)), (:>))
import Servant.Client (ClientEnv, ClientError, ClientM, client, runClientM)
import Wallet.API qualified as WAPI
import Wallet.Effects (WalletEffect (BalanceTx, OwnAddresses, SubmitTxn, TotalFunds, WalletAddSignature, YieldUnbalancedTx))
import Wallet.Emulator.Error (WalletAPIError (OtherError, ToCardanoError))
import Wallet.Emulator.Wallet (Wallet (Wallet), WalletId (WalletId))

getWalletKey :: C.ApiT C.WalletId -> C.ApiT C.Role -> C.ApiT C.DerivationIndex -> Maybe Bool -> ClientM C.ApiVerificationKeyShelley
getWalletKey :<|> _ :<|> _ :<|> _ = client (Proxy @("v2" :> C.WalletKeys))

handleWalletClient
    :: forall m effs.
    ( LastMember m effs
    , MonadIO m
    , Member WAPI.NodeClientEffect effs
    , Member (Error ClientError) effs
    , Member (Error WalletAPIError) effs
    , Member (Reader ClientEnv) effs
    , Member (LogMsg WalletClientMsg) effs
    )
    => PABServerConfig -- TODO: Rename. Not mock
    -> Wallet
    -> WalletEffect
    ~> Eff effs
handleWalletClient config (Wallet _ (WalletId walletId)) event = do
    params <- WAPI.getClientParams
    let mpassphrase = pscPassphrase config
    clientEnv <- ask @ClientEnv
    let
        runClient :: ClientM a -> Eff effs a
        runClient a = do
            result <- runClient' a
            case result of
                Left err -> do
                    logWarn (WalletClientError $ show err)
                    throwError err
                Right e -> pure e
        runClient' :: ClientM a -> Eff effs (Either ClientError a)
        runClient' a = do
            result <- sendM $ liftIO $ runClientM a clientEnv
            case result of
                Left err -> do
                    logWarn (WalletClientError $ show err)
                    pure . Left $ err
                Right _ -> pure result

        submitTxnH :: CardanoTx -> Eff effs ()
        submitTxnH tx = do
            sealedTx <- either (throwError . ToCardanoError) pure $ toSealedTx params tx
            void . runClient $ C.postExternalTransaction C.transactionClient (C.ApiBytesT (C.SerialisedTx $ C.serialisedTx sealedTx))

        ownAddressesH :: Eff effs (NonEmpty Address)
        ownAddressesH = do
            addressValues <- runClient $ C.listAddresses  C.addressClient (C.ApiT walletId) Nothing
            pure $ NonEmpty.fromList $ mapMaybe (decodeApiAddress >=> fromApiAddress) addressValues
         where
             decodeApiAddress :: Aeson.Value -> Maybe Text
             decodeApiAddress v = parseMaybe (Aeson.withObject "ApiAddress" (\o -> o .: "id")) v

             fromApiAddress :: Text -> Maybe Address
             fromApiAddress addrBech32 = do
                 case Cardano.Api.deserialiseFromBech32 (Cardano.Api.AsAddress Cardano.Api.AsShelleyAddr) addrBech32 of
                   Left _ -> Nothing
                   Right addrCApi -> do
                       case fromCardanoAddress addrCApi of
                         Left _     -> Nothing
                         Right addr -> Just addr

        balanceTxH :: UnbalancedTx -> Eff effs (Either WalletAPIError CardanoTx)
        balanceTxH utx = do
            case export params utx of
                Left err -> do
                    logWarn $ BalanceTxError $ show $ pretty err
                    throwOtherError $ pretty err
                Right ex -> do
                    res <- runClient' $ C.balanceTransaction C.transactionClient (C.ApiT walletId) (toJSON ex)
                    case res of
                        -- TODO: use the right error case based on http error code
                        Left err -> pure $ Left $ OtherError $ pack $ show err
                        Right r  -> do
                            pure (Right $ fromApiSerialisedTransaction r)

        walletAddSignatureH :: CardanoTx -> Eff effs CardanoTx
        walletAddSignatureH tx = do
            sealedTx <- either (throwError . ToCardanoError) pure $ toSealedTx params tx
            passphrase <- maybe (throwError $ OtherError "Wallet passphrase required") pure mpassphrase
            lenientPP <- either throwOtherError pure $ fromText passphrase
            let postData = C.ApiSignTransactionPostData (C.ApiT sealedTx) (C.ApiT lenientPP)
            fmap fromApiSerialisedTransaction . runClient $ C.signTransaction C.transactionClient (C.ApiT walletId) postData

        totalFundsH :: Eff effs Value
        totalFundsH = do
            C.ApiWallet{balance, assets} <- runClient $ C.getWallet C.walletClient (C.ApiT walletId)
            let C.ApiWalletBalance (Quantity avAda) _ _ = balance
                C.ApiWalletAssetsBalance (C.ApiT avAssets) _ = assets
            pure $ Ada.lovelaceValueOf (fromIntegral avAda) <> tokenMapToValue avAssets

        yieldUnbalancedTxH :: UnbalancedTx -> Eff effs ()
        yieldUnbalancedTxH utx = do
            balancedTxM <- balanceTxH utx
            case balancedTxM of
                Left err         -> throwError err
                Right balancedTx -> walletAddSignatureH balancedTx >>= submitTxnH

    case event of
        SubmitTxn tx          -> submitTxnH tx
        OwnAddresses          -> ownAddressesH
        BalanceTx utx         -> balanceTxH utx
        WalletAddSignature tx -> walletAddSignatureH tx
        TotalFunds            -> totalFundsH
        YieldUnbalancedTx utx -> yieldUnbalancedTxH utx

tokenMapToValue :: C.TokenMap -> Value
tokenMapToValue = Value . Map.fromList . fmap (bimap (currencySymbol . C.getHash . C.unTokenPolicyId) (Map.fromList . fmap (bimap (tokenName . C.unTokenName) (fromIntegral . C.unTokenQuantity)) . toList)) . C.toNestedList

fromApiSerialisedTransaction :: C.ApiSerialisedTransaction -> CardanoTx
fromApiSerialisedTransaction (C.ApiSerialisedTransaction (C.ApiT sealedTx)) = CardanoApiTx $ case C.cardanoTx sealedTx of
    Cardano.Api.InAnyCardanoEra Cardano.Api.ByronEra tx   -> SomeTx tx Cardano.Api.ByronEraInCardanoMode
    Cardano.Api.InAnyCardanoEra Cardano.Api.ShelleyEra tx -> SomeTx tx Cardano.Api.ShelleyEraInCardanoMode
    Cardano.Api.InAnyCardanoEra Cardano.Api.AllegraEra tx -> SomeTx tx Cardano.Api.AllegraEraInCardanoMode
    Cardano.Api.InAnyCardanoEra Cardano.Api.MaryEra tx    -> SomeTx tx Cardano.Api.MaryEraInCardanoMode
    Cardano.Api.InAnyCardanoEra Cardano.Api.AlonzoEra tx  -> SomeTx tx Cardano.Api.AlonzoEraInCardanoMode
    Cardano.Api.InAnyCardanoEra Cardano.Api.BabbageEra tx -> SomeTx tx Cardano.Api.BabbageEraInCardanoMode

<<<<<<< HEAD
toSealedTx :: Cardano.Api.ProtocolParameters -> Cardano.Api.NetworkId -> CardanoTx -> Either ToCardanoError C.SealedTx
toSealedTx _ _ (CardanoApiTx (SomeTx tx Cardano.Api.ByronEraInCardanoMode)) = Right $ C.sealedTxFromCardano $ Cardano.Api.InAnyCardanoEra Cardano.Api.ByronEra tx
toSealedTx _ _ (CardanoApiTx (SomeTx tx Cardano.Api.ShelleyEraInCardanoMode)) = Right $ C.sealedTxFromCardano $ Cardano.Api.InAnyCardanoEra Cardano.Api.ShelleyEra tx
toSealedTx _ _ (CardanoApiTx (SomeTx tx Cardano.Api.AllegraEraInCardanoMode)) = Right $ C.sealedTxFromCardano $ Cardano.Api.InAnyCardanoEra Cardano.Api.AllegraEra tx
toSealedTx _ _ (CardanoApiTx (SomeTx tx Cardano.Api.MaryEraInCardanoMode)) = Right $ C.sealedTxFromCardano $ Cardano.Api.InAnyCardanoEra Cardano.Api.MaryEra tx
toSealedTx _ _ (CardanoApiTx (SomeTx tx Cardano.Api.AlonzoEraInCardanoMode)) = Right $ C.sealedTxFromCardano $ Cardano.Api.InAnyCardanoEra Cardano.Api.AlonzoEra tx
toSealedTx _ _ (CardanoApiTx (SomeTx tx Cardano.Api.BabbageEraInCardanoMode)) = Right $ C.sealedTxFromCardano $ Cardano.Api.InAnyCardanoEra Cardano.Api.BabbageEra tx
toSealedTx pp nid (EmulatorTx tx) = C.sealedTxFromCardanoBody <$> toCardanoTxBody [] (Just pp) nid tx
toSealedTx pp nid (Both tx _) = C.sealedTxFromCardanoBody <$> toCardanoTxBody [] (Just pp) nid tx
=======
toSealedTx :: Params -> CardanoTx -> Either ToCardanoError C.SealedTx
toSealedTx _ (CardanoApiTx (SomeTx tx Cardano.Api.ByronEraInCardanoMode)) = Right $ C.sealedTxFromCardano $ Cardano.Api.InAnyCardanoEra Cardano.Api.ByronEra tx
toSealedTx _ (CardanoApiTx (SomeTx tx Cardano.Api.ShelleyEraInCardanoMode)) = Right $ C.sealedTxFromCardano $ Cardano.Api.InAnyCardanoEra Cardano.Api.ShelleyEra tx
toSealedTx _ (CardanoApiTx (SomeTx tx Cardano.Api.AllegraEraInCardanoMode)) = Right $ C.sealedTxFromCardano $ Cardano.Api.InAnyCardanoEra Cardano.Api.AllegraEra tx
toSealedTx _ (CardanoApiTx (SomeTx tx Cardano.Api.MaryEraInCardanoMode)) = Right $ C.sealedTxFromCardano $ Cardano.Api.InAnyCardanoEra Cardano.Api.MaryEra tx
toSealedTx _ (CardanoApiTx (SomeTx tx Cardano.Api.AlonzoEraInCardanoMode)) = Right $ C.sealedTxFromCardano $ Cardano.Api.InAnyCardanoEra Cardano.Api.AlonzoEra tx
toSealedTx params (EmulatorTx tx) = C.sealedTxFromCardanoBody <$> toCardanoTxBody params [] tx
toSealedTx params (Both tx _) = C.sealedTxFromCardanoBody <$> toCardanoTxBody params [] tx
>>>>>>> e2acd3ac

throwOtherError :: (Member (Error WalletAPIError) effs, Show err) => err -> Eff effs a
throwOtherError = throwError . OtherError . pack . show<|MERGE_RESOLUTION|>--- conflicted
+++ resolved
@@ -176,26 +176,15 @@
     Cardano.Api.InAnyCardanoEra Cardano.Api.AlonzoEra tx  -> SomeTx tx Cardano.Api.AlonzoEraInCardanoMode
     Cardano.Api.InAnyCardanoEra Cardano.Api.BabbageEra tx -> SomeTx tx Cardano.Api.BabbageEraInCardanoMode
 
-<<<<<<< HEAD
-toSealedTx :: Cardano.Api.ProtocolParameters -> Cardano.Api.NetworkId -> CardanoTx -> Either ToCardanoError C.SealedTx
-toSealedTx _ _ (CardanoApiTx (SomeTx tx Cardano.Api.ByronEraInCardanoMode)) = Right $ C.sealedTxFromCardano $ Cardano.Api.InAnyCardanoEra Cardano.Api.ByronEra tx
-toSealedTx _ _ (CardanoApiTx (SomeTx tx Cardano.Api.ShelleyEraInCardanoMode)) = Right $ C.sealedTxFromCardano $ Cardano.Api.InAnyCardanoEra Cardano.Api.ShelleyEra tx
-toSealedTx _ _ (CardanoApiTx (SomeTx tx Cardano.Api.AllegraEraInCardanoMode)) = Right $ C.sealedTxFromCardano $ Cardano.Api.InAnyCardanoEra Cardano.Api.AllegraEra tx
-toSealedTx _ _ (CardanoApiTx (SomeTx tx Cardano.Api.MaryEraInCardanoMode)) = Right $ C.sealedTxFromCardano $ Cardano.Api.InAnyCardanoEra Cardano.Api.MaryEra tx
-toSealedTx _ _ (CardanoApiTx (SomeTx tx Cardano.Api.AlonzoEraInCardanoMode)) = Right $ C.sealedTxFromCardano $ Cardano.Api.InAnyCardanoEra Cardano.Api.AlonzoEra tx
-toSealedTx _ _ (CardanoApiTx (SomeTx tx Cardano.Api.BabbageEraInCardanoMode)) = Right $ C.sealedTxFromCardano $ Cardano.Api.InAnyCardanoEra Cardano.Api.BabbageEra tx
-toSealedTx pp nid (EmulatorTx tx) = C.sealedTxFromCardanoBody <$> toCardanoTxBody [] (Just pp) nid tx
-toSealedTx pp nid (Both tx _) = C.sealedTxFromCardanoBody <$> toCardanoTxBody [] (Just pp) nid tx
-=======
 toSealedTx :: Params -> CardanoTx -> Either ToCardanoError C.SealedTx
 toSealedTx _ (CardanoApiTx (SomeTx tx Cardano.Api.ByronEraInCardanoMode)) = Right $ C.sealedTxFromCardano $ Cardano.Api.InAnyCardanoEra Cardano.Api.ByronEra tx
 toSealedTx _ (CardanoApiTx (SomeTx tx Cardano.Api.ShelleyEraInCardanoMode)) = Right $ C.sealedTxFromCardano $ Cardano.Api.InAnyCardanoEra Cardano.Api.ShelleyEra tx
 toSealedTx _ (CardanoApiTx (SomeTx tx Cardano.Api.AllegraEraInCardanoMode)) = Right $ C.sealedTxFromCardano $ Cardano.Api.InAnyCardanoEra Cardano.Api.AllegraEra tx
 toSealedTx _ (CardanoApiTx (SomeTx tx Cardano.Api.MaryEraInCardanoMode)) = Right $ C.sealedTxFromCardano $ Cardano.Api.InAnyCardanoEra Cardano.Api.MaryEra tx
 toSealedTx _ (CardanoApiTx (SomeTx tx Cardano.Api.AlonzoEraInCardanoMode)) = Right $ C.sealedTxFromCardano $ Cardano.Api.InAnyCardanoEra Cardano.Api.AlonzoEra tx
+toSealedTx _ (CardanoApiTx (SomeTx tx Cardano.Api.BabbageEraInCardanoMode)) = Right $ C.sealedTxFromCardano $ Cardano.Api.InAnyCardanoEra Cardano.Api.BabbageEra tx
 toSealedTx params (EmulatorTx tx) = C.sealedTxFromCardanoBody <$> toCardanoTxBody params [] tx
 toSealedTx params (Both tx _) = C.sealedTxFromCardanoBody <$> toCardanoTxBody params [] tx
->>>>>>> e2acd3ac
 
 throwOtherError :: (Member (Error WalletAPIError) effs, Show err) => err -> Eff effs a
 throwOtherError = throwError . OtherError . pack . show