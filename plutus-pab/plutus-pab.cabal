cabal-version: 3.0
name:          plutus-pab
version:       1.0.0.0
license:       Apache-2.0
license-files:
  LICENSE
  NOTICE

maintainer:    jann.mueller@iohk.io
author:        Jann Müller
homepage:      https://github.com/input-output-hk/plutus-apps#readme
bug-reports:   https://github.com/input-output-hk/plutus-apps/issues
description:
  Please see the README on GitHub at <https://github.com/input-output-hk/plutus-apps#readme>

build-type:    Simple

source-repository head
  type:     git
  location: https://github.com/input-output-hk/plutus-apps

flag defer-plugin-errors
  description:
    Defer errors from the plugin, useful for things like Haddock that can't handle it.

  default:     False
  manual:      True

common lang
  default-language:   Haskell2010
  default-extensions:
    DeriveFoldable
    DeriveFunctor
    DeriveGeneric
    DeriveLift
    DeriveTraversable
    ExplicitForAll
    GeneralizedNewtypeDeriving
    ImportQualifiedPost
    ScopedTypeVariables
    StandaloneDeriving

  -- See Plutus Tx readme for why we need the following flags:
  -- -fobject-code -fno-ignore-interface-pragmas and -fno-omit-interface-pragmas
  ghc-options:
    -Wall -Wnoncanonical-monad-instances -Wincomplete-uni-patterns
    -Wincomplete-record-updates -Wredundant-constraints -Widentities
    -fobject-code -fno-ignore-interface-pragmas
    -fno-omit-interface-pragmas

  if flag(defer-plugin-errors)
    ghc-options: -fplugin-opt PlutusTx.Plugin:defer-errors

library
  import:          lang
  ghc-options:     -Wunused-packages
  exposed-modules:
    Cardano.Api.NetworkId.Extra
    Cardano.BM.Data.Tracer.Extras
    Cardano.Chain
    Cardano.ChainIndex.ChainIndex
    Cardano.ChainIndex.Server
    Cardano.ChainIndex.Types
    Cardano.Node.API
    Cardano.Node.Client
    Cardano.Node.Mock
    Cardano.Node.Params
    Cardano.Node.Server
    Cardano.Node.Types
    Cardano.Protocol.Socket.Mock.Client
    Cardano.Protocol.Socket.Mock.Server
    Cardano.Wallet.LocalClient
    Cardano.Wallet.Mock.API
    Cardano.Wallet.Mock.Client
    Cardano.Wallet.Mock.Handlers
    Cardano.Wallet.Mock.Server
    Cardano.Wallet.Mock.Types
    Cardano.Wallet.RemoteClient
    Cardano.Wallet.Types
    Control.Concurrent.Availability
    Control.Concurrent.STM.Extras
    Control.Concurrent.STM.Extras.Stream
    Control.Monad.Freer.Delay
    Plutus.PAB.App
    Plutus.PAB.Arbitrary
    Plutus.PAB.Core
    Plutus.PAB.Core.ContractInstance
    Plutus.PAB.Core.ContractInstance.BlockchainEnv
    Plutus.PAB.Core.ContractInstance.RequestHandlers
    Plutus.PAB.Core.ContractInstance.STM
    Plutus.PAB.Db.Beam
    Plutus.PAB.Db.Beam.ContractStore
    Plutus.PAB.Db.Memory.ContractStore
    Plutus.PAB.Db.Schema
    Plutus.PAB.Effects.Contract
    Plutus.PAB.Effects.Contract.Builtin
    Plutus.PAB.Effects.TimeEffect
    Plutus.PAB.Effects.UUID
    Plutus.PAB.Events
    Plutus.PAB.Events.Contract
    Plutus.PAB.Events.ContractInstanceState
    Plutus.PAB.Instances
    Plutus.PAB.LocalCluster.Run
    Plutus.PAB.Monitoring.Config
    Plutus.PAB.Monitoring.Monitoring
    Plutus.PAB.Monitoring.PABLogMsg
    Plutus.PAB.Run
    Plutus.PAB.Run.Cli
    Plutus.PAB.Run.Command
    Plutus.PAB.Run.CommandParser
    Plutus.PAB.Simulator
    Plutus.PAB.Timeout
    Plutus.PAB.Types
    Plutus.PAB.Webserver.API
    Plutus.PAB.Webserver.Client
    Plutus.PAB.Webserver.Handler
    Plutus.PAB.Webserver.Server
    Plutus.PAB.Webserver.Types
    Plutus.PAB.Webserver.WebSocket

  other-modules:   Servant.Extra
  hs-source-dirs:  src

  --------------------
  -- Local components
  --------------------
  build-depends:
<<<<<<< HEAD
    , freer-extras               >=1.0.0
    , playground-common          >=1.0.0
    , plutus-chain-index         >=1.0.0
    , plutus-chain-index-core    >=1.0.0
    , plutus-contract            >=1.0.0
    , plutus-ledger              >=1.0.0
    , plutus-ledger-api          >=1.0.0
    , plutus-ledger-constraints  >=1.0.0
    , plutus-script-utils        >=1.0.0
    , plutus-tx                  >=1.0.0
    , plutus-tx-plugin           >=1.0.0
=======
    , freer-extras
    , playground-common
    , plutus-chain-index
    , plutus-chain-index-core
    , plutus-contract
    , plutus-ledger
    , plutus-ledger-constraints
    , plutus-script-utils
>>>>>>> 50b7bb5a

  --------------------------
  -- Other IOG dependencies
  --------------------------
  build-depends:
    , cardano-addresses
    , cardano-api                      >=1.35
    , cardano-ledger-core
    , cardano-slotting
    , cardano-wallet
    , cardano-wallet-cli
    , cardano-wallet-core
    , cardano-wallet-core-integration
    , cardano-wallet-launcher
    , iohk-monitoring
    , lobemo-backend-ekg
    , ouroboros-network
    , ouroboros-network-framework
    , plutus-ledger-api
    , plutus-tx
    , plutus-tx-plugin
    , Win32-network

  ------------------------
  -- Non-IOG dependencies
  ------------------------
  build-depends:
    , aeson
    , aeson-pretty
    , async
    , base                  >=4.7     && <5
    , beam-core
    , beam-migrate
    , beam-sqlite
    , bytestring
    , containers
    , contra-tracer
    , cryptonite
    , data-default
    , directory
    , either
    , exceptions
    , filepath
    , freer-simple
    , generic-arbitrary
    , http-client
    , http-client-tls
    , lens
    , memory
    , monad-logger
    , mtl
    , network-mux
    , openapi3
    , optparse-applicative
    , prettyprinter         >=1.1.0.1
    , QuickCheck
    , quickcheck-instances
    , random
    , resource-pool
    , row-types
    , servant
    , servant-client
    , servant-openapi3
    , servant-options
    , servant-server
    , servant-swagger-ui
    , servant-websockets
    , sqlite-simple
    , stm
    , tagged
    , text
    , text-class
    , time
    , time-units
    , transformers
    , unordered-containers
    , uuid
    , wai
    , wai-cors
    , warp
    , websockets
    , yaml

test-suite plutus-pab-test-light
  default-language:   Haskell2010
  default-extensions: ImportQualifiedPost
  ghc-options:        -Wunused-packages
  hs-source-dirs:     test/light
  type:               exitcode-stdio-1.0
  main-is:            Spec.hs
  other-modules:
    Cardano.Api.NetworkId.ExtraSpec
    Cardano.Wallet.RemoteClientSpec
    Cardano.Wallet.ServerSpec
    Control.Concurrent.STM.ExtrasSpec
    Plutus.PAB.ArbitrarySpec

  --------------------
  -- Local components
  --------------------
  build-depends:
    , plutus-contract
    , plutus-ledger
    , plutus-ledger-constraints
    , plutus-pab

  --------------------------
  -- Other IOG dependencies
  --------------------------
  build-depends:
    , cardano-api:{cardano-api, gen}
    , plutus-tx

  ------------------------
  -- Non-IOG dependencies
  ------------------------
  build-depends:
    , aeson
    , async
<<<<<<< HEAD
    , base                            >=4.9   && <5
    , bytestring
    , cardano-api:{cardano-api, gen}  >=1.35
=======
    , base                  >=4.9 && <5
    , bytestring
>>>>>>> 50b7bb5a
    , data-default
    , freer-simple
    , hedgehog
    , hedgehog-quickcheck
<<<<<<< HEAD
    , plutus-contract                 >=1.0.0
    , plutus-ledger                   >=1.0.0
    , plutus-ledger-constraints       >=1.0.0
    , plutus-pab                      >=1.0.0
    , plutus-tx                       >=1.0.0
=======
>>>>>>> 50b7bb5a
    , QuickCheck
    , quickcheck-instances
    , smallcheck
    , stm
    , tasty
    , tasty-hedgehog
    , tasty-hunit
    , tasty-quickcheck
    , tasty-smallcheck<|MERGE_RESOLUTION|>--- conflicted
+++ resolved
@@ -125,28 +125,14 @@
   -- Local components
   --------------------
   build-depends:
-<<<<<<< HEAD
     , freer-extras               >=1.0.0
     , playground-common          >=1.0.0
     , plutus-chain-index         >=1.0.0
     , plutus-chain-index-core    >=1.0.0
     , plutus-contract            >=1.0.0
     , plutus-ledger              >=1.0.0
-    , plutus-ledger-api          >=1.0.0
     , plutus-ledger-constraints  >=1.0.0
     , plutus-script-utils        >=1.0.0
-    , plutus-tx                  >=1.0.0
-    , plutus-tx-plugin           >=1.0.0
-=======
-    , freer-extras
-    , playground-common
-    , plutus-chain-index
-    , plutus-chain-index-core
-    , plutus-contract
-    , plutus-ledger
-    , plutus-ledger-constraints
-    , plutus-script-utils
->>>>>>> 50b7bb5a
 
   --------------------------
   -- Other IOG dependencies
@@ -165,9 +151,9 @@
     , lobemo-backend-ekg
     , ouroboros-network
     , ouroboros-network-framework
-    , plutus-ledger-api
-    , plutus-tx
-    , plutus-tx-plugin
+    , plutus-ledger-api                >=1.0.0
+    , plutus-tx                        >=1.0.0
+    , plutus-tx-plugin                 >=1.0.0
     , Win32-network
 
   ------------------------
@@ -248,17 +234,17 @@
   -- Local components
   --------------------
   build-depends:
-    , plutus-contract
-    , plutus-ledger
-    , plutus-ledger-constraints
+    , plutus-contract            >=1.0.0
+    , plutus-ledger              >=1.0.0
+    , plutus-ledger-constraints  >=1.0.0
     , plutus-pab
 
   --------------------------
   -- Other IOG dependencies
   --------------------------
   build-depends:
-    , cardano-api:{cardano-api, gen}
-    , plutus-tx
+    , cardano-api:{cardano-api, gen}  >=1.35
+    , plutus-tx                       >=1.0.0
 
   ------------------------
   -- Non-IOG dependencies
@@ -266,26 +252,12 @@
   build-depends:
     , aeson
     , async
-<<<<<<< HEAD
-    , base                            >=4.9   && <5
-    , bytestring
-    , cardano-api:{cardano-api, gen}  >=1.35
-=======
     , base                  >=4.9 && <5
     , bytestring
->>>>>>> 50b7bb5a
     , data-default
     , freer-simple
     , hedgehog
     , hedgehog-quickcheck
-<<<<<<< HEAD
-    , plutus-contract                 >=1.0.0
-    , plutus-ledger                   >=1.0.0
-    , plutus-ledger-constraints       >=1.0.0
-    , plutus-pab                      >=1.0.0
-    , plutus-tx                       >=1.0.0
-=======
->>>>>>> 50b7bb5a
     , QuickCheck
     , quickcheck-instances
     , smallcheck
