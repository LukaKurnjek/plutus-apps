cabal-version: 3.0
name:          plutus-pab
version:       0.1.0.0
license:       Apache-2.0
license-files:
  LICENSE
  NOTICE

maintainer:    jann.mueller@iohk.io
author:        Jann Müller
<<<<<<< HEAD
homepage:      https://github.com/iohk/plutus-apps#readme
bug-reports:   https://github.com/iohk/plutus-apps/issues
description:
    Please see the README on GitHub at <https://github.com/input-output-hk/plutus-apps#readme>
=======
homepage:      https://github.com/input-output-hk/plutus-apps#readme
bug-reports:   https://github.com/input-output-hk/plutus-apps/issues
description:
  Please see the README on GitHub at <https://github.com/input-output-hk/plutus-apps#readme>
>>>>>>> 13e7b668

build-type:    Simple

source-repository head
  type:     git
  location: https://github.com/input-output-hk/plutus-apps

flag defer-plugin-errors
  description:
    Defer errors from the plugin, useful for things like Haddock that can't handle it.

  default:     False
  manual:      True

common lang
  default-language:   Haskell2010
  default-extensions:
    DeriveFoldable
    DeriveFunctor
    DeriveGeneric
    DeriveLift
    DeriveTraversable
    ExplicitForAll
    GeneralizedNewtypeDeriving
    ImportQualifiedPost
    ScopedTypeVariables
    StandaloneDeriving

  -- See Plutus Tx readme for why we need the following flags: 
  -- -fobject-code -fno-ignore-interface-pragmas and -fno-omit-interface-pragmas
  ghc-options:
    -Wall -Wnoncanonical-monad-instances -Wincomplete-uni-patterns
    -Wincomplete-record-updates -Wredundant-constraints -Widentities
    -fobject-code -fno-ignore-interface-pragmas
    -fno-omit-interface-pragmas

  if flag(defer-plugin-errors)
    ghc-options: -fplugin-opt PlutusTx.Plugin:defer-errors

library
<<<<<<< HEAD
    import: lang
    ghc-options: -Wunused-packages
    exposed-modules:
        Cardano.Api.NetworkId.Extra
        Cardano.BM.Data.Tracer.Extras
        Cardano.Chain
        Cardano.ChainIndex.ChainIndex
        Cardano.ChainIndex.Server
        Cardano.ChainIndex.Types
        Cardano.Node.API
        Cardano.Node.Client
        Cardano.Node.Mock
        Cardano.Node.Params
        Cardano.Node.Server
        Cardano.Node.Types
        Cardano.Protocol.Socket.Mock.Client
        Cardano.Protocol.Socket.Mock.Server
        Cardano.Wallet.LocalClient
        Cardano.Wallet.RemoteClient
        Cardano.Wallet.Types
        Cardano.Wallet.Mock.API
        Cardano.Wallet.Mock.Client
        Cardano.Wallet.Mock.Handlers
        Cardano.Wallet.Mock.Server
        Cardano.Wallet.Mock.Types
        Control.Concurrent.Availability
        Control.Concurrent.STM.Extras
        Control.Concurrent.STM.Extras.Stream
        Control.Monad.Freer.Delay
        Plutus.PAB.App
        Plutus.PAB.Arbitrary
        Plutus.PAB.Core
        Plutus.PAB.Core.ContractInstance
        Plutus.PAB.Core.ContractInstance.BlockchainEnv
        Plutus.PAB.Core.ContractInstance.RequestHandlers
        Plutus.PAB.Core.ContractInstance.STM
        Plutus.PAB.Db.Beam
        Plutus.PAB.Db.Schema
        Plutus.PAB.Db.Beam.ContractStore
        Plutus.PAB.Db.Memory.ContractStore
        Plutus.PAB.Effects.Contract
        Plutus.PAB.Effects.Contract.Builtin
        Plutus.PAB.Effects.TimeEffect
        Plutus.PAB.Effects.UUID
        Plutus.PAB.Events
        Plutus.PAB.Events.Contract
        Plutus.PAB.Events.ContractInstanceState
        Plutus.PAB.Instances
        Plutus.PAB.LocalCluster.Run
        Plutus.PAB.Monitoring.Config
        Plutus.PAB.Monitoring.Monitoring
        Plutus.PAB.Monitoring.PABLogMsg
        Plutus.PAB.Run
        Plutus.PAB.Run.Cli
        Plutus.PAB.Run.Command
        Plutus.PAB.Run.CommandParser
        Plutus.PAB.Simulator
        Plutus.PAB.Timeout
        Plutus.PAB.Types
        Plutus.PAB.Webserver.API
        Plutus.PAB.Webserver.Client
        Plutus.PAB.Webserver.Handler
        Plutus.PAB.Webserver.Server
        Plutus.PAB.Webserver.Types
        Plutus.PAB.Webserver.WebSocket
    other-modules:      Servant.Extra
    hs-source-dirs:     src
    build-depends:
        , freer-extras
        , playground-common
        , plutus-chain-index
        , plutus-chain-index-core
        , plutus-contract
        , plutus-ledger
        , plutus-ledger-api >= 1.0.0
        , plutus-ledger-constraints
        , plutus-script-utils
        , plutus-tx >= 1.0.0
        , plutus-tx-plugin >= 1.0.0
    build-depends:
        QuickCheck -any,
        aeson -any,
        aeson-pretty -any,
        async -any,
        base >=4.7 && <5,
        beam-core -any,
        beam-migrate -any,
        beam-sqlite -any,
        bytestring -any,
        cardano-addresses -any,
        cardano-api -any,
        cardano-slotting -any,
        cardano-wallet -any,
        cardano-wallet-cli -any,
        cardano-wallet-core -any,
        cardano-wallet-core-integration -any,
        cardano-wallet-launcher -any,
        cardano-ledger-core -any,
        containers -any,
        contra-tracer -any,
        cryptonite -any,
        data-default -any,
        either -any,
        directory -any,
        exceptions -any,
        filepath -any,
        freer-simple -any,
        generic-arbitrary -any,
        http-client -any,
        http-client-tls -any,
        iohk-monitoring -any,
        lens -any,
        lobemo-backend-ekg -any,
        memory -any,
        monad-logger -any,
        mtl -any,
        network-mux -any,
        openapi3 -any,
        optparse-applicative -any,
        ouroboros-network -any,
        ouroboros-network-framework -any,
        prettyprinter >=1.1.0.1,
        quickcheck-instances -any,
        random -any,
        resource-pool -any,
        row-types -any,
        servant -any,
        servant-client -any,
        servant-openapi3,
        servant-options -any,
        servant-server -any,
        servant-swagger-ui,
        servant-websockets -any,
        sqlite-simple -any,
        stm -any,
        tagged -any,
        text -any,
        text-class -any,
        time -any,
        time-units -any,
        transformers -any,
        unordered-containers -any,
        uuid -any,
        wai -any,
        wai-cors -any,
        warp -any,
        websockets -any,
        Win32-network -any,
        yaml -any,

test-suite plutus-pab-test-light
    default-language: Haskell2010
    default-extensions: ImportQualifiedPost
    ghc-options: -Wunused-packages
    hs-source-dirs:   test/light
    type:             exitcode-stdio-1.0
    main-is:          Spec.hs
    other-modules:
        Cardano.Api.NetworkId.ExtraSpec
        Cardano.Wallet.RemoteClientSpec
        Cardano.Wallet.ServerSpec
        Control.Concurrent.STM.ExtrasSpec
        Plutus.PAB.ArbitrarySpec
    build-depends:
        QuickCheck -any,
        aeson -any,
        base >=4.9 && <5,
        bytestring -any,
        cardano-api -any,
        cardano-api:gen -any,
        data-default -any,
        freer-simple -any,
        hedgehog -any,
        plutus-contract -any,
        plutus-pab,
        plutus-ledger -any,
        plutus-ledger-constraints -any,
        plutus-tx >= 1.0.0,
        quickcheck-instances -any,
        tasty -any,
        tasty-hunit -any,
        smallcheck -any,
        hedgehog-quickcheck -any,
        tasty-hedgehog >= 1.2.0.0,
        tasty-smallcheck -any,
        tasty-quickcheck -any,
        stm -any,
        async -any,
=======
  import:          lang
  ghc-options:     -Wunused-packages
  exposed-modules:
    Cardano.Api.NetworkId.Extra
    Cardano.BM.Data.Tracer.Extras
    Cardano.Chain
    Cardano.ChainIndex.ChainIndex
    Cardano.ChainIndex.Server
    Cardano.ChainIndex.Types
    Cardano.Node.API
    Cardano.Node.Client
    Cardano.Node.Mock
    Cardano.Node.Params
    Cardano.Node.Server
    Cardano.Node.Types
    Cardano.Protocol.Socket.Mock.Client
    Cardano.Protocol.Socket.Mock.Server
    Cardano.Wallet.LocalClient
    Cardano.Wallet.Mock.API
    Cardano.Wallet.Mock.Client
    Cardano.Wallet.Mock.Handlers
    Cardano.Wallet.Mock.Server
    Cardano.Wallet.Mock.Types
    Cardano.Wallet.RemoteClient
    Cardano.Wallet.Types
    Control.Concurrent.Availability
    Control.Concurrent.STM.Extras
    Control.Concurrent.STM.Extras.Stream
    Control.Monad.Freer.Delay
    Plutus.PAB.App
    Plutus.PAB.Arbitrary
    Plutus.PAB.Core
    Plutus.PAB.Core.ContractInstance
    Plutus.PAB.Core.ContractInstance.BlockchainEnv
    Plutus.PAB.Core.ContractInstance.RequestHandlers
    Plutus.PAB.Core.ContractInstance.STM
    Plutus.PAB.Db.Beam
    Plutus.PAB.Db.Beam.ContractStore
    Plutus.PAB.Db.Memory.ContractStore
    Plutus.PAB.Db.Schema
    Plutus.PAB.Effects.Contract
    Plutus.PAB.Effects.Contract.Builtin
    Plutus.PAB.Effects.TimeEffect
    Plutus.PAB.Effects.UUID
    Plutus.PAB.Events
    Plutus.PAB.Events.Contract
    Plutus.PAB.Events.ContractInstanceState
    Plutus.PAB.Instances
    Plutus.PAB.LocalCluster.Run
    Plutus.PAB.Monitoring.Config
    Plutus.PAB.Monitoring.Monitoring
    Plutus.PAB.Monitoring.PABLogMsg
    Plutus.PAB.Run
    Plutus.PAB.Run.Cli
    Plutus.PAB.Run.Command
    Plutus.PAB.Run.CommandParser
    Plutus.PAB.Simulator
    Plutus.PAB.Timeout
    Plutus.PAB.Types
    Plutus.PAB.Webserver.API
    Plutus.PAB.Webserver.Client
    Plutus.PAB.Webserver.Handler
    Plutus.PAB.Webserver.Server
    Plutus.PAB.Webserver.Types
    Plutus.PAB.Webserver.WebSocket

  other-modules:   Servant.Extra
  hs-source-dirs:  src
  build-depends:
    , freer-extras
    , playground-common
    , plutus-chain-index
    , plutus-chain-index-core
    , plutus-contract
    , plutus-ledger
    , plutus-ledger-api
    , plutus-ledger-constraints
    , plutus-tx
    , plutus-tx-plugin

  build-depends:
    , aeson
    , aeson-pretty
    , async
    , base                             >=4.7     && <5
    , beam-core
    , beam-migrate
    , beam-sqlite
    , bytestring
    , cardano-addresses
    , cardano-api
    , cardano-ledger-core
    , cardano-slotting
    , cardano-wallet
    , cardano-wallet-cli
    , cardano-wallet-core
    , cardano-wallet-core-integration
    , cardano-wallet-launcher
    , containers
    , contra-tracer
    , cryptonite
    , data-default
    , directory
    , either
    , exceptions
    , filepath
    , freer-simple
    , generic-arbitrary
    , http-client
    , http-client-tls
    , iohk-monitoring
    , lens
    , lobemo-backend-ekg
    , memory
    , monad-logger
    , mtl
    , network-mux
    , openapi3
    , optparse-applicative
    , ouroboros-network
    , ouroboros-network-framework
    , prettyprinter                    >=1.1.0.1
    , QuickCheck
    , quickcheck-instances
    , random
    , resource-pool
    , row-types
    , servant
    , servant-client
    , servant-openapi3
    , servant-options
    , servant-server
    , servant-swagger-ui
    , servant-websockets
    , sqlite-simple
    , stm
    , tagged
    , text
    , text-class
    , time
    , time-units
    , transformers
    , unordered-containers
    , uuid
    , wai
    , wai-cors
    , warp
    , websockets
    , Win32-network
    , yaml

test-suite plutus-pab-test-light
  default-language:   Haskell2010
  default-extensions: ImportQualifiedPost
  ghc-options:        -Wunused-packages
  hs-source-dirs:     test/light
  type:               exitcode-stdio-1.0
  main-is:            Spec.hs
  other-modules:
    Cardano.Api.NetworkId.ExtraSpec
    Cardano.Wallet.RemoteClientSpec
    Cardano.Wallet.ServerSpec
    Control.Concurrent.STM.ExtrasSpec
    Plutus.PAB.ArbitrarySpec

  build-depends:
    , aeson
    , async
    , base                            >=4.9 && <5
    , bytestring
    , cardano-api:{cardano-api, gen}
    , data-default
    , freer-simple
    , hedgehog
    , hedgehog-quickcheck
    , plutus-contract
    , plutus-ledger
    , plutus-ledger-constraints
    , plutus-pab
    , plutus-tx
    , QuickCheck
    , quickcheck-instances
    , smallcheck
    , stm
    , tasty
    , tasty-hedgehog
    , tasty-hunit
    , tasty-quickcheck
    , tasty-smallcheck
>>>>>>> 13e7b668
<|MERGE_RESOLUTION|>--- conflicted
+++ resolved
@@ -8,17 +8,10 @@
 
 maintainer:    jann.mueller@iohk.io
 author:        Jann Müller
-<<<<<<< HEAD
-homepage:      https://github.com/iohk/plutus-apps#readme
-bug-reports:   https://github.com/iohk/plutus-apps/issues
-description:
-    Please see the README on GitHub at <https://github.com/input-output-hk/plutus-apps#readme>
-=======
 homepage:      https://github.com/input-output-hk/plutus-apps#readme
 bug-reports:   https://github.com/input-output-hk/plutus-apps/issues
 description:
   Please see the README on GitHub at <https://github.com/input-output-hk/plutus-apps#readme>
->>>>>>> 13e7b668
 
 build-type:    Simple
 
@@ -47,7 +40,7 @@
     ScopedTypeVariables
     StandaloneDeriving
 
-  -- See Plutus Tx readme for why we need the following flags: 
+  -- See Plutus Tx readme for why we need the following flags:
   -- -fobject-code -fno-ignore-interface-pragmas and -fno-omit-interface-pragmas
   ghc-options:
     -Wall -Wnoncanonical-monad-instances -Wincomplete-uni-patterns
@@ -59,196 +52,6 @@
     ghc-options: -fplugin-opt PlutusTx.Plugin:defer-errors
 
 library
-<<<<<<< HEAD
-    import: lang
-    ghc-options: -Wunused-packages
-    exposed-modules:
-        Cardano.Api.NetworkId.Extra
-        Cardano.BM.Data.Tracer.Extras
-        Cardano.Chain
-        Cardano.ChainIndex.ChainIndex
-        Cardano.ChainIndex.Server
-        Cardano.ChainIndex.Types
-        Cardano.Node.API
-        Cardano.Node.Client
-        Cardano.Node.Mock
-        Cardano.Node.Params
-        Cardano.Node.Server
-        Cardano.Node.Types
-        Cardano.Protocol.Socket.Mock.Client
-        Cardano.Protocol.Socket.Mock.Server
-        Cardano.Wallet.LocalClient
-        Cardano.Wallet.RemoteClient
-        Cardano.Wallet.Types
-        Cardano.Wallet.Mock.API
-        Cardano.Wallet.Mock.Client
-        Cardano.Wallet.Mock.Handlers
-        Cardano.Wallet.Mock.Server
-        Cardano.Wallet.Mock.Types
-        Control.Concurrent.Availability
-        Control.Concurrent.STM.Extras
-        Control.Concurrent.STM.Extras.Stream
-        Control.Monad.Freer.Delay
-        Plutus.PAB.App
-        Plutus.PAB.Arbitrary
-        Plutus.PAB.Core
-        Plutus.PAB.Core.ContractInstance
-        Plutus.PAB.Core.ContractInstance.BlockchainEnv
-        Plutus.PAB.Core.ContractInstance.RequestHandlers
-        Plutus.PAB.Core.ContractInstance.STM
-        Plutus.PAB.Db.Beam
-        Plutus.PAB.Db.Schema
-        Plutus.PAB.Db.Beam.ContractStore
-        Plutus.PAB.Db.Memory.ContractStore
-        Plutus.PAB.Effects.Contract
-        Plutus.PAB.Effects.Contract.Builtin
-        Plutus.PAB.Effects.TimeEffect
-        Plutus.PAB.Effects.UUID
-        Plutus.PAB.Events
-        Plutus.PAB.Events.Contract
-        Plutus.PAB.Events.ContractInstanceState
-        Plutus.PAB.Instances
-        Plutus.PAB.LocalCluster.Run
-        Plutus.PAB.Monitoring.Config
-        Plutus.PAB.Monitoring.Monitoring
-        Plutus.PAB.Monitoring.PABLogMsg
-        Plutus.PAB.Run
-        Plutus.PAB.Run.Cli
-        Plutus.PAB.Run.Command
-        Plutus.PAB.Run.CommandParser
-        Plutus.PAB.Simulator
-        Plutus.PAB.Timeout
-        Plutus.PAB.Types
-        Plutus.PAB.Webserver.API
-        Plutus.PAB.Webserver.Client
-        Plutus.PAB.Webserver.Handler
-        Plutus.PAB.Webserver.Server
-        Plutus.PAB.Webserver.Types
-        Plutus.PAB.Webserver.WebSocket
-    other-modules:      Servant.Extra
-    hs-source-dirs:     src
-    build-depends:
-        , freer-extras
-        , playground-common
-        , plutus-chain-index
-        , plutus-chain-index-core
-        , plutus-contract
-        , plutus-ledger
-        , plutus-ledger-api >= 1.0.0
-        , plutus-ledger-constraints
-        , plutus-script-utils
-        , plutus-tx >= 1.0.0
-        , plutus-tx-plugin >= 1.0.0
-    build-depends:
-        QuickCheck -any,
-        aeson -any,
-        aeson-pretty -any,
-        async -any,
-        base >=4.7 && <5,
-        beam-core -any,
-        beam-migrate -any,
-        beam-sqlite -any,
-        bytestring -any,
-        cardano-addresses -any,
-        cardano-api -any,
-        cardano-slotting -any,
-        cardano-wallet -any,
-        cardano-wallet-cli -any,
-        cardano-wallet-core -any,
-        cardano-wallet-core-integration -any,
-        cardano-wallet-launcher -any,
-        cardano-ledger-core -any,
-        containers -any,
-        contra-tracer -any,
-        cryptonite -any,
-        data-default -any,
-        either -any,
-        directory -any,
-        exceptions -any,
-        filepath -any,
-        freer-simple -any,
-        generic-arbitrary -any,
-        http-client -any,
-        http-client-tls -any,
-        iohk-monitoring -any,
-        lens -any,
-        lobemo-backend-ekg -any,
-        memory -any,
-        monad-logger -any,
-        mtl -any,
-        network-mux -any,
-        openapi3 -any,
-        optparse-applicative -any,
-        ouroboros-network -any,
-        ouroboros-network-framework -any,
-        prettyprinter >=1.1.0.1,
-        quickcheck-instances -any,
-        random -any,
-        resource-pool -any,
-        row-types -any,
-        servant -any,
-        servant-client -any,
-        servant-openapi3,
-        servant-options -any,
-        servant-server -any,
-        servant-swagger-ui,
-        servant-websockets -any,
-        sqlite-simple -any,
-        stm -any,
-        tagged -any,
-        text -any,
-        text-class -any,
-        time -any,
-        time-units -any,
-        transformers -any,
-        unordered-containers -any,
-        uuid -any,
-        wai -any,
-        wai-cors -any,
-        warp -any,
-        websockets -any,
-        Win32-network -any,
-        yaml -any,
-
-test-suite plutus-pab-test-light
-    default-language: Haskell2010
-    default-extensions: ImportQualifiedPost
-    ghc-options: -Wunused-packages
-    hs-source-dirs:   test/light
-    type:             exitcode-stdio-1.0
-    main-is:          Spec.hs
-    other-modules:
-        Cardano.Api.NetworkId.ExtraSpec
-        Cardano.Wallet.RemoteClientSpec
-        Cardano.Wallet.ServerSpec
-        Control.Concurrent.STM.ExtrasSpec
-        Plutus.PAB.ArbitrarySpec
-    build-depends:
-        QuickCheck -any,
-        aeson -any,
-        base >=4.9 && <5,
-        bytestring -any,
-        cardano-api -any,
-        cardano-api:gen -any,
-        data-default -any,
-        freer-simple -any,
-        hedgehog -any,
-        plutus-contract -any,
-        plutus-pab,
-        plutus-ledger -any,
-        plutus-ledger-constraints -any,
-        plutus-tx >= 1.0.0,
-        quickcheck-instances -any,
-        tasty -any,
-        tasty-hunit -any,
-        smallcheck -any,
-        hedgehog-quickcheck -any,
-        tasty-hedgehog >= 1.2.0.0,
-        tasty-smallcheck -any,
-        tasty-quickcheck -any,
-        stm -any,
-        async -any,
-=======
   import:          lang
   ghc-options:     -Wunused-packages
   exposed-modules:
@@ -326,6 +129,7 @@
     , plutus-ledger
     , plutus-ledger-api
     , plutus-ledger-constraints
+    , plutus-script-utils
     , plutus-tx
     , plutus-tx-plugin
 
@@ -437,5 +241,4 @@
     , tasty-hedgehog
     , tasty-hunit
     , tasty-quickcheck
-    , tasty-smallcheck
->>>>>>> 13e7b668
+    , tasty-smallcheck