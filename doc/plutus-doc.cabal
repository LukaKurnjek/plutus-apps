--- conflicted
+++ resolved
@@ -80,50 +80,27 @@
   -- Local components
   --------------------
   build-depends:
-<<<<<<< HEAD
-    , aeson
-    , base                       >=4.9      && <5
-    , bytestring
-    , containers
-    , data-default
-    , flat
     , freer-extras               >=1.0.0
-    , lens
     , playground-common          >=1.0.0
     , plutus-chain-index-core    >=1.0.0
     , plutus-contract            >=1.0.0
-    , plutus-core                >=1.0.0
     , plutus-ledger              >=1.0.0
-    , plutus-ledger-api          >=1.0.0
     , plutus-ledger-constraints  >=1.0.0
     , plutus-script-utils        >=1.0.0
-    , plutus-tx                  >=1.0.0
     , plutus-tx-constraints      >=1.0.0
     , plutus-use-cases           >=1.0.0
-    , QuickCheck
-=======
-    , freer-extras
-    , playground-common
-    , plutus-chain-index-core
-    , plutus-contract
-    , plutus-ledger
-    , plutus-ledger-constraints
-    , plutus-script-utils
-    , plutus-tx-constraints
-    , plutus-use-cases
 
   --------------------------
   -- Other IOG dependencies
   --------------------------
   build-depends:
-    , plutus-core
-    , plutus-ledger-api
-    , plutus-tx
->>>>>>> 50b7bb5a
+    , plutus-core         >=1.0.0
+    , plutus-ledger-api   >=1.0.0
+    , plutus-tx           >=1.0.0
     , quickcheck-dynamic
 
   if !(impl(ghcjs) || os(ghcjs))
-    build-depends: plutus-tx-plugin
+    build-depends: plutus-tx-plugin >=1.0.0
 
   ------------------------
   -- Non-IOG dependencies
@@ -141,13 +118,5 @@
     , serialise
     , tasty
     , tasty-quickcheck
-<<<<<<< HEAD
-    , template-haskell           >=2.13.0.0
-    , text
-
-  if !(impl(ghcjs) || os(ghcjs))
-    build-depends: plutus-tx-plugin >=1.0.0
-=======
     , template-haskell  >=2.13.0.0
-    , text
->>>>>>> 50b7bb5a
+    , text