--- conflicted
+++ resolved
@@ -171,21 +171,13 @@
 
 
 txOut0 :: Ledger.ChainIndexTxOut
-<<<<<<< HEAD
-txOut0 = Ledger.ScriptChainIndexTxOut
-          (Ledger.Address (ScriptCredential alwaysSucceedValidatorHash) Nothing)
-          mempty
-          (Right Ledger.unitDatum)
-          Nothing
-          (Left alwaysSucceedValidatorHash)
-=======
 txOut0 =
     Ledger.ScriptChainIndexTxOut
         (Ledger.Address (ScriptCredential alwaysSucceedValidatorHash) Nothing)
         mempty
         (Ledger.datumHash Ledger.unitDatum, Just Ledger.unitDatum)
+        Nothing
         (alwaysSucceedValidatorHash, Nothing)
->>>>>>> a5ab40d6
 
 txOutRef0 :: Ledger.TxOutRef
 txOutRef0 = Ledger.TxOutRef (Ledger.TxId "") 0
@@ -215,21 +207,13 @@
 validatorHash1 = Scripts.validatorHash validator1
 
 txOut1 :: Ledger.ChainIndexTxOut
-<<<<<<< HEAD
-txOut1 = Ledger.ScriptChainIndexTxOut
-  (Ledger.Address (ScriptCredential validatorHash1) Nothing)
-  mempty
-  (Right Ledger.unitDatum)
-  Nothing
-  (Left validatorHash1)
-=======
 txOut1 =
     Ledger.ScriptChainIndexTxOut
         (Ledger.Address (ScriptCredential validatorHash1) Nothing)
         mempty
         (Ledger.datumHash Ledger.unitDatum, Just Ledger.unitDatum)
+        Nothing
         (validatorHash1, Nothing)
->>>>>>> a5ab40d6
 
 txOutRef1 :: Ledger.TxOutRef
 txOutRef1 = Ledger.TxOutRef (Ledger.TxId "") 1
