{-# LANGUAGE DataKinds                 #-}
{-# LANGUAGE DeriveAnyClass            #-}
{-# LANGUAGE DeriveGeneric             #-}
{-# LANGUAGE DerivingVia               #-}
{-# LANGUAGE ExistentialQuantification #-}
{-# LANGUAGE FlexibleContexts          #-}
{-# LANGUAGE GADTs                     #-}
{-# LANGUAGE LambdaCase                #-}
{-# LANGUAGE NamedFieldPuns            #-}
{-# LANGUAGE OverloadedStrings         #-}
{-# LANGUAGE PolyKinds                 #-}
{-# LANGUAGE TemplateHaskell           #-}
{-# LANGUAGE TupleSections             #-}
{-# LANGUAGE TypeApplications          #-}
{-# LANGUAGE TypeFamilies              #-}
{-# LANGUAGE TypeOperators             #-}
{-# LANGUAGE UndecidableInstances      #-}
{-# LANGUAGE ViewPatterns              #-}
module Ledger.Constraints.OffChain(
    -- * Lookups
    ScriptLookups(..)
    , plutusV1TypedValidatorLookups
    , generalise
    , unspentOutputs
    , plutusV1MintingPolicy
    , plutusV1OtherScript
    , otherData
    , ownPaymentPubKeyHash
    , ownStakePubKeyHash
    , paymentPubKey
    -- * Constraints resolution
    , SomeLookupsAndConstraints(..)
    , UnbalancedTx(..)
    , cardanoTx
    , tx
    , requiredSignatories
    , utxoIndex
    , validityTimeRange
    , emptyUnbalancedTx
    , adjustUnbalancedTx
    , MkTxError(..)
    , mkTx
    , mkSomeTx
    -- * Internals exposed for testing
    , ValueSpentBalances(..)
    , provided
    , required
    , missingValueSpent
    , ConstraintProcessingState(..)
    , unbalancedTx
    , valueSpentOutputs
    , paramsL
    , processConstraintFun
    , addOwnInput
    , addOwnOutput
    , addMintingRedeemers
    , addMissingValueSpent
    , updateUtxoIndex
    , lookupTxOutRef
    ) where

import Control.Lens (Traversal', _2, _Just, _Right, alaf, at, iforM_, makeLensesFor, use, view, (%=), (.=), (<>=), (^?))
import Control.Monad (forM_)
import Control.Monad.Except (MonadError (catchError, throwError), runExcept, unless)
import Control.Monad.Reader (MonadReader (ask), ReaderT (runReaderT), asks)
import Control.Monad.State (MonadState (get, put), execStateT, gets)
import Data.Aeson (FromJSON, ToJSON)
import Data.Default (def)
import Data.Foldable (traverse_)
import Data.Functor ((<&>))
import Data.Functor.Compose (Compose (Compose))
import Data.List (elemIndex)
import Data.Map (Map)
import Data.Map qualified as Map
import Data.OpenApi.Schema qualified as OpenApi
import Data.Semigroup (First (First, getFirst))
import Data.Set (Set)
import Data.Set qualified as Set
import GHC.Generics (Generic)
import Prettyprinter (Pretty (pretty), colon, hang, vsep, (<+>))

import PlutusTx (FromData, ToData (toBuiltinData))
import PlutusTx.Lattice (BoundedMeetSemiLattice (top), JoinSemiLattice ((\/)), MeetSemiLattice ((/\)))
import PlutusTx.Numeric qualified as N

<<<<<<< HEAD
import Data.Semigroup (First (First, getFirst))
import Data.Set (Set)
import Ledger.Ada qualified as Ada
=======
>>>>>>> a5ab40d6
import Ledger.Address (PaymentPubKey (PaymentPubKey), PaymentPubKeyHash (PaymentPubKeyHash), StakePubKeyHash,
                       pubKeyHashAddress)
import Ledger.Address qualified as Address
import Ledger.Constraints.TxConstraints (ScriptInputConstraint (ScriptInputConstraint, icRedeemer, icTxOutRef),
                                         ScriptOutputConstraint (ScriptOutputConstraint, ocDatum, ocValue),
                                         TxConstraint (MustBeSignedBy, MustHashDatum, MustIncludeDatum, MustMintValue, MustPayToOtherScript, MustPayToPubKeyAddress, MustProduceAtLeast, MustSatisfyAnyOf, MustSpendAtLeast, MustSpendPubKeyOutput, MustSpendScriptOutput, MustValidateIn),
                                         TxConstraintFun (MustSpendScriptOutputWithMatchingDatumAndValue),
                                         TxConstraintFuns (TxConstraintFuns),
                                         TxConstraints (TxConstraints, txConstraintFuns, txConstraints, txOwnInputs, txOwnOutputs))
import Ledger.Crypto (pubKeyHash)
import Ledger.Index (minAdaTxOut)
import Ledger.Orphans ()
import Ledger.Params (Params)
import Ledger.Tx (ChainIndexTxOut, RedeemerPtr (RedeemerPtr), ScriptTag (Mint), Tx,
                  TxOut (txOutAddress, txOutDatumHash, txOutValue), TxOutRef)
import Ledger.Tx qualified as Tx
import Ledger.Tx.CardanoAPI qualified as C
import Ledger.Typed.Scripts (Any, ConnectionError (UnknownRef), TypedValidator,
                             ValidatorTypes (DatumType, RedeemerType))
import Ledger.Typed.Scripts qualified as Scripts
import Ledger.Validation (evaluateMinLovelaceOutput, fromPlutusTxOutUnsafe)
<<<<<<< HEAD
import Plutus.Script.Utils.V1.Scripts (datumHash, mintingPolicyHash, validatorHash)
import Plutus.Script.Utils.V1.Tx (scriptAddressTxOut)
import Plutus.Script.Utils.V1.Typed.Scripts qualified as Typed
import Plutus.V1.Ledger.Api (Datum (Datum), DatumHash, MintingPolicy, MintingPolicyHash, Redeemer, Validator,
                             ValidatorHash)
import Plutus.V1.Ledger.Time (POSIXTimeRange)
import Plutus.V1.Ledger.Value (Value)
=======
import Plutus.Script.Utils.Scripts (datumHash)
import Plutus.Script.Utils.V1.Scripts (mintingPolicyHash, validatorHash)
import Plutus.Script.Utils.V1.Typed.Scripts qualified as Typed
import Plutus.V1.Ledger.Ada qualified as Ada
import Plutus.V1.Ledger.Api (Datum (Datum), DatumHash, MintingPolicy, MintingPolicyHash, POSIXTimeRange, Redeemer,
                             Validator, ValidatorHash, Value)
>>>>>>> a5ab40d6
import Plutus.V1.Ledger.Value qualified as Value

data ScriptLookups a =
    ScriptLookups
        { slMPS                    :: Map MintingPolicyHash MintingPolicy
        -- ^ Minting policies that the script interacts with
        , slTxOutputs              :: Map TxOutRef ChainIndexTxOut
        -- ^ Unspent outputs that the script may want to spend
        , slOtherScripts           :: Map ValidatorHash Validator
        -- ^ Validators of scripts other than "our script"
        , slOtherData              :: Map DatumHash Datum
        -- ^ Datums that we might need
        , slPaymentPubKeyHashes    :: Set PaymentPubKeyHash
        -- ^ Public keys that we might need
        , slTypedPlutusV1Validator :: Maybe (TypedValidator a)
        -- ^ The script instance with the typed validator hash & actual compiled program
        , slOwnPaymentPubKeyHash   :: Maybe PaymentPubKeyHash
        -- ^ The contract's payment public key hash, used for depositing tokens etc.
        , slOwnStakePubKeyHash     :: Maybe StakePubKeyHash
        -- ^ The contract's stake public key hash (optional)
        } deriving stock (Show, Generic)
          deriving anyclass (ToJSON, FromJSON)

generalise :: ScriptLookups a -> ScriptLookups Any
generalise sl =
    let validator = fmap Scripts.generalise (slTypedPlutusV1Validator sl)
    in sl{slTypedPlutusV1Validator = validator}

instance Semigroup (ScriptLookups a) where
    l <> r =
        ScriptLookups
            { slMPS = slMPS l <> slMPS r
            , slTxOutputs = slTxOutputs l <> slTxOutputs r
            , slOtherScripts = slOtherScripts l <> slOtherScripts r
            , slOtherData = slOtherData l <> slOtherData r
            , slPaymentPubKeyHashes = slPaymentPubKeyHashes l <> slPaymentPubKeyHashes r
            -- 'First' to match the semigroup instance of Map (left-biased)
            , slTypedPlutusV1Validator = fmap getFirst $ (First <$> slTypedPlutusV1Validator l) <> (First <$> slTypedPlutusV1Validator r)
            , slOwnPaymentPubKeyHash =
                fmap getFirst $ (First <$> slOwnPaymentPubKeyHash l)
                             <> (First <$> slOwnPaymentPubKeyHash r)
            , slOwnStakePubKeyHash =
                fmap getFirst $ (First <$> slOwnStakePubKeyHash l)
                             <> (First <$> slOwnStakePubKeyHash r)
            }

instance Monoid (ScriptLookups a) where
    mappend = (<>)
    mempty  = ScriptLookups mempty mempty mempty mempty mempty Nothing Nothing Nothing

-- | A script lookups value with a script instance. For convenience this also
--   includes the minting policy script that forwards all checks to the
--   instance's validator.
--
-- If called multiple times, only the first typed validator is kept:
--
-- @
-- plutusV1TypedValidatorLookups tv1 <> plutusV1TypedValidatorLookups tv2 <> ...
--     == plutusV1TypedValidatorLookups tv1
-- @
plutusV1TypedValidatorLookups :: TypedValidator a -> ScriptLookups a
plutusV1TypedValidatorLookups inst =
    mempty
        { slMPS = Map.singleton (Scripts.forwardingMintingPolicyHash inst) (Scripts.forwardingMintingPolicy inst)
        , slTypedPlutusV1Validator = Just inst
        }

-- | A script lookups value that uses the map of unspent outputs to resolve
--   input constraints.
unspentOutputs :: Map TxOutRef ChainIndexTxOut -> ScriptLookups a
unspentOutputs mp = mempty { slTxOutputs = mp }

-- | A script lookups value with a minting policy script.
plutusV1MintingPolicy :: MintingPolicy -> ScriptLookups a
plutusV1MintingPolicy pl =
    let hsh = mintingPolicyHash pl in
    mempty { slMPS = Map.singleton hsh pl }

-- | A script lookups value with a PlutusV1 validator script.
plutusV1OtherScript :: Validator -> ScriptLookups a
plutusV1OtherScript vl =
    let vh = validatorHash vl in
    mempty { slOtherScripts = Map.singleton vh vl }

-- | A script lookups value with a datum.
otherData :: Datum -> ScriptLookups a
otherData dt =
    let dh = datumHash dt in
    mempty { slOtherData = Map.singleton dh dt }

-- | A script lookups value with a payment public key
paymentPubKey :: PaymentPubKey -> ScriptLookups a
paymentPubKey (PaymentPubKey pk) =
    mempty { slPaymentPubKeyHashes = Set.singleton (PaymentPubKeyHash $ pubKeyHash pk) }

-- | A script lookups value with a payment public key hash.
--
-- If called multiple times, only the payment public key hash is kept:
--
-- @
-- ownPaymentPubKeyHash pkh1 <> ownPaymentPubKeyHash pkh2 <> ...
--     == ownPaymentPubKeyHash pkh1
-- @
ownPaymentPubKeyHash :: PaymentPubKeyHash -> ScriptLookups a
ownPaymentPubKeyHash pkh = mempty { slOwnPaymentPubKeyHash = Just pkh }

-- | A script lookups value with a stake public key hash.
--
-- If called multiple times, only the stake public key hash is kept:
--
-- @
-- ownStakePubKeyHash skh1 <> ownStakePubKeyHash skh2 <> ...
--     == ownStakePubKeyHash skh1
-- @
ownStakePubKeyHash :: StakePubKeyHash -> ScriptLookups a
ownStakePubKeyHash skh = mempty { slOwnStakePubKeyHash = Just skh }

-- | An unbalanced transaction. It needs to be balanced and signed before it
--   can be submitted to the ledger. See note [Submitting transactions from
--   Plutus contracts] in 'Plutus.Contract.Wallet'.
data UnbalancedTx =
    UnbalancedTx
        { unBalancedTxTx                  :: Either C.CardanoBuildTx Tx.Tx
        , unBalancedTxRequiredSignatories :: Set PaymentPubKeyHash
        -- ^ These are all the payment public keys that should be used to request the
        -- signatories from the user's wallet. The signatories are what is required to
        -- sign the transaction before submitting it to the blockchain. Transaction
        -- validation will fail if the transaction is not signed by the required wallet.
        , unBalancedTxUtxoIndex           :: Map TxOutRef TxOut
        -- ^ Utxo lookups that are used for adding inputs to the 'UnbalancedTx'.
        -- Simply refers to  'slTxOutputs' of 'ScriptLookups'.
        , unBalancedTxValidityTimeRange   :: POSIXTimeRange
        -- ^ The reason this is a separate field instead of setting the
        -- 'Plutus.txValidRange' of 'Plutus.Tx' is because the 'Plutus.txValidRange' is
        -- specified as a 'SlotRange', but the user must specify the validity
        -- range in terms of 'POSIXTimeRange' instead. Thus, before submitting
        -- this transaction to the blockchain, we must convert this
        -- 'POSIXTimeRange' to 'SlotRange' using a 'SlotConfig'. See
        -- 'Plutus.Contract.Wallet.finalize'.
        }
    deriving stock (Eq, Generic, Show)
    deriving anyclass (FromJSON, ToJSON, OpenApi.ToSchema)

makeLensesFor
    [ ("unBalancedTxTx", "cardanoTx")
    , ("unBalancedTxRequiredSignatories", "requiredSignatories")
    , ("unBalancedTxUtxoIndex", "utxoIndex")
    , ("unBalancedTxValidityTimeRange", "validityTimeRange")
    ] ''UnbalancedTx

tx :: Traversal' UnbalancedTx Tx
tx = cardanoTx . _Right

emptyUnbalancedTx :: UnbalancedTx
emptyUnbalancedTx = UnbalancedTx (Right mempty) mempty mempty top

instance Pretty UnbalancedTx where
    pretty (UnbalancedTx utx rs utxo vr) =
        vsep
        [ hang 2 $ vsep ["Tx:", either pretty pretty utx]
        , hang 2 $ vsep $ "Requires signatures:" : (pretty <$> Set.toList rs)
        , hang 2 $ vsep $ "Utxo index:" : (pretty <$> Map.toList utxo)
        , hang 2 $ vsep ["Validity range:", pretty vr]
        ]

{- Note [Balance of value spent]

To build a transaction that satisfies the 'MustSpendAtLeast' and
'MustProduceAtLeast' constraints, we keep a tally of the required and
actual values we encounter on either side of the transaction. Then we
compute the missing value on both sides, and add an input with the
join of the positive parts [1] of the missing values.

[1] See 'Plutus.V1.Ledger.Value.split'

-}

-- | The balances we track for computing the missing 'Value' (if any)
--   that needs to be added to the transaction.
--   See note [Balance of value spent].
data ValueSpentBalances =
    ValueSpentBalances
        { vbsRequired :: Value
        -- ^ Required value spent by the transaction.
        , vbsProvided :: Value
        -- ^ Value provided by an input or output of the transaction.
        } deriving (Show, Generic)

instance Semigroup ValueSpentBalances where
    l <> r =
        ValueSpentBalances
            { vbsRequired = vbsRequired l \/ vbsRequired r
            , vbsProvided = vbsProvided l \/ vbsProvided r
            }

-- No @Monoid ValueSpentBalances@ because @max@ (used by 'convexUnion') is only
-- a semigroup. In this module we only use @Value@s with non-negative amounts,
-- so @mempty :: Value@ technically is the identity, but I'd rather not
-- define the instance. Maybe we need a type for non-negative @Value@s.

data ConstraintProcessingState =
    ConstraintProcessingState
        { cpsUnbalancedTx              :: UnbalancedTx
        -- ^ The unbalanced transaction that we're building
        , cpsMintRedeemers             :: Map.Map MintingPolicyHash Redeemer
        -- ^ Redeemers for minting policies.
        , cpsValueSpentBalancesInputs  :: ValueSpentBalances
        -- ^ Balance of the values given and required for the transaction's
        --   inputs
        , cpsValueSpentBalancesOutputs :: ValueSpentBalances
        -- ^ Balance of the values produced and required for the transaction's
        --   outputs
        , cpsParams                    :: Params
        }

missingValueSpent :: ValueSpentBalances -> Value
missingValueSpent ValueSpentBalances{vbsRequired, vbsProvided} =
    let
        difference = vbsRequired <> N.negate vbsProvided
        (_, missing) = Value.split difference
    in missing

totalMissingValue :: ConstraintProcessingState -> Value
totalMissingValue ConstraintProcessingState{cpsValueSpentBalancesInputs, cpsValueSpentBalancesOutputs} =
        missingValueSpent cpsValueSpentBalancesInputs \/
        missingValueSpent cpsValueSpentBalancesOutputs

makeLensesFor
    [ ("cpsUnbalancedTx", "unbalancedTx")
    , ("cpsMintRedeemers", "mintRedeemers")
    , ("cpsValueSpentBalancesInputs", "valueSpentInputs")
    , ("cpsValueSpentBalancesOutputs", "valueSpentOutputs")
    , ("cpsParams", "paramsL")
    ] ''ConstraintProcessingState

initialState :: ConstraintProcessingState
initialState = ConstraintProcessingState
    { cpsUnbalancedTx = emptyUnbalancedTx
    , cpsMintRedeemers = mempty
    , cpsValueSpentBalancesInputs = ValueSpentBalances mempty mempty
    , cpsValueSpentBalancesOutputs = ValueSpentBalances mempty mempty
    , cpsParams = def -- cpsParams is not used here, only in plutus-tx-constraints
    }

provided :: Value -> ValueSpentBalances
provided v = ValueSpentBalances { vbsProvided = v, vbsRequired = mempty }

required :: Value -> ValueSpentBalances
required v = ValueSpentBalances { vbsRequired = v, vbsProvided = mempty }

-- | Some typed 'TxConstraints' and the 'ScriptLookups' needed to turn them
--   into an 'UnbalancedTx'.
data SomeLookupsAndConstraints where
    SomeLookupsAndConstraints
        :: forall a. (FromData (DatumType a), ToData (DatumType a), ToData (RedeemerType a))
        => ScriptLookups a
        -> TxConstraints (RedeemerType a) (DatumType a)
        -> SomeLookupsAndConstraints

-- | Given a list of 'SomeLookupsAndConstraints' describing the constraints
--   for several scripts, build a single transaction that runs all the scripts.
mkSomeTx
    :: [SomeLookupsAndConstraints]
    -> Either MkTxError UnbalancedTx
mkSomeTx xs =
    let process = \case
            SomeLookupsAndConstraints lookups constraints ->
                processLookupsAndConstraints lookups constraints
    in fmap cpsUnbalancedTx
        $ runExcept
        $ execStateT (traverse process xs) initialState

-- | Resolve some 'TxConstraints' by modifying the 'UnbalancedTx' in the
--   'ConstraintProcessingState'
processLookupsAndConstraints
    :: ( FromData (DatumType a)
       , ToData (DatumType a)
       , ToData (RedeemerType a)
       , MonadState ConstraintProcessingState m
       , MonadError MkTxError m
       )
    => ScriptLookups a
    -> TxConstraints (RedeemerType a) (DatumType a)
    -> m ()
processLookupsAndConstraints lookups TxConstraints{txConstraints, txOwnInputs, txOwnOutputs, txConstraintFuns = TxConstraintFuns txCnsFuns } =
        flip runReaderT lookups $ do
            traverse_ processConstraint txConstraints
            traverse_ processConstraintFun txCnsFuns
            traverse_ addOwnInput txOwnInputs
            traverse_ addOwnOutput txOwnOutputs
            addMintingRedeemers
            addMissingValueSpent
            updateUtxoIndex

-- | Turn a 'TxConstraints' value into an unbalanced transaction that satisfies
--   the constraints. To use this in a contract, see
--   'Plutus.Contract.submitTxConstraints'
--   and related functions.
mkTx
    :: ( FromData (DatumType a)
       , ToData (DatumType a)
       , ToData (RedeemerType a)
       )
    => ScriptLookups a
    -> TxConstraints (RedeemerType a) (DatumType a)
    -> Either MkTxError UnbalancedTx
mkTx lookups txc = mkSomeTx [SomeLookupsAndConstraints lookups txc]

-- | Each transaction output should contain a minimum amount of Ada (this is a
-- restriction on the real Cardano network).
adjustUnbalancedTx :: Params -> UnbalancedTx -> Either Tx.ToCardanoError ([Ada.Ada], UnbalancedTx)
adjustUnbalancedTx params = alaf Compose (tx . Tx.outputs . traverse) adjustTxOut
  where
    adjustTxOut :: TxOut -> Either Tx.ToCardanoError ([Ada.Ada], TxOut)
    adjustTxOut txOut =
        -- Increasing the ada amount can also increase the size in bytes, so start with a rough estimated amount of ada
        let txOutEstimate = txOut { txOutValue = txOutValue txOut <> Ada.toValue minAdaTxOut }
        in fromPlutusTxOutUnsafe params txOutEstimate <&> \txOut' ->
            let minAdaTxOut' = evaluateMinLovelaceOutput params txOut'
                missingLovelace = max 0 (minAdaTxOut' - Ada.fromValue (txOutValue txOut))
            in ([missingLovelace], txOut { txOutValue = txOutValue txOut <> Ada.toValue missingLovelace })

-- | Add the remaining balance of the total value that the tx must spend.
--   See note [Balance of value spent]
addMissingValueSpent
    :: ( MonadReader (ScriptLookups a) m
       , MonadState ConstraintProcessingState m
       , MonadError MkTxError m
       )
    => m ()
addMissingValueSpent = do
    missing <- gets totalMissingValue

    if Value.isZero missing
        then pure ()
        else do
            -- add 'missing' to the transaction's outputs. This ensures that the
            -- wallet will add a corresponding input when balancing the
            -- transaction.
            -- Step 4 of the process described in [Balance of value spent]
            pkh <- asks slOwnPaymentPubKeyHash >>= maybe (throwError OwnPubKeyMissing) pure
            skh <- asks slOwnStakePubKeyHash
            unbalancedTx . tx . Tx.outputs %= (Tx.TxOut { txOutAddress=pubKeyHashAddress pkh skh
                                                        , txOutValue=missing
                                                        , txOutDatumHash=Nothing
                                                        } :)

addMintingRedeemers
    :: ( MonadState ConstraintProcessingState m
       , MonadError MkTxError m
       )
    => m ()
addMintingRedeemers = do
    reds <- use mintRedeemers
    txSoFar <- use (unbalancedTx . tx)
    let mpss = mintingPolicyHash <$> Set.toList (Tx.txMintScripts txSoFar)
    iforM_ reds $ \mpsHash red -> do
        let err = throwError (MintingPolicyNotFound mpsHash)
        ptr <- maybe err (pure . RedeemerPtr Mint . fromIntegral) $ elemIndex mpsHash mpss
        unbalancedTx . tx . Tx.redeemers . at ptr .= Just red

updateUtxoIndex
    :: ( MonadReader (ScriptLookups a) m
       , MonadState ConstraintProcessingState m
       )
    => m ()
updateUtxoIndex = do
    ScriptLookups{slTxOutputs} <- ask
    unbalancedTx . utxoIndex <>= fmap Tx.toTxOut slTxOutputs

-- | Add a typed input, checking the type of the output it spends. Return the value
--   of the spent output.
addOwnInput
    :: ( MonadReader (ScriptLookups a) m
       , MonadError MkTxError m
       , MonadState ConstraintProcessingState m
       , FromData (DatumType a)
       , ToData (DatumType a)
       , ToData (RedeemerType a)
       )
    => ScriptInputConstraint (RedeemerType a)
    -> m ()
addOwnInput ScriptInputConstraint{icRedeemer, icTxOutRef} = do
    ScriptLookups{slTxOutputs, slTypedPlutusV1Validator} <- ask
    inst <- maybe (throwError TypedValidatorMissing) pure slTypedPlutusV1Validator
    typedOutRef <-
      either (throwError . TypeCheckFailed) pure
      $ runExcept @Typed.ConnectionError
      $ do
          (txOut, datum) <- maybe (throwError UnknownRef) pure $ do
                                ciTxOut <- Map.lookup icTxOutRef slTxOutputs
<<<<<<< HEAD
                                datum <- ciTxOut ^? Tx.ciTxOutScriptDatum . _Right
=======
                                datum <- ciTxOut ^? Tx.ciTxOutScriptDatum . _2 . _Just
>>>>>>> a5ab40d6
                                pure (Tx.toTxOut ciTxOut, datum)
          Typed.typeScriptTxOutRef inst icTxOutRef txOut datum
    let txIn = Typed.makeTypedScriptTxIn inst icRedeemer typedOutRef
        vl   = Tx.txOutValue $ Typed.tyTxOutTxOut $ Typed.tyTxOutRefOut typedOutRef
    unbalancedTx . tx . Tx.inputs %= Set.insert (Typed.tyTxInTxIn txIn)
    valueSpentInputs <>= provided vl

-- | Add a typed output and return its value.
addOwnOutput
    :: ( MonadReader (ScriptLookups a) m
        , MonadState ConstraintProcessingState m
        , FromData (DatumType a)
        , ToData (DatumType a)
        , MonadError MkTxError m
        )
    => ScriptOutputConstraint (DatumType a)
    -> m ()
addOwnOutput ScriptOutputConstraint{ocDatum, ocValue} = do
    ScriptLookups{slTypedPlutusV1Validator} <- ask
    inst <- maybe (throwError TypedValidatorMissing) pure slTypedPlutusV1Validator
    let txOut = Typed.makeTypedScriptTxOut inst ocDatum ocValue
        dsV   = Datum (toBuiltinData ocDatum)
    unbalancedTx . tx . Tx.outputs %= (Typed.tyTxOutTxOut txOut :)
    unbalancedTx . tx . Tx.datumWitnesses . at (datumHash dsV) .= Just dsV
    valueSpentOutputs <>= provided ocValue

data MkTxError =
    TypeCheckFailed Typed.ConnectionError
    | TxOutRefNotFound TxOutRef
    | TxOutRefWrongType TxOutRef
    | DatumNotFound DatumHash
    | MintingPolicyNotFound MintingPolicyHash
    | ValidatorHashNotFound ValidatorHash
    | OwnPubKeyMissing
    | TypedValidatorMissing
    | DatumWrongHash DatumHash Datum
    | CannotSatisfyAny
    | NoMatchingOutputFound ValidatorHash
    | MultipleMatchingOutputsFound ValidatorHash
    deriving stock (Eq, Show, Generic)
    deriving anyclass (ToJSON, FromJSON)

instance Pretty MkTxError where
    pretty = \case
        TypeCheckFailed e              -> "Type check failed:" <+> pretty e
        TxOutRefNotFound t             -> "Tx out reference not found:" <+> pretty t
        TxOutRefWrongType t            -> "Tx out reference wrong type:" <+> pretty t
        DatumNotFound h                -> "No datum with hash" <+> pretty h <+> "was found"
        MintingPolicyNotFound h        -> "No minting policy with hash" <+> pretty h <+> "was found"
        ValidatorHashNotFound h        -> "No validator with hash" <+> pretty h <+> "was found"
        OwnPubKeyMissing               -> "Own public key is missing"
        TypedValidatorMissing          -> "Script instance is missing"
        DatumWrongHash h d             -> "Wrong hash for datum" <+> pretty d <> colon <+> pretty h
        CannotSatisfyAny               -> "Cannot satisfy any of the required constraints"
        NoMatchingOutputFound h        -> "No matching output found for validator hash" <+> pretty h
        MultipleMatchingOutputsFound h -> "Multiple matching outputs found for validator hash" <+> pretty h

lookupTxOutRef
    :: ( MonadReader (ScriptLookups a) m
       , MonadError MkTxError m
       )
    => TxOutRef
    -> m ChainIndexTxOut
lookupTxOutRef outRef =
    let err = throwError (TxOutRefNotFound outRef) in
    asks slTxOutputs >>= maybe err pure . view (at outRef)

lookupDatum
    :: ( MonadReader (ScriptLookups a) m
       , MonadError MkTxError m
       )
    => DatumHash
    -> m Datum
lookupDatum dvh =
    let err = throwError (DatumNotFound dvh) in
    asks slOtherData >>= maybe err pure . view (at dvh)

lookupMintingPolicy
    :: ( MonadReader (ScriptLookups a) m
       , MonadError MkTxError m
       )
    => MintingPolicyHash
    -> m MintingPolicy
lookupMintingPolicy mph =
    let err = throwError (MintingPolicyNotFound mph) in
    asks slMPS >>= maybe err pure . view (at mph)

lookupValidator
    :: ( MonadReader (ScriptLookups a) m
       , MonadError MkTxError m
       )
    => ValidatorHash
    -> m Validator
lookupValidator vh =
    let err = throwError (ValidatorHashNotFound vh) in
    asks slOtherScripts >>= maybe err pure . view (at vh)

-- | Modify the 'UnbalancedTx' so that it satisfies the constraints, if
--   possible. Fails if a hash is missing from the lookups, or if an output
--   of the wrong type is spent.
processConstraint
    :: ( MonadReader (ScriptLookups a) m
       , MonadError MkTxError m
       , MonadState ConstraintProcessingState m
       )
    => TxConstraint
    -> m ()
processConstraint = \case
    MustIncludeDatum dv ->
        let theHash = datumHash dv in
        unbalancedTx . tx . Tx.datumWitnesses . at theHash .= Just dv
    MustValidateIn timeRange ->
        unbalancedTx . validityTimeRange %= (timeRange /\)
    MustBeSignedBy pk ->
        unbalancedTx . requiredSignatories <>= Set.singleton pk
    MustSpendAtLeast vl -> valueSpentInputs <>= required vl
    MustProduceAtLeast vl -> valueSpentOutputs <>= required vl
    MustSpendPubKeyOutput txo -> do
        txout <- lookupTxOutRef txo
        case txout of
          Tx.PublicKeyChainIndexTxOut { Tx._ciTxOutValue } -> do
              -- TODO: Add the optional datum in the witness set for the pub key output
              unbalancedTx . tx . Tx.inputs %= Set.insert (Tx.pubKeyTxIn txo)
              valueSpentInputs <>= provided _ciTxOutValue
          _ -> throwError (TxOutRefWrongType txo)
    MustSpendScriptOutput txo red -> do
        txout <- lookupTxOutRef txo
        mscriptTXO <- resolveScriptTxOut txout
        case mscriptTXO of
          Just (validator, datum, value) -> do
            let dvh = datumHash datum
            -- TODO: When witnesses are properly segregated we can
            --       probably get rid of the 'slOtherData' map and of
            --       'lookupDatum'
            let input = Tx.scriptTxIn txo validator red datum
            unbalancedTx . tx . Tx.inputs %= Set.insert input
            unbalancedTx . tx . Tx.datumWitnesses . at dvh .= Just datum
            valueSpentInputs <>= provided value
          _ -> throwError (TxOutRefWrongType txo)

    MustMintValue mpsHash red tn i -> do
        mintingPolicyScript <- lookupMintingPolicy mpsHash
        -- See note [Mint and Fee fields must have ada symbol].
        let value = ((<>) (Ada.lovelaceValueOf 0)) . Value.singleton (Value.mpsSymbol mpsHash) tn
        -- If i is negative we are burning tokens. The tokens burned must
        -- be provided as an input. So we add the value burnt to
        -- 'valueSpentInputs'. If i is positive then new tokens are created
        -- which must be added to 'valueSpentOutputs'.
        if i < 0
            then valueSpentInputs <>= provided (value (negate i))
            else valueSpentOutputs <>= provided (value i)

        unbalancedTx . tx . Tx.mintScripts %= Set.insert mintingPolicyScript
        unbalancedTx . tx . Tx.mint <>= value i
        mintRedeemers . at mpsHash .= Just red
    MustPayToPubKeyAddress pk skhM mdv vl -> do
        -- if datum is presented, add it to 'datumWitnesses'
        forM_ mdv $ \dv -> do
            unbalancedTx . tx . Tx.datumWitnesses . at (datumHash dv) .= Just dv
        let hash = datumHash <$> mdv
        unbalancedTx . tx . Tx.outputs %= (Tx.TxOut{ txOutAddress=pubKeyHashAddress pk skhM
                                                   , txOutValue=vl
                                                   , txOutDatumHash=hash
                                                   } :)
        valueSpentOutputs <>= provided vl
    MustPayToOtherScript vlh svhM dv vl -> do
        let addr = Address.scriptValidatorHashAddress vlh svhM
            theHash = datumHash dv
        unbalancedTx . tx . Tx.datumWitnesses . at theHash .= Just dv
        unbalancedTx . tx . Tx.outputs %= (scriptAddressTxOut addr vl dv :)
        valueSpentOutputs <>= provided vl
    MustHashDatum dvh dv -> do
        unless (datumHash dv == dvh)
            (throwError $ DatumWrongHash dvh dv)
        unbalancedTx . tx . Tx.datumWitnesses . at dvh .= Just dv
    MustSatisfyAnyOf xs -> do
        s <- get
        let tryNext [] =
                throwError CannotSatisfyAny
            tryNext (hs:qs) = do
                traverse_ processConstraint hs `catchError` \_ -> put s >> tryNext qs
        tryNext xs

processConstraintFun
    :: ( MonadReader (ScriptLookups a) m
        , MonadError MkTxError m
        , MonadState ConstraintProcessingState m
        )
    => TxConstraintFun
    -> m ()
processConstraintFun = \case
    MustSpendScriptOutputWithMatchingDatumAndValue vh datumPred valuePred red -> do
        ScriptLookups{slTxOutputs} <- ask
        let matches (Just (validator, datum, value)) = validatorHash validator == vh && datumPred datum && valuePred value
            matches Nothing = False
        opts <- filter (matches . snd) <$> traverse (\(ref, txo) -> (ref,) <$> resolveScriptTxOut txo) (Map.toList slTxOutputs)
        case opts of
            [] -> throwError $ NoMatchingOutputFound vh
            [(ref, Just (validator, datum, value))] -> do
                let dvh = datumHash datum
                let input = Tx.scriptTxIn ref validator red datum
                unbalancedTx . tx . Tx.inputs %= Set.insert input
                unbalancedTx . tx . Tx.datumWitnesses . at dvh .= Just datum
                valueSpentInputs <>= provided value
            _ -> throwError $ MultipleMatchingOutputsFound vh

resolveScriptTxOut
    :: ( MonadReader (ScriptLookups a) m
       , MonadError MkTxError m
       )
    => ChainIndexTxOut -> m (Maybe (Validator, Datum, Value))
<<<<<<< HEAD
resolveScriptTxOut Tx.ScriptChainIndexTxOut { Tx._ciTxOutValidator, Tx._ciTxOutScriptDatum, Tx._ciTxOutValue } = do
    -- first check in the 'ChainIndexTx' for the validator, then
    -- look for it in the 'slOtherScripts map.
    validator <- either lookupValidator pure _ciTxOutValidator

    -- first check in the 'ChainIndexTx' for the datum, then
    -- look for it in the 'slOtherData' map.
    dataValue <- either lookupDatum pure _ciTxOutScriptDatum
=======
resolveScriptTxOut
        Tx.ScriptChainIndexTxOut
            { Tx._ciTxOutValidator = (vh, v)
            , Tx._ciTxOutScriptDatum = (dh, d)
            , Tx._ciTxOutValue
            } = do
    -- first check in the 'ChainIndexTxOut' for the validator, then
    -- look for it in the 'slOtherScripts' map.
    validator <- maybe (lookupValidator vh) pure v

    -- first check in the 'ChainIndexTxOut' for the datum, then
    -- look for it in the 'slOtherData' map.
    dataValue <- maybe (lookupDatum dh) pure d
>>>>>>> a5ab40d6

    pure $ Just (validator, dataValue, _ciTxOutValue)
resolveScriptTxOut _ = pure Nothing<|MERGE_RESOLUTION|>--- conflicted
+++ resolved
@@ -79,16 +79,7 @@
 import GHC.Generics (Generic)
 import Prettyprinter (Pretty (pretty), colon, hang, vsep, (<+>))
 
-import PlutusTx (FromData, ToData (toBuiltinData))
-import PlutusTx.Lattice (BoundedMeetSemiLattice (top), JoinSemiLattice ((\/)), MeetSemiLattice ((/\)))
-import PlutusTx.Numeric qualified as N
-
-<<<<<<< HEAD
-import Data.Semigroup (First (First, getFirst))
-import Data.Set (Set)
 import Ledger.Ada qualified as Ada
-=======
->>>>>>> a5ab40d6
 import Ledger.Address (PaymentPubKey (PaymentPubKey), PaymentPubKeyHash (PaymentPubKeyHash), StakePubKeyHash,
                        pubKeyHashAddress)
 import Ledger.Address qualified as Address
@@ -110,23 +101,16 @@
                              ValidatorTypes (DatumType, RedeemerType))
 import Ledger.Typed.Scripts qualified as Scripts
 import Ledger.Validation (evaluateMinLovelaceOutput, fromPlutusTxOutUnsafe)
-<<<<<<< HEAD
-import Plutus.Script.Utils.V1.Scripts (datumHash, mintingPolicyHash, validatorHash)
+import Plutus.Script.Utils.Scripts (datumHash)
+import Plutus.Script.Utils.V1.Scripts (mintingPolicyHash, validatorHash)
 import Plutus.Script.Utils.V1.Tx (scriptAddressTxOut)
 import Plutus.Script.Utils.V1.Typed.Scripts qualified as Typed
-import Plutus.V1.Ledger.Api (Datum (Datum), DatumHash, MintingPolicy, MintingPolicyHash, Redeemer, Validator,
-                             ValidatorHash)
-import Plutus.V1.Ledger.Time (POSIXTimeRange)
-import Plutus.V1.Ledger.Value (Value)
-=======
-import Plutus.Script.Utils.Scripts (datumHash)
-import Plutus.Script.Utils.V1.Scripts (mintingPolicyHash, validatorHash)
-import Plutus.Script.Utils.V1.Typed.Scripts qualified as Typed
-import Plutus.V1.Ledger.Ada qualified as Ada
 import Plutus.V1.Ledger.Api (Datum (Datum), DatumHash, MintingPolicy, MintingPolicyHash, POSIXTimeRange, Redeemer,
                              Validator, ValidatorHash, Value)
->>>>>>> a5ab40d6
 import Plutus.V1.Ledger.Value qualified as Value
+import PlutusTx (FromData, ToData (toBuiltinData))
+import PlutusTx.Lattice (BoundedMeetSemiLattice (top), JoinSemiLattice ((\/)), MeetSemiLattice ((/\)))
+import PlutusTx.Numeric qualified as N
 
 data ScriptLookups a =
     ScriptLookups
@@ -517,11 +501,7 @@
       $ do
           (txOut, datum) <- maybe (throwError UnknownRef) pure $ do
                                 ciTxOut <- Map.lookup icTxOutRef slTxOutputs
-<<<<<<< HEAD
-                                datum <- ciTxOut ^? Tx.ciTxOutScriptDatum . _Right
-=======
                                 datum <- ciTxOut ^? Tx.ciTxOutScriptDatum . _2 . _Just
->>>>>>> a5ab40d6
                                 pure (Tx.toTxOut ciTxOut, datum)
           Typed.typeScriptTxOutRef inst icTxOutRef txOut datum
     let txIn = Typed.makeTypedScriptTxIn inst icRedeemer typedOutRef
@@ -733,30 +713,19 @@
        , MonadError MkTxError m
        )
     => ChainIndexTxOut -> m (Maybe (Validator, Datum, Value))
-<<<<<<< HEAD
-resolveScriptTxOut Tx.ScriptChainIndexTxOut { Tx._ciTxOutValidator, Tx._ciTxOutScriptDatum, Tx._ciTxOutValue } = do
-    -- first check in the 'ChainIndexTx' for the validator, then
-    -- look for it in the 'slOtherScripts map.
-    validator <- either lookupValidator pure _ciTxOutValidator
-
-    -- first check in the 'ChainIndexTx' for the datum, then
-    -- look for it in the 'slOtherData' map.
-    dataValue <- either lookupDatum pure _ciTxOutScriptDatum
-=======
 resolveScriptTxOut
         Tx.ScriptChainIndexTxOut
             { Tx._ciTxOutValidator = (vh, v)
             , Tx._ciTxOutScriptDatum = (dh, d)
             , Tx._ciTxOutValue
             } = do
-    -- first check in the 'ChainIndexTxOut' for the validator, then
-    -- look for it in the 'slOtherScripts' map.
+    -- first check in the 'ChainIndexTx' for the validator, then
+    -- look for it in the 'slOtherScripts map.
     validator <- maybe (lookupValidator vh) pure v
 
     -- first check in the 'ChainIndexTxOut' for the datum, then
     -- look for it in the 'slOtherData' map.
     dataValue <- maybe (lookupDatum dh) pure d
->>>>>>> a5ab40d6
 
     pure $ Just (validator, dataValue, _ciTxOutValue)
 resolveScriptTxOut _ = pure Nothing