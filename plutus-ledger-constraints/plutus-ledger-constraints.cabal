--- conflicted
+++ resolved
@@ -50,14 +50,9 @@
         openapi3 -any,
         prettyprinter -any,
         plutus-ledger -any,
-<<<<<<< HEAD
         plutus-ledger-api >= 1.0.0,
+        plutus-script-utils -any,
         plutus-tx >= 1.0.0,
-=======
-        plutus-ledger-api -any,
-        plutus-script-utils -any,
-        plutus-tx -any,
->>>>>>> 92021ae4
         transformers -any,
 
 test-suite plutus-ledger-constraints-test
@@ -74,19 +69,12 @@
         hedgehog -any,
         lens -any,
         mtl -any,
-<<<<<<< HEAD
-        plutus-ledger >= 1.0.0,
+        plutus-ledger -any,
+        plutus-ledger-api >= 1.0.0,
         plutus-ledger-constraints -any,
+        plutus-script-utils -any,
         plutus-tx >= 1.0.0,
         plutus-tx-plugin >= 1.0.0,
-=======
-        plutus-ledger -any,
-        plutus-ledger-api -any,
-        plutus-ledger-constraints -any,
-        plutus-script-utils -any,
-        plutus-tx -any,
-        plutus-tx-plugin -any,
->>>>>>> 92021ae4
         tasty -any,
         tasty-hedgehog -any,
         template-haskell -any,