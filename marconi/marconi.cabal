--- conflicted
+++ resolved
@@ -137,13 +137,9 @@
   --------------------------
   build-depends:
     , cardano-api:{cardano-api, gen}
-<<<<<<< HEAD
-    , plutus-core
-=======
     , cardano-testnet
     , iohk-monitoring
     , ouroboros-network
->>>>>>> 41875bec
     , plutus-ledger-api
     , plutus-tx
     , plutus-tx-plugin
