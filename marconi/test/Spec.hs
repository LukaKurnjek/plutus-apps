--- conflicted
+++ resolved
@@ -1,9 +1,6 @@
-<<<<<<< HEAD
+{-# LANGUAGE NamedFieldPuns    #-}
 {-# LANGUAGE OverloadedStrings #-}
-=======
-{-# LANGUAGE NamedFieldPuns #-}
 
->>>>>>> 41875bec
 module Main (main) where
 
 import Control.Monad (replicateM)
@@ -29,13 +26,9 @@
 
 tests :: TestTree
 tests = testGroup "Marconi"
-<<<<<<< HEAD
-  [ testPropertyNamed "prop_script_hashes_in_tx_match" "getTxBodyScriptsRoundtrip" getTxBodyScriptsRoundtrip ]
-=======
-  [ testProperty "prop_script_hash_after_makeTransactionBody_match" getTxBodyScriptsRoundtrip
+  [ testPropertyNamed "prop_script_hashes_in_tx_match" "getTxBodyScriptsRoundtrip" getTxBodyScriptsRoundtrip
   , Integration.tests
   ]
->>>>>>> 41875bec
 
 -- | Create @nScripts@ scripts, add them to a transaction body, then
 -- generate a transaction with @makeTransactionBody@ and check if the
