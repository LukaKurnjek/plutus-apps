--- conflicted
+++ resolved
@@ -52,13 +52,8 @@
 import Data.Maybe (listToMaybe, mapMaybe)
 import Data.Set qualified as Set
 import Data.Text qualified as T
-import Ledger.Address (Address)
 import Ledger.Blockchain (OnChainTx (Invalid, Valid))
-<<<<<<< HEAD
-import Ledger.Tx (TxIn (txInRef), TxOutRef, txId)
-=======
-import Ledger.Tx (Address, TxIn (txInRef), TxOut (TxOut, txOutAddress), TxOutRef, getCardanoTxId)
->>>>>>> 13e7b668
+import Ledger.Tx (TxIn (txInRef), TxOutRef, getCardanoTxId)
 import Plutus.ChainIndex (ChainIndexQueryEffect, ChainIndexTx (ChainIndexTx, _citxOutputs, _citxTxId),
                           ChainIndexTxOut (ChainIndexTxOut, citoAddress), ChainIndexTxOutputs (InvalidTx, ValidTx),
                           RollbackState (Committed), TxOutState (Spent, Unspent), TxValidity (TxInvalid, TxValid),
@@ -83,6 +78,7 @@
                                     addEventInstanceState, emptyInstanceState, instanceIdThreads, toInstanceState)
 import Plutus.Trace.Scheduler (MessageCall (Message, WaitForMessage), Priority (Frozen, Normal, Sleeping), ThreadId,
                                mkAgentSysCall)
+import Plutus.V1.Ledger.Address (Address)
 import Wallet.API qualified as WAPI
 import Wallet.Effects (NodeClientEffect, WalletEffect)
 import Wallet.Emulator.LogMessages (TxBalanceMsg)
