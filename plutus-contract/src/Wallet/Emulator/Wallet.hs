--- conflicted
+++ resolved
@@ -49,18 +49,12 @@
 import Data.Text qualified as T
 import Data.Text.Class (fromText, toText)
 import GHC.Generics (Generic)
-<<<<<<< HEAD
-import Ledger.Ada qualified as Ada
-import Ledger.Address (Address (addressCredential), PaymentPrivateKey (..), PaymentPubKey,
-                       PaymentPubKeyHash (PaymentPubKeyHash))
-=======
 import Ledger (Address (addressCredential), CardanoTx, ChainIndexTxOut, Params (..), PaymentPubKey,
                PaymentPubKeyHash (PaymentPubKeyHash), PubKeyHash, Tx (txFee, txMint), TxIn (TxIn, txInRef), TxOut (..),
                TxOutRef, UtxoIndex (..), Value)
 import Ledger qualified
 import Ledger.Ada qualified as Ada
 import Ledger.Address (PaymentPrivateKey (..))
->>>>>>> aee49610
 import Ledger.CardanoWallet (MockWallet, WalletNumber)
 import Ledger.CardanoWallet qualified as CW
 import Ledger.Constraints.OffChain (UnbalancedTx)
@@ -71,13 +65,8 @@
 import Ledger.Params (Params (Params, pNetworkId, pProtocolParams, pSlotConfig))
 import Ledger.Tx (CardanoTx, ChainIndexTxOut, SomeCardanoApiTx, Tx (txFee, txMint), TxOut (TxOut))
 import Ledger.Tx qualified as Tx
-<<<<<<< HEAD
 import Ledger.Tx.CardanoAPI.Internal (makeTransactionBody, toCardanoTxOut, toCardanoTxOutDatum)
-import Ledger.Validation (addSignature, fromPlutusIndex, fromPlutusTx, getRequiredSigners)
-=======
-import Ledger.Tx.CardanoAPI (makeTransactionBody)
 import Ledger.Validation (fromPlutusIndex, fromPlutusTx, getRequiredSigners)
->>>>>>> aee49610
 import Ledger.Value qualified as Value
 import Plutus.ChainIndex (PageQuery)
 import Plutus.ChainIndex qualified as ChainIndex
@@ -367,18 +356,9 @@
             tx' <- either (throwError . WAPI.ToCardanoError)
                            pure
                  $ either (fmap (Tx.CardanoApiTx . Tx.CardanoApiEmulatorEraTx . makeSignedTransaction []) . makeTransactionBody mempty)
-<<<<<<< HEAD
-                          (pure . Tx.EmulatorTx)
-                          tx
-            let sves = case ve of
-                    Ledger.ScriptFailure f -> [Ledger.ScriptValidationResultOnlyEvent (Left f)]
-                    _                      -> []
-            logWarn $ ValidationFailed ph (Ledger.getCardanoTxId tx') tx' ve sves mempty
-=======
                             (pure . Tx.EmulatorTx)
                  $ tx
             logWarn $ ValidationFailed ph (Ledger.getCardanoTxId tx') tx' ve mempty
->>>>>>> aee49610
             throwError $ WAPI.ValidationError ve
         handleError _ (Left (Right ce)) = throwError $ WAPI.ToCardanoError ce
         handleError _ (Right v) = pure v
@@ -402,16 +382,6 @@
                 reqSigners = getRequiredSigners ctx
             sp reqSigners tx
 
-<<<<<<< HEAD
-addSignature' :: Crypto.XPrv -> CardanoTx -> CardanoTx
-addSignature' privKey = Tx.cardanoTxMap (Ledger.addSignature' privKey) addSignatureCardano
-    where
-        addSignatureCardano :: SomeCardanoApiTx -> SomeCardanoApiTx
-        addSignatureCardano (Tx.CardanoApiEmulatorEraTx ctx)
-            = Tx.CardanoApiEmulatorEraTx (addSignature privKey ctx)
-
-=======
->>>>>>> aee49610
 ownOutputs :: forall effs.
     ( Member ChainIndexQueryEffect effs
     )
