--- conflicted
+++ resolved
@@ -47,12 +47,8 @@
 import Ledger.Blockchain (Block, OnChainTx (Valid))
 import Ledger.CardanoWallet qualified as CW
 import Ledger.Slot (Slot)
-<<<<<<< HEAD
-import Ledger.Tx (CardanoTx (..))
-=======
 import Ledger.Tx (Tx)
 import Ledger.Validation qualified as Validation
->>>>>>> aee49610
 import Ledger.Value (Value)
 import Plutus.ChainIndex (ChainIndexError)
 import Streaming (Stream)
@@ -147,18 +143,13 @@
         , _params            :: Params -- ^ Set the protocol parameters, network ID and slot configuration for the emulator.
         } deriving (Eq, Show)
 
-type InitialChainState = Either InitialDistribution [CardanoTx]
+type InitialChainState = Either InitialDistribution [Tx]
 
 -- | The wallets' initial funds
-<<<<<<< HEAD
-initialDist :: InitialChainState -> InitialDistribution
-initialDist = either id (walletFunds . map Valid) where
-=======
 initialDist :: EmulatorConfig -> InitialDistribution
 initialDist EmulatorConfig{..} = either id (walletFunds . map (Valid . signTx)) _initialChainState where
     signTx t = Validation.fromPlutusTxSigned _params cUtxoIndex t CW.knownPaymentKeys
-    cUtxoIndex = either (error . show) id $ Validation.fromPlutusIndex _params mempty
->>>>>>> aee49610
+    cUtxoIndex = either (error . show) id $ Validation.fromPlutusIndex mempty
     walletFunds :: Block -> Map Wallet Value
     walletFunds theBlock =
         let values = AM.values $ AM.fromChain [theBlock]
@@ -172,7 +163,6 @@
           }
 
 initialState :: EmulatorConfig -> EM.EmulatorState
-<<<<<<< HEAD
 initialState EmulatorConfig{..} = let
     networkId = pNetworkId _params
     in either
@@ -180,18 +170,11 @@
           (error . ("Cannot build the initial state: " <>) . show)
           id
           . EM.emulatorStateInitialDist networkId . Map.mapKeys EM.mockWalletPaymentPubKeyHash)
-        EM.emulatorStatePool
-=======
-initialState EmulatorConfig{..} =
-    either
-        (EM.emulatorStateInitialDist . Map.mapKeys EM.mockWalletPaymentPubKeyHash)
         (EM.emulatorStatePool . map signTx)
->>>>>>> aee49610
         _initialChainState
     where
         signTx t = Validation.fromPlutusTxSigned _params cUtxoIndex t CW.knownPaymentKeys
-        cUtxoIndex = either (error . show) id $ Validation.fromPlutusIndex _params mempty
-
+        cUtxoIndex = either (error . show) id $ Validation.fromPlutusIndex mempty
 
 data EmulatorErr =
     WalletErr WalletAPIError
