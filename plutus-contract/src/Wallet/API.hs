{-# LANGUAGE AllowAmbiguousTypes #-}
{-# LANGUAGE ConstraintKinds     #-}
{-# LANGUAGE DataKinds           #-}
{-# LANGUAGE DerivingStrategies  #-}
{-# LANGUAGE FlexibleContexts    #-}
{-# LANGUAGE FlexibleInstances   #-}
{-# LANGUAGE GADTs               #-}
{-# LANGUAGE OverloadedStrings   #-}
{-# LANGUAGE RankNTypes          #-}
{-# LANGUAGE ScopedTypeVariables #-}
{-# LANGUAGE TypeApplications    #-}
{-# LANGUAGE TypeFamilies        #-}

{-# OPTIONS_GHC -Wno-orphans #-}
{-# OPTIONS_GHC -fno-omit-interface-pragmas #-}
{-# OPTIONS_GHC -fno-ignore-interface-pragmas #-}

{-|

Mock wallet implementation

-}
module Wallet.API(
    WalletEffect,
    submitTxn,
    ownPaymentPubKeyHash,
    ownPaymentPubKeyHashes,
    ownFirstPaymentPubKeyHash,
    ownAddresses,
    balanceTx,
    yieldUnbalancedTx,
    NodeClientEffect,
    publishTx,
    getClientSlot,
    getClientParams,
    PubKey(..),
    PubKeyHash(..),
    signTxAndSubmit,
    signTxAndSubmit_,
    payToPaymentPublicKeyHash,
    payToPaymentPublicKeyHash_,
    Params(..),
    -- * Slot ranges
    Interval(..),
    Slot,
    SlotRange,
    width,
    defaultSlotRange,
    interval,
    singleton,
    isEmpty,
    always,
    member,
    before,
    after,
    contains,
    -- * Error handling
    Wallet.Error.WalletAPIError(..),
    Wallet.Error.throwInsufficientFundsError,
    Wallet.Error.throwOtherError,
    ) where

import Control.Monad (unless, void)
import Control.Monad.Freer (Eff, Member)
import Control.Monad.Freer.Error (Error, throwError)
import Control.Monad.Freer.Extras.Log (LogMsg, logDebug, logWarn)
import Data.List.NonEmpty qualified as NonEmpty
import Data.Maybe (mapMaybe)
import Data.Text (Text)
import Data.Void (Void)
import Ledger (CardanoTx, Interval (Interval, ivFrom, ivTo), Params (..), PaymentPubKeyHash (PaymentPubKeyHash),
               PubKey (PubKey, getPubKey), PubKeyHash (PubKeyHash, getPubKeyHash), Slot, SlotRange, Value, after,
               always, before, contains, interval, isEmpty, member, singleton, width)
import Ledger.Constraints qualified as Constraints
import Ledger.Constraints.OffChain (adjustUnbalancedTx)
import Ledger.TimeSlot qualified as TimeSlot
import Plutus.V1.Ledger.Address (toPubKeyHash)
import Wallet.Effects (NodeClientEffect, WalletEffect, balanceTx, getClientParams, getClientSlot, ownAddresses,
                       publishTx, submitTxn, walletAddSignature, yieldUnbalancedTx)
import Wallet.Emulator.LogMessages (RequestHandlerLogMsg (AdjustingUnbalancedTx))
import Wallet.Error (WalletAPIError (NoPaymentPubKeyHashError, PaymentMkTxError, ToCardanoError))
import Wallet.Error qualified

{-# DEPRECATED ownPaymentPubKeyHash "Use ownFirstPaymentPubKeyHash, ownPaymentPubKeyHashes or ownAddresses instead" #-}

ownPaymentPubKeyHash ::
    ( Member WalletEffect effs
    , Member (Error WalletAPIError) effs
    )
    => Eff effs PaymentPubKeyHash
ownPaymentPubKeyHash = ownFirstPaymentPubKeyHash

ownPaymentPubKeyHashes ::
    ( Member WalletEffect effs
    )
    => Eff effs [PaymentPubKeyHash]
ownPaymentPubKeyHashes = do
    addrs <- ownAddresses
    pure $ fmap PaymentPubKeyHash $ mapMaybe toPubKeyHash $ NonEmpty.toList addrs

ownFirstPaymentPubKeyHash ::
    ( Member WalletEffect effs
    , Member (Error WalletAPIError) effs
    )
    => Eff effs PaymentPubKeyHash
ownFirstPaymentPubKeyHash = do
    pkhs <- ownPaymentPubKeyHashes
    case pkhs of
      []      -> throwError NoPaymentPubKeyHashError
      (pkh:_) -> pure pkh

-- | Transfer some funds to an address locked by a public key, returning the
--   transaction that was submitted.
--
--  Note: Due to a constraint in the Cardano ledger, each tx output must have a
--  minimum amount of Ada. Therefore, the funds to transfer will be adjusted
--  to satisfy that constraint. See 'adjustUnbalancedTx'.
payToPaymentPublicKeyHash ::
    ( Member WalletEffect effs
    , Member (Error WalletAPIError) effs
    , Member (LogMsg Text) effs
    , Member (LogMsg RequestHandlerLogMsg) effs
    )
    => Params -> SlotRange -> Value -> PaymentPubKeyHash -> Eff effs CardanoTx
payToPaymentPublicKeyHash params range v pk = do
    pkh <- ownFirstPaymentPubKeyHash
    let constraints = Constraints.mustPayToPubKey pk v
<<<<<<< HEAD
                   <> Constraints.mustValidateIn (TimeSlot.slotRangeToPOSIXTimeRange (pSlotConfig params) range)
=======
                   <> Constraints.mustBeSignedBy pkh
                   <> Constraints.mustValidateIn (TimeSlot.slotRangeToPOSIXTimeRange def range)
>>>>>>> dfed8a8d
    utx <- either (throwError . PaymentMkTxError)
                  pure
                  (Constraints.mkTx @Void mempty constraints)
    (missingAdaCosts, adjustedUtx) <- either (throwError . ToCardanoError) pure (adjustUnbalancedTx params utx)
    logDebug $ AdjustingUnbalancedTx missingAdaCosts
    unless (utx == adjustedUtx) $
      logWarn @Text $ "Wallet.API.payToPublicKeyHash: "
                   <> "Adjusted a transaction output value which has less than the minimum amount of Ada."
    balancedTx <- balanceTx adjustedUtx
    either throwError signTxAndSubmit balancedTx

-- | Transfer some funds to an address locked by a public key.
payToPaymentPublicKeyHash_ ::
    ( Member WalletEffect effs
    , Member (Error WalletAPIError) effs
    , Member (LogMsg Text) effs
    , Member (LogMsg RequestHandlerLogMsg) effs
    )
    => Params -> SlotRange -> Value -> PaymentPubKeyHash -> Eff effs ()
payToPaymentPublicKeyHash_ params r v = void . payToPaymentPublicKeyHash params r v

-- | Add the wallet's signature to the transaction and submit it. Returns
--   the transaction with the wallet's signature.
signTxAndSubmit ::
    ( Member WalletEffect effs
    )
    => CardanoTx -> Eff effs CardanoTx
signTxAndSubmit t = do
    tx' <- walletAddSignature t
    submitTxn tx'
    pure tx'

-- | A version of 'signTxAndSubmit' that discards the result.
signTxAndSubmit_ ::
    ( Member WalletEffect effs
    )
    => CardanoTx -> Eff effs ()
signTxAndSubmit_ = void . signTxAndSubmit

-- | The default slot validity range for transactions.
defaultSlotRange :: SlotRange
defaultSlotRange = always<|MERGE_RESOLUTION|>--- conflicted
+++ resolved
@@ -125,12 +125,8 @@
 payToPaymentPublicKeyHash params range v pk = do
     pkh <- ownFirstPaymentPubKeyHash
     let constraints = Constraints.mustPayToPubKey pk v
-<<<<<<< HEAD
                    <> Constraints.mustValidateIn (TimeSlot.slotRangeToPOSIXTimeRange (pSlotConfig params) range)
-=======
                    <> Constraints.mustBeSignedBy pkh
-                   <> Constraints.mustValidateIn (TimeSlot.slotRangeToPOSIXTimeRange def range)
->>>>>>> dfed8a8d
     utx <- either (throwError . PaymentMkTxError)
                   pure
                   (Constraints.mkTx @Void mempty constraints)
