{-# LANGUAGE DataKinds             #-}
{-# LANGUAGE FlexibleContexts      #-}
{-# LANGUAGE LambdaCase            #-}
{-# LANGUAGE NamedFieldPuns        #-}
{-# LANGUAGE OverloadedStrings     #-}
{-# LANGUAGE PartialTypeSignatures #-}
{-# LANGUAGE ScopedTypeVariables   #-}
{-# LANGUAGE TemplateHaskell       #-}
{-# LANGUAGE TypeApplications      #-}
{-# LANGUAGE TypeFamilies          #-}
{-# LANGUAGE TypeOperators         #-}
{-# OPTIONS_GHC -fno-warn-name-shadowing #-}
{-# OPTIONS_GHC -fno-warn-partial-type-signatures #-}
{-# OPTIONS_GHC -fno-warn-unused-do-bind #-}
module Spec.Contract(tests, loopCheckpointContract, initial, upd) where

import Control.Lens hiding ((.>))
import Control.Monad (forever, replicateM_, void)
import Control.Monad.Error.Lens (throwing)
import Control.Monad.Except (catchError)
import Control.Monad.Freer.Extras.Log (LogLevel (Debug))
import Control.Monad.Freer.Extras.Log qualified as Log
import Data.Functor.Apply ((.>))
import Data.Map qualified as Map
import Data.Void (Void)
import Test.Tasty (TestTree, testGroup)

import Ledger qualified
import Ledger.Ada qualified as Ada
import Ledger.Constraints qualified as Constraints
import Ledger.Tx (getCardanoTxId)
import Plutus.Contract as Con
import Plutus.Contract.State qualified as State
import Plutus.Contract.Test (Shrinking (DoShrink, DontShrink), TracePredicate, assertAccumState, assertContractError,
                             assertDone, assertInstanceLog, assertNoFailedTransactions, assertResumableResult,
                             assertUserLog, checkEmulatorFails, checkPredicateOptions, defaultCheckOptions,
                             endpointAvailable, minLogLevel, mockWalletPaymentPubKeyHash, not, w1, w2, w3,
                             waitingForSlot, walletFundsChange, (.&&.))
import Plutus.Contract.Types (ResumableResult (ResumableResult, _finalState), responses)
import Plutus.Contract.Util (loopM)
import Plutus.Script.Utils.V1.Address (mkValidatorAddress)
import Plutus.Script.Utils.V1.Scripts (datumHash)
import Plutus.Trace qualified as Trace
import Plutus.Trace.Emulator (ContractInstanceTag, EmulatorTrace, activateContract, activeEndpoints, callEndpoint)
import Plutus.Trace.Emulator.Types (ContractInstanceLog (_cilMessage),
                                    ContractInstanceMsg (ContractLog, CurrentRequests, HandledRequest, ReceiveEndpointCall, Started, StoppedNoError),
                                    ContractInstanceState (ContractInstanceState, instContractState),
                                    UserThreadMsg (UserLog))
import Plutus.V1.Ledger.Api (Address, Datum (Datum), DatumHash, Validator)
import Plutus.V1.Ledger.Tx (TxOut (txOutDatumHash))
import PlutusTx qualified
import Prelude hiding (not)
import Wallet.Emulator qualified as EM
import Wallet.Emulator.Wallet (mockWalletAddress)

import Plutus.ChainIndex.Types (RollbackState (Committed), TxOutState (Spent, Unspent), TxOutStatus, TxStatus,
                                TxValidity (TxValid))
import Plutus.Contract.Effects (ActiveEndpoint (ActiveEndpoint, aeDescription, aeMetadata))

tests :: TestTree
tests =
    let run :: String -> TracePredicate -> EmulatorTrace () -> _
        run = checkPredicateOptions (defaultCheckOptions & minLogLevel .~ Debug)

        check :: String -> Contract () Schema ContractError () -> _ -> _
        check nm contract pred = run nm (pred contract) (void $ activateContract w1 contract tag)

        tag :: ContractInstanceTag
        tag = "instance 1"

    in
    testGroup "contracts"
        [ check "awaitSlot" (void $ awaitSlot 10) $ \con ->
            waitingForSlot con tag 10

        , check "selectEither" (void $ awaitPromise $ selectEither (isSlot 10) (isSlot 5)) $ \con ->
            waitingForSlot con tag 5

        , check "both" (void $ awaitPromise $ Con.both (isSlot 10) (isSlot 20)) $ \con ->
            waitingForSlot con tag 10

        , check "both (2)" (void $ awaitPromise $ Con.both (isSlot 10) (isSlot 20)) $ \con ->
            waitingForSlot con tag 20

        , check "watchAddressUntilSlot" (void $ watchAddressUntilSlot someAddress 5) $ \con ->
            waitingForSlot con tag 5

        , check "endpoint" (void $ awaitPromise $ endpoint @"ep" pure) $ \con ->
            endpointAvailable @"ep" con tag

        , check "forever" (forever $ awaitPromise $ endpoint @"ep" pure) $ \con ->
            endpointAvailable @"ep" con tag

        , let
            oneTwo :: Promise () Schema ContractError Int = endpoint @"1" pure .> endpoint @"2" pure .> endpoint @"4" pure
            oneThree :: Promise () Schema ContractError Int = endpoint @"1" pure .> endpoint @"3" pure .> endpoint @"4" pure
            con = selectList [void oneTwo, void oneThree]
          in
            run "alternative"
                (endpointAvailable @"2" con tag
                    .&&. not (endpointAvailable @"3" con tag))
                $ do
                    hdl <- activateContract w1 con tag
                    callEndpoint @"1" hdl 1

        , let theContract :: Contract () Schema ContractError () = void $ awaitPromise $ endpoint @"1" @Int pure .> endpoint @"2" @Int pure
          in run "call endpoint (1)"
                (endpointAvailable @"1" theContract tag)
                (void $ activateContract w1 theContract tag)

        , let theContract :: Contract () Schema ContractError () = void $ awaitPromise $ endpoint @"1" @Int pure .> endpoint @"2" @Int pure
          in run "call endpoint (2)"
                (endpointAvailable @"2" theContract tag
                    .&&. not (endpointAvailable @"1" theContract tag))
                (activateContract w1 theContract tag >>= \hdl -> callEndpoint @"1" hdl 1)

        , let theContract :: Contract () Schema ContractError () = void $ awaitPromise $ endpoint @"1" @Int pure .> endpoint @"2" @Int pure
          in run "call endpoint (3)"
                (not (endpointAvailable @"2" theContract tag)
                    .&&. not (endpointAvailable @"1" theContract tag))
                (activateContract w1 theContract tag >>= \hdl -> callEndpoint @"1" hdl 1 >> callEndpoint @"2" hdl 2)

        , let theContract :: Contract () Schema ContractError [ActiveEndpoint] = awaitPromise $ endpoint @"5" @[ActiveEndpoint] pure
              expected = ActiveEndpoint{ aeDescription = EndpointDescription "5", aeMetadata = Nothing}
          in run "active endpoints"
                (assertDone theContract tag ((==) [expected]) "should be done")
                $ do
                    hdl <- activateContract w1 theContract tag
                    _ <- Trace.waitNSlots 1
                    eps <- activeEndpoints hdl
                    void $ callEndpoint @"5" hdl eps

        , let theContract :: Contract () Schema ContractError () = void $ submitTx mempty >> watchAddressUntilSlot someAddress 20
          in run "submit tx"
                (waitingForSlot theContract tag 20)
                (void $ activateContract w1 theContract tag)

        , let smallTx = Constraints.mustPayToPubKey (mockWalletPaymentPubKeyHash w2) (Ada.adaValueOf 10)
              theContract :: Contract () Schema ContractError () = submitTx smallTx >>= awaitTxConfirmed . getCardanoTxId >> submitTx smallTx >>= awaitTxConfirmed . getCardanoTxId
          in run "handle several blockchain events"
                (walletFundsChange w1 (Ada.adaValueOf (-20))
                    .&&. assertNoFailedTransactions
                    .&&. assertDone theContract tag (const True) "all blockchain events should be processed")
                (void $ activateContract w1 theContract tag >> Trace.waitUntilSlot 3)

        , let l = endpoint @"1" pure .> endpoint @"2" pure
              r = endpoint @"3" pure .> endpoint @"4" pure
              theContract :: Contract () Schema ContractError () = void . awaitPromise $ selectEither l r
          in run "select either"
                (assertDone theContract tag (const True) "left branch should finish")
                (activateContract w1 theContract tag >>= (\hdl -> callEndpoint @"1" hdl 1 >> callEndpoint @"2" hdl 2))

        , let theContract :: Contract () Schema ContractError () = void $ loopM (\_ -> fmap Left . awaitPromise $ endpoint @"1" @Int pure) 0
          in run "loopM"
                (endpointAvailable @"1" theContract tag)
                (void $ activateContract w1 theContract tag >>= \hdl -> callEndpoint @"1" hdl 1)

        , let theContract :: Contract () Schema ContractError () =
                  void $ throwing Con._ContractError $ OtherContractError "error"
          in run "throw an error"
                (assertContractError
                    theContract
                    tag
                    (\case { OtherContractError "error" -> True; _ -> False })
                    "failed to throw error")
                (void $ activateContract w1 theContract tag)

        , run "pay to wallet"
            (walletFundsChange w1 (Ada.adaValueOf (-20))
                .&&. walletFundsChange w2 (Ada.adaValueOf 20)
                .&&. assertNoFailedTransactions)
            (void $ Trace.payToWallet w1 w2 (Ada.adaValueOf 20))

        , let theContract :: Contract () Schema ContractError () =
                  void $ awaitUtxoProduced (mockWalletAddress w2)
          in run "await utxo produced"
            (assertDone theContract tag (const True) "should receive a notification")
            (void $ do
                activateContract w1 theContract tag
                Trace.payToWallet w1 w2 (Ada.adaValueOf 20)
                Trace.waitNSlots 1
            )

        , let theContract :: Contract () Schema ContractError () =
                  void ( utxosAt (mockWalletAddress w1)
                     >>= awaitUtxoSpent . fst . head . Map.toList
                       )
          in run "await txout spent"
            (assertDone theContract tag (const True) "should receive a notification")
            (void $ do
                activateContract w1 theContract tag
                Trace.payToWallet w1 w2 (Ada.adaValueOf 20)
                Trace.waitNSlots 1
            )

<<<<<<< HEAD
        , let theContract :: Contract () Schema ContractError Ledger.PaymentPubKeyHash = ownPaymentPubKeyHash
=======
        , let theContract :: Contract () Schema ContractError PaymentPubKeyHash = ownFirstPaymentPubKeyHash
>>>>>>> 0c379232
          in run "own public key"
                (assertDone theContract tag (== mockWalletPaymentPubKeyHash w2) "should return the wallet's public key")
                (void $ activateContract w2 (void theContract) tag)

        , let payment = Constraints.mustPayToPubKey (mockWalletPaymentPubKeyHash w2) (Ada.adaValueOf 10)
              theContract :: Contract () Schema ContractError () = submitTx payment >>= awaitTxConfirmed . Ledger.getCardanoTxId
          in run "await tx confirmed"
            (assertDone theContract tag (const True) "should be done")
            (activateContract w1 theContract tag >> void (Trace.waitNSlots 1))

        , let payment = Constraints.mustPayToPubKey (mockWalletPaymentPubKeyHash w2) (Ada.adaValueOf 10)
              theContract :: Contract () Schema ContractError TxStatus =
                submitTx payment >>= awaitTxStatusChange . Ledger.getCardanoTxId
          in run "await change in tx status"
            (assertDone theContract tag ((==) (Committed TxValid ())) "should be done")
            (activateContract w1 theContract tag >> void (Trace.waitNSlots 1))

        , let c :: Contract [Maybe DatumHash] Schema ContractError () = do
                let w2PubKeyHash = mockWalletPaymentPubKeyHash w2
                let payment = Constraints.mustPayWithDatumToPubKey w2PubKeyHash datum (Ada.adaValueOf 10)
                tx <- submitTx payment
                let txOuts = fmap fst $ Ledger.getCardanoTxOutRefs tx
                -- tell the tx out' datum hash that was specified by 'mustPayWithDatumToPubKey'
                tell [txOutDatumHash (head txOuts)]

              datum = Datum $ PlutusTx.toBuiltinData (23 :: Integer)
              isExpectedDatumHash [Just hash] = hash == datumHash datum
              isExpectedDatumHash _           = False

          in run "mustPayWithDatumToPubKey produces datum in TxOut"
            ( assertAccumState c tag isExpectedDatumHash "should be done"
            ) $ do
              _ <- activateContract w1 c tag
              void (Trace.waitNSlots 2)

        -- verify that 'matchInputOutput' doesn't thrown 'InOutTypeMismatch' error
        -- in case of two transactions with 'mustPayWithDatumToPubKey'
        , let c1 :: Contract [Maybe DatumHash] Schema ContractError () = do
                let w2PubKeyHash = mockWalletPaymentPubKeyHash w2
                let payment = Constraints.mustPayWithDatumToPubKey w2PubKeyHash datum1 (Ada.adaValueOf 10)
                void $ submitTx payment
              c2 :: Contract [Maybe DatumHash] Schema ContractError () = do
                let w3PubKeyHash = mockWalletPaymentPubKeyHash w3
                let payment = Constraints.mustPayWithDatumToPubKey w3PubKeyHash datum2 (Ada.adaValueOf 50)
                void $ submitTx payment

              datum1 = Datum $ PlutusTx.toBuiltinData (23 :: Integer)
              datum2 = Datum $ PlutusTx.toBuiltinData (42 :: Integer)

          in run "mustPayWithDatumToPubKey doesn't throw 'InOutTypeMismatch' error"
            assertNoFailedTransactions $ do
              _ <- activateContract w1 c1 tag
              void (Trace.waitNSlots 2)
              _ <- activateContract w2 c2 tag
              void (Trace.waitNSlots 2)

        , let c :: Contract [TxOutStatus] Schema ContractError () = do
                -- Submit a payment tx of 10 lovelace to W2.
                let w2PubKeyHash = mockWalletPaymentPubKeyHash w2
                let payment = Constraints.mustPayToPubKey w2PubKeyHash
                                                          (Ada.adaValueOf 10)
                tx <- submitTx payment
                -- There should be 2 utxos. We suppose the first belongs to W2
                -- and the second one belongs to the wallet calling the contract.
                let utxo = (fmap snd $ Ledger.getCardanoTxOutRefs tx) !! 1
                -- We wait for W1's utxo to change status. It should be of
                -- status confirmed unspent.
                s <- awaitTxOutStatusChange utxo
                tell [s]

                -- We submit another tx which spends the utxo belonging to the
                -- contract's caller. It's status should be changed eventually
                -- to confirmed spent.
                pubKeyHash <- ownFirstPaymentPubKeyHash
                ciTxOutM <- unspentTxOutFromRef utxo
                let lookups = Constraints.unspentOutputs (maybe mempty (Map.singleton utxo) ciTxOutM)
                submitTxConstraintsWith @Void lookups $ Constraints.mustSpendPubKeyOutput utxo
                                                     <> Constraints.mustBeSignedBy pubKeyHash
                s <- awaitTxOutStatusChange utxo
                tell [s]

              isExpectedAccumState [Committed TxValid Unspent, Committed TxValid (Spent _)] = True
              isExpectedAccumState _                                                        = False

          in run "await change in tx out status"
            ( assertAccumState c tag isExpectedAccumState "should be done"
            ) $ do
              _ <- activateContract w1 c tag
              void (Trace.waitNSlots 2)

        , let submitCardanoTxConstraintsWith sl constraints = do
                unbalancedTx <- mkTxConstraints @Void sl constraints
                tx <- balanceTx unbalancedTx
                submitBalancedTx $ Ledger.CardanoApiTx $ tx ^?! Ledger.cardanoApiTx
              c :: Contract [TxOutStatus] Schema ContractError () = do
                -- Submit a payment tx of 10 lovelace to W2.
                let w2PubKeyHash = mockWalletPaymentPubKeyHash w2
                let payment = Constraints.mustPayToPubKey w2PubKeyHash
                                                          (Ada.adaValueOf 10)
                tx <- submitCardanoTxConstraintsWith mempty payment
                -- There should be 2 utxos. We suppose the first belongs to W2
                -- and the second one belongs to the wallet calling the contract.
                let utxo = (fmap snd $ Ledger.getCardanoTxOutRefs tx) !! 1
                -- We wait for W1's utxo to change status. It should be of
                -- status confirmed unspent.
                s <- awaitTxOutStatusChange utxo
                tell [s]

                -- We submit another tx which spends the utxo belonging to the
                -- contract's caller. It's status should be changed eventually
                -- to confirmed spent.
                pubKeyHash <- ownFirstPaymentPubKeyHash
                ciTxOutM <- unspentTxOutFromRef utxo
                let lookups = Constraints.unspentOutputs (maybe mempty (Map.singleton utxo) ciTxOutM)
                submitCardanoTxConstraintsWith lookups $ Constraints.mustSpendPubKeyOutput utxo
                                                      <> Constraints.mustBeSignedBy pubKeyHash
                s <- awaitTxOutStatusChange utxo
                tell [s]

              isExpectedAccumState [Committed TxValid Unspent, Committed TxValid (Spent _)] = True
              isExpectedAccumState _                                                        = False

          in run "await change in tx out status (cardano-api tx version)"
            ( assertAccumState c tag isExpectedAccumState "should be done"
            ) $ do
              _ <- activateContract w1 c tag
              void (Trace.waitNSlots 2)

        , run "checkpoints"
            (not (endpointAvailable @"2" checkpointContract tag) .&&. endpointAvailable @"1" checkpointContract tag)
            (void $ activateContract w1 checkpointContract tag >>= \hdl -> callEndpoint @"1" hdl 1 >> callEndpoint @"2" hdl 1)

        , run "error handling & checkpoints"
            (assertDone errorContract tag (\i -> i == 11) "should finish")
            (void $ activateContract w1 (void errorContract) tag >>= \hdl -> callEndpoint @"1" hdl 1 >> callEndpoint @"2" hdl 10 >> callEndpoint @"3" hdl 11)

        , run "loop checkpoint"
            (assertDone loopCheckpointContract tag (\i -> i == 4) "should finish"
            .&&. assertResumableResult loopCheckpointContract tag DoShrink (null . view responses) "should collect garbage"
            .&&. assertResumableResult loopCheckpointContract tag DontShrink ((==) 4 . length . view responses) "should keep everything"
            )
            $ do
                hdl <- activateContract w1 loopCheckpointContract tag
                replicateM_ 4 $ callEndpoint @"1" hdl 1

        , let theContract :: Contract () Schema ContractError () = logInfo @String "waiting for endpoint 1" >> awaitPromise (endpoint @"1" (logInfo . (<>) "Received value: " . show))
              matchLogs :: [EM.EmulatorTimeEvent ContractInstanceLog] -> Bool
              matchLogs lgs =
                  case _cilMessage . EM._eteEvent <$> lgs of
                            [ Started, ContractLog "waiting for endpoint 1", CurrentRequests [_], ReceiveEndpointCall{}, ContractLog "Received value: 27", HandledRequest _, CurrentRequests [], StoppedNoError ] -> True
                            _ -> False
          in run "contract logs"
                (assertInstanceLog tag matchLogs)
                (void $ activateContract w1 theContract tag >>= \hdl -> callEndpoint @"1" hdl 27)

        , let theContract :: Contract () Schema ContractError () = logInfo @String "waiting for endpoint 1" >> awaitPromise (endpoint @"1" (logInfo . (<>) "Received value: " . show))
              matchLogs :: [EM.EmulatorTimeEvent UserThreadMsg] -> Bool
              matchLogs lgs =
                  case EM._eteEvent <$> lgs of
                            [ UserLog "Received contract state", UserLog "Final state: Right Nothing"] -> True
                            _                                                                          -> False
          in run "contract state"
                (assertUserLog matchLogs)
                $ do
                    hdl <- Trace.activateContractWallet w1 theContract
                    Trace.waitNSlots 1
                    ContractInstanceState{instContractState=ResumableResult{_finalState}} <- Trace.getContractState hdl
                    Log.logInfo @String "Received contract state"
                    Log.logInfo @String $ "Final state: " <> show _finalState

        , let theContract :: Contract () Schema ContractError () = void $ awaitSlot 10
              emTrace = do
                void $ Trace.assert "Always succeeds" $ const True
                void $ Trace.waitNSlots 10
          in run "assert succeeds" (waitingForSlot theContract tag 10) emTrace

        , let theContract :: Contract () Schema ContractError () = void $ awaitSlot 10
              emTrace = do
                void $ Trace.assert "Always fails" $ const False
                void $ Trace.waitNSlots 10
          in checkEmulatorFails "assert throws error" (defaultCheckOptions & minLogLevel .~ Debug) (waitingForSlot theContract tag 10) emTrace

        , let c :: Contract () Schema ContractError () = do
                let payment = Constraints.mustSatisfyAnyOf [mempty]
                void $ submitTx payment
          in run "mustSatisfyAnyOf [mempty] works"
            ( assertDone c tag (const True) "should be done"
            ) (void $ activateContract w1 c tag)
        ]

checkpointContract :: Contract () Schema ContractError ()
checkpointContract = void $ do
    checkpoint $ awaitPromise $ endpoint @"1" @Int pure .> endpoint @"2" @Int pure
    checkpoint $ awaitPromise $ endpoint @"1" @Int pure .> endpoint @"3" @Int pure

loopCheckpointContract :: Contract () Schema ContractError Int
loopCheckpointContract = do
    -- repeatedly expose the "1" endpoint until we get a total
    -- value greater than 3.
    -- We can call "1" with different values to control whether
    -- the left or right branch is chosen.
    flip checkpointLoop (0 :: Int) $ \counter -> awaitPromise $ endpoint @"1" @Int $ \vl -> do
        let newVal = counter + vl
        if newVal > 3
            then pure (Left newVal)
            else pure (Right newVal)

errorContract :: Contract () Schema ContractError Int
errorContract = do
    catchError
        (awaitPromise $ endpoint @"1" @Int
                      $ \_ -> throwError (OtherContractError "something went wrong"))
        (\_ -> checkpoint $ awaitPromise $ endpoint @"2" @Int pure .> endpoint @"3" @Int pure)

someAddress :: Address
someAddress = mkValidatorAddress someValidator

someValidator :: Validator
someValidator = Ledger.mkValidatorScript $$(PlutusTx.compile [|| \(_ :: PlutusTx.BuiltinData) (_ :: PlutusTx.BuiltinData) (_ :: PlutusTx.BuiltinData) -> () ||])

type Schema =
    Endpoint "1" Int
        .\/ Endpoint "2" Int
        .\/ Endpoint "3" Int
        .\/ Endpoint "4" Int
        .\/ Endpoint "ep" ()
        .\/ Endpoint "5" [ActiveEndpoint]
        .\/ Endpoint "6" Ledger.Tx

initial :: _
initial = State.initialiseContract loopCheckpointContract

upd :: _
upd = State.insertAndUpdateContract loopCheckpointContract<|MERGE_RESOLUTION|>--- conflicted
+++ resolved
@@ -193,11 +193,7 @@
                 Trace.waitNSlots 1
             )
 
-<<<<<<< HEAD
-        , let theContract :: Contract () Schema ContractError Ledger.PaymentPubKeyHash = ownPaymentPubKeyHash
-=======
-        , let theContract :: Contract () Schema ContractError PaymentPubKeyHash = ownFirstPaymentPubKeyHash
->>>>>>> 0c379232
+        , let theContract :: Contract () Schema ContractError Ledger.PaymentPubKeyHash = ownFirstPaymentPubKeyHash
           in run "own public key"
                 (assertDone theContract tag (== mockWalletPaymentPubKeyHash w2) "should return the wallet's public key")
                 (void $ activateContract w2 (void theContract) tag)
