{-# LANGUAGE DataKinds         #-}
{-# LANGUAGE OverloadedStrings #-}
{-# OPTIONS_GHC -fno-warn-incomplete-uni-patterns #-}
{-# OPTIONS_GHC -Wmissing-import-lists #-}
module Ledger.Tx.CardanoAPISpec(tests) where

import Cardano.Api (AsType (AsPaymentKey, AsStakeKey), Key (verificationKeyHash), NetworkId (Mainnet, Testnet),
                    NetworkMagic (NetworkMagic), PaymentCredential (PaymentCredentialByKey),
                    StakeAddressReference (NoStakeAddress, StakeAddressByValue), StakeCredential, makeShelleyAddress,
                    shelleyAddressInEra)
import Cardano.Api.Shelley (StakeCredential (StakeCredentialByKey), TxBody (ShelleyTxBody))
import Data.Default (def)
import Data.Map qualified as Map
import Data.Set qualified as Set
import Ledger.Test (someValidator)
import Ledger.Tx (RedeemerPtr (RedeemerPtr), ScriptTag (Mint), Tx (txMint, txMintScripts, txRedeemers))
import Ledger.Tx.CardanoAPI (fromCardanoAddress, makeTransactionBody, toCardanoAddress)
import Ledger.Validation (fromPlutusTxToTxBodyContent)
import Ledger.Value qualified as Value
import Plutus.Script.Utils.V1.Scripts (mintingPolicyHash, validatorHash)
import Plutus.Script.Utils.V1.Typed.Scripts.MonetaryPolicies qualified as MPS
import Plutus.V1.Ledger.Scripts (unitRedeemer)

import Gen.Cardano.Api.Typed qualified as Gen
import Hedgehog (Gen, Property, forAll, property, (===))
import Hedgehog qualified
import Hedgehog.Gen qualified as Gen
import Hedgehog.Range qualified as Range
import Test.Tasty (TestTree, testGroup)
import Test.Tasty.Hedgehog (testPropertyNamed)

tests :: TestTree
tests = testGroup "Ledger.CardanoAPI"
<<<<<<< HEAD
    [ testPropertyNamed "Cardano Address -> Plutus Address roundtrip" "addressRoundTripSpec" addressRoundTripSpec
=======
    [ testProperty "Cardano Address -> Plutus Address roundtrip" addressRoundTripSpec
    , testProperty "Tx conversion retains minting policy scripts" convertMintingTx
>>>>>>> 13e7b668
    ]

-- | From a cardano address, we should be able to convert it to a plutus address,
-- back to the same initial cardano address.
addressRoundTripSpec :: Property
addressRoundTripSpec = property $ do
    networkId <- forAll genNetworkId
    shelleyAddr <- shelleyAddressInEra
               <$> forAll (makeShelleyAddress networkId <$> genPaymentCredential
                                                        <*> genStakeAddressReference)
    case fromCardanoAddress shelleyAddr of
        Left _ -> Hedgehog.assert False
        Right plutusAddr ->
            case toCardanoAddress networkId plutusAddr of
                Left _      -> Hedgehog.assert False
                Right cAddr -> cAddr === shelleyAddr

-- Copied from Gen.Cardano.Api.Typed, because it's not exported.
genPaymentCredential :: Gen PaymentCredential
genPaymentCredential = do
  vKey <- Gen.genVerificationKey AsPaymentKey
  return . PaymentCredentialByKey $ verificationKeyHash vKey

-- Copied from Gen.Cardano.Api.Typed, because it's not exported.
genStakeAddressReference :: Gen StakeAddressReference
genStakeAddressReference =
  Gen.choice
    [ StakeAddressByValue <$> genStakeCredential
    , return NoStakeAddress
    ]

genStakeCredential :: Gen StakeCredential
genStakeCredential = do
  vKey <- Gen.genVerificationKey AsStakeKey
  return . StakeCredentialByKey $ verificationKeyHash vKey

-- Copied from Gen.Cardano.Api.Typed, because it's not exported.
genNetworkId :: Gen NetworkId
genNetworkId =
  Gen.choice
    [ pure Mainnet
    , Testnet <$> genNetworkMagic
    ]

-- Copied from Gen.Cardano.Api.Typed, because it's not exported.
genNetworkMagic :: Gen NetworkMagic
genNetworkMagic = NetworkMagic <$> Gen.word32 Range.constantBounded


convertMintingTx :: Property
convertMintingTx = property $ do
  let vHash = validatorHash someValidator
      mps  = MPS.mkForwardingMintingPolicy vHash
      vL n = Value.singleton (Value.mpsSymbol $ mintingPolicyHash mps) "L" n
      tx   = mempty
        { txMint = vL 1
        , txMintScripts = Set.singleton mps
        , txRedeemers = Map.singleton (RedeemerPtr Mint 0) unitRedeemer
        }
      ectx = fromPlutusTxToTxBodyContent def [] tx >>= makeTransactionBody mempty
  case ectx of
    -- Check that the converted tx contains exactly one script
    Right (ShelleyTxBody _ _ [_script] _ _ _) -> do
      Hedgehog.success
    msg -> do
      Hedgehog.annotateShow msg
      Hedgehog.failure<|MERGE_RESOLUTION|>--- conflicted
+++ resolved
@@ -18,7 +18,7 @@
 import Ledger.Validation (fromPlutusTxToTxBodyContent)
 import Ledger.Value qualified as Value
 import Plutus.Script.Utils.V1.Scripts (mintingPolicyHash, validatorHash)
-import Plutus.Script.Utils.V1.Typed.Scripts.MonetaryPolicies qualified as MPS
+import Plutus.Script.Utils.V1.Scripts.MonetaryPolicies qualified as MPS
 import Plutus.V1.Ledger.Scripts (unitRedeemer)
 
 import Gen.Cardano.Api.Typed qualified as Gen
@@ -31,12 +31,8 @@
 
 tests :: TestTree
 tests = testGroup "Ledger.CardanoAPI"
-<<<<<<< HEAD
     [ testPropertyNamed "Cardano Address -> Plutus Address roundtrip" "addressRoundTripSpec" addressRoundTripSpec
-=======
-    [ testProperty "Cardano Address -> Plutus Address roundtrip" addressRoundTripSpec
-    , testProperty "Tx conversion retains minting policy scripts" convertMintingTx
->>>>>>> 13e7b668
+    , testPropertyNamed "Tx conversion retains minting policy scripts" "txConversionRetainsMPS" convertMintingTx
     ]
 
 -- | From a cardano address, we should be able to convert it to a plutus address,
