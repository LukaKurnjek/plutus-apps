{-# LANGUAGE DataKinds          #-}
{-# LANGUAGE OverloadedStrings  #-}
{-# LANGUAGE TypeApplications   #-}
{-# OPTIONS_GHC -fno-warn-incomplete-uni-patterns #-}
{-# LANGUAGE NumericUnderscores #-}
module Main(main) where

import Control.Monad (forM_)
import Data.Aeson qualified as JSON
import Data.Aeson.Extras qualified as JSON
import Data.Aeson.Internal qualified as Aeson
import Data.ByteString.Lazy qualified as BSL
import Data.List (sort)
import Data.Map qualified as Map
import Data.Maybe (fromJust)
import Data.String (IsString (fromString))
import Hedgehog (Property, forAll, property)
import Hedgehog qualified
import Hedgehog.Gen qualified as Gen
import Hedgehog.Range qualified as Range
import Ledger (DiffMilliSeconds (DiffMilliSeconds), Interval (Interval), LowerBound (LowerBound), Slot (Slot),
               UpperBound (UpperBound), fromMilliSeconds, interval)
import Ledger qualified
import Ledger.Ada qualified as Ada
import Ledger.Bytes as Bytes
import Ledger.Generators qualified as Gen
import Ledger.Interval qualified as Interval
import Ledger.TimeSlot (SlotConfig (..))
import Ledger.TimeSlot qualified as TimeSlot
import Ledger.Tx qualified as Tx
import Ledger.Tx.CardanoAPISpec qualified
import Ledger.Value qualified as Value
import PlutusTx.Prelude qualified as PlutusTx
import Test.Tasty (TestTree, defaultMain, testGroup)
import Test.Tasty.HUnit (testCase)
import Test.Tasty.HUnit qualified as HUnit
import Test.Tasty.Hedgehog (testPropertyNamed)

main :: IO ()
main = defaultMain tests

tests :: TestTree
tests = testGroup "all tests" [
    testGroup "UTXO model" [
        testPropertyNamed "initial transaction is valid" "initialTxnValid" initialTxnValid
        ],
    testGroup "intervals" [
        testPropertyNamed "member" "intvlMember," intvlMember,
        testPropertyNamed "contains" "intvlContains" intvlContains
        ],
    testGroup "values" [
        testPropertyNamed "additive identity" "valueAddIdentity," valueAddIdentity,
        testPropertyNamed "additive inverse" "valueAddInverse," valueAddInverse,
        testPropertyNamed "scalar identity" "valueScalarIdentity," valueScalarIdentity,
        testPropertyNamed "scalar distributivity" "valueScalarDistrib" valueScalarDistrib
        ],
    testGroup "Etc." [
        testPropertyNamed "splitVal" "splitVal," splitVal,
        testPropertyNamed "splitVal should respect min Ada per tx output" "splitValMinAda," splitValMinAda,
        testPropertyNamed "encodeByteString" "encodeByteStringTest," encodeByteStringTest,
        testPropertyNamed "encodeSerialise" "encodeSerialiseTest" encodeSerialiseTest
        ],
    testGroup "LedgerBytes" [
        testPropertyNamed "show-fromHex" "ledgerBytesShowFromHexProp," ledgerBytesShowFromHexProp,
        testPropertyNamed "toJSON-fromJSON" "ledgerBytesToJSONProp" ledgerBytesToJSONProp
        ],
    testGroup "Value" ([
        testPropertyNamed "Value ToJSON/FromJSON" "value_json_roundtrip" (jsonRoundTrip Gen.genValue),
        testPropertyNamed "CurrencySymbol ToJSON/FromJSON" "currency_symbol_json_roundtrip" (jsonRoundTrip $ Value.currencySymbol <$> Gen.genSizedByteStringExact 32),
        testPropertyNamed "TokenName ToJSON/FromJSON" "tokenname_json_roundtrip" (jsonRoundTrip Gen.genTokenName),
        testPropertyNamed "TokenName looks like escaped bytestring ToJSON/FromJSON" "tokenname_escaped_roundtrip" (jsonRoundTrip . pure $ ("\NUL0xc0ffee" :: Value.TokenName)),
        testPropertyNamed "CurrencySymbol IsString/Show" "currencySymbolIsStringShow" currencySymbolIsStringShow
        ] ++ (let   vlJson :: BSL.ByteString
                    vlJson = "{\"getValue\":[[{\"unCurrencySymbol\":\"ab01ff\"},[[{\"unTokenName\":\"myToken\"},50]]]]}"
                    vlValue = Value.singleton "ab01ff" "myToken" 50
                in byteStringJson vlJson vlValue)
          ++ (let   vlJson :: BSL.ByteString
                    vlJson = "{\"getValue\":[[{\"unCurrencySymbol\":\"\"},[[{\"unTokenName\":\"\"},50]]]]}"
                    vlValue = Ada.lovelaceValueOf 50
                in byteStringJson vlJson vlValue)),
    testGroup "Tx" [
        testPropertyNamed "TxOut fromTxOut/toTxOut" "ciTxOutRoundTrip" ciTxOutRoundTrip
        ],
<<<<<<< HEAD
    testGroup "Fee" [
        testPropertyNamed "calcFees" "calcFeesTest" calcFeesTest
        ],
=======
>>>>>>> e2acd3ac
    testGroup "TimeSlot" [
        testPropertyNamed "time range of starting slot" "initialSlotToTimeProp," initialSlotToTimeProp,
        testPropertyNamed "slot of starting time range" "initialTimeToSlotProp," initialTimeToSlotProp,
        testPropertyNamed "slot number >=0 when converting from time" "slotIsPositiveProp," slotIsPositiveProp,
        testPropertyNamed "slotRange to timeRange inverse property" "slotToTimeInverseProp," slotToTimeInverseProp,
        testPropertyNamed "timeRange to slotRange inverse property" "timeToSlotInverseProp," timeToSlotInverseProp,
        testPropertyNamed "slot to time range inverse to slot range" "slotToTimeRangeBoundsInverseProp"
            slotToTimeRangeBoundsInverseProp,
        testPropertyNamed "slot to time range has lower bound <= upper bound" "slotToTimeRangeHasLowerAndUpperBoundsProp"
            slotToTimeRangeHasLowerAndUpperBoundsProp,
        testPropertyNamed "POSIX time to UTC time inverse property" "posixTimeToUTCTimeInverseProp" posixTimeToUTCTimeInverseProp
        ],
    -- TODO: Reenable once we update `cardano-node` with the following PR merged:
    -- https://github.com/input-output-hk/cardano-node/pull/3837
    -- testGroup "SomeCardanoApiTx" [
    --     testPropertyNamed "Value ToJSON/FromJSON" "genSomeCardanoApiTx" (jsonRoundTrip Gen.genSomeCardanoApiTx)
    --     ],
    Ledger.Tx.CardanoAPISpec.tests,
    testGroup "Signing" [
        testPropertyNamed "signed payload verifies with public key" "signAndVerifyTest" signAndVerifyTest
        ]
    ]

initialTxnValid :: Property
initialTxnValid = property $ do
    (i, _) <- forAll . pure $ Gen.genInitialTransaction Gen.generatorModel
    Gen.assertValid i Gen.emptyChain

splitVal :: Property
splitVal = property $ do
    i <- forAll $ Gen.integral $ Range.linear 1 (100000 :: Integer)
    n <- forAll $ Gen.integral $ Range.linear 1 100
    vs <- forAll $ Gen.splitVal n i
    Hedgehog.assert $ sum vs == i
    Hedgehog.assert $ length vs <= n

splitValMinAda :: Property
splitValMinAda = property $ do
    let minAda = Ada.getLovelace $ Ledger.minAdaTxOut + Ledger.maxFee
    i <- forAll $ Gen.integral $ Range.linear minAda (100_000_000 :: Integer)
    n <- forAll $ Gen.integral $ Range.linear 1 100
    vs <- forAll $ Gen.splitVal n i
    Hedgehog.assert $ all (\v -> v >= minAda) vs

valueAddIdentity :: Property
valueAddIdentity = property $ do
    vl1 <- forAll Gen.genValue
    Hedgehog.assert $ vl1 == (vl1 PlutusTx.+ PlutusTx.zero)
    Hedgehog.assert $ vl1 == (PlutusTx.zero PlutusTx.+ vl1)

valueAddInverse :: Property
valueAddInverse = property $ do
    vl1 <- forAll Gen.genValue
    let vl1' = PlutusTx.negate vl1
    Hedgehog.assert $ PlutusTx.zero == (vl1 PlutusTx.+ vl1')

valueScalarIdentity :: Property
valueScalarIdentity = property $ do
    vl1 <- forAll Gen.genValue
    Hedgehog.assert $ vl1 == PlutusTx.scale 1 vl1

valueScalarDistrib :: Property
valueScalarDistrib = property $ do
    vl1 <- forAll Gen.genValue
    vl2 <- forAll Gen.genValue
    scalar <- forAll (Gen.integral (fromIntegral <$> Range.linearBounded @Int))
    let r1 = PlutusTx.scale scalar (vl1 PlutusTx.+ vl2)
        r2 = PlutusTx.scale scalar vl1 PlutusTx.+ PlutusTx.scale scalar vl2
    Hedgehog.assert $ r1 == r2

intvlMember :: Property
intvlMember = property $ do
    (i1, i2) <- forAll $ (,) <$> Gen.integral (fromIntegral <$> Range.linearBounded @Int) <*> Gen.integral (fromIntegral <$> Range.linearBounded @Int)
    let (from, to) = (min i1 i2, max i1 i2)
        i          = Interval.interval (Slot from) (Slot to)
    Hedgehog.assert $ Interval.member (Slot from) i || Interval.isEmpty i
    Hedgehog.assert $ not (Interval.member (Slot (from-1)) i) || Interval.isEmpty i
    Hedgehog.assert $ Interval.member (Slot to) i || Interval.isEmpty i
    Hedgehog.assert $ not (Interval.member (Slot (to+1)) i) || Interval.isEmpty i

intvlContains :: Property
intvlContains = property $ do
    -- generate two intervals from a sorted list of ints
    -- the outer interval contains the inner interval
    ints <- forAll $ traverse (const $ Gen.integral (fromIntegral <$> Range.linearBounded @Int)) [(1::Integer)..4]
    let [i1, i2, i3, i4] = Slot <$> sort ints
        outer = Interval.interval i1 i4
        inner = Interval.interval i2 i3

    Hedgehog.assert $ Interval.contains outer inner

encodeByteStringTest :: Property
encodeByteStringTest = property $ do
    bs <- forAll $ Gen.bytes $ Range.linear 0 1000
    let enc    = JSON.String $ JSON.encodeByteString bs
        result = Aeson.iparse JSON.decodeByteString enc

    Hedgehog.assert $ result == Aeson.ISuccess bs

encodeSerialiseTest :: Property
encodeSerialiseTest = property $ do
    txt <- forAll $ Gen.text (Range.linear 0 1000) Gen.unicode
    let enc    = JSON.String $ JSON.encodeSerialise txt
        result = Aeson.iparse JSON.decodeSerialise enc

    Hedgehog.assert $ result == Aeson.ISuccess txt

jsonRoundTrip :: (Show a, Eq a, JSON.FromJSON a, JSON.ToJSON a) => Hedgehog.Gen a -> Property
jsonRoundTrip gen = property $ do
    bts <- forAll gen
    let enc    = JSON.toJSON bts
        result = Aeson.iparse JSON.parseJSON enc

    Hedgehog.assert $ result == Aeson.ISuccess bts

ledgerBytesShowFromHexProp :: Property
ledgerBytesShowFromHexProp = property $ do
    bts <- forAll $ LedgerBytes . PlutusTx.toBuiltin <$> Gen.genSizedByteString 32
    let result = Bytes.fromHex $ fromString $ show bts

    Hedgehog.assert $ result == Right bts

ledgerBytesToJSONProp :: Property
ledgerBytesToJSONProp = property $ do
    bts <- forAll $ LedgerBytes . PlutusTx.toBuiltin <$> Gen.genSizedByteString 32
    let enc    = JSON.toJSON bts
        result = Aeson.iparse JSON.parseJSON enc

    Hedgehog.assert $ result == Aeson.ISuccess bts

currencySymbolIsStringShow :: Property
currencySymbolIsStringShow = property $ do
    cs <- forAll $ Value.currencySymbol <$> Gen.genSizedByteStringExact 32
    let cs' = fromString (show cs)
    Hedgehog.assert $ cs' == cs

byteStringJson :: (Show a, Eq a, JSON.ToJSON a, JSON.FromJSON a) => BSL.ByteString -> a -> [TestTree]
byteStringJson jsonString value =
    [ testCase "decoding" $
        HUnit.assertEqual "Simple Decode" (Right value) (JSON.eitherDecode jsonString)
    , testCase "encoding" $ HUnit.assertEqual "Simple Encode" jsonString (JSON.encode value)
    ]

-- | Validate inverse property between 'fromTxOut' and 'toTxOut given a 'TxOut'.
ciTxOutRoundTrip :: Property
ciTxOutRoundTrip = property $ do
  txOuts <- Map.elems . Gen.mockchainUtxo <$> forAll Gen.genMockchain
  forM_ txOuts $ \txOut -> do
    Hedgehog.assert $ Tx.toTxOut (fromJust $ Tx.fromTxOut txOut) == txOut

-- | Asserting that time range of 'scSlotZeroTime' to 'scSlotZeroTime + scSlotLength'
-- is 'Slot 0' and the time after that is 'Slot 1'.
initialSlotToTimeProp :: Property
initialSlotToTimeProp = property $ do
    sc <- forAll Gen.genSlotConfig
    n <- forAll $ Gen.int (fromInteger <$> Range.linear 0 (scSlotLength sc))
    let diff = DiffMilliSeconds $ toInteger n
    let time = TimeSlot.scSlotZeroTime sc + fromMilliSeconds diff
    if diff >= fromIntegral (scSlotLength sc)
        then Hedgehog.assert $ TimeSlot.posixTimeToEnclosingSlot sc time == Slot 1
        else Hedgehog.assert $ TimeSlot.posixTimeToEnclosingSlot sc time == Slot 0

-- | Property that the interval time of 'Slot 0' goes from 'scSlotZeroTime' to
-- 'scSlotZeroTime + scSlotLength - 1'
initialTimeToSlotProp :: Property
initialTimeToSlotProp = property $ do
    sc <- forAll Gen.genSlotConfig
    let beginTime = TimeSlot.scSlotZeroTime sc
        endTime = TimeSlot.scSlotZeroTime sc + fromIntegral (TimeSlot.scSlotLength sc) - 1
        expectedTimeRange = interval beginTime endTime
    Hedgehog.assert $ TimeSlot.slotToPOSIXTimeRange sc 0 == expectedTimeRange

-- | Converting from POSIXTime to Slot should always produce a non negative
-- slot number.
slotIsPositiveProp :: Property
slotIsPositiveProp = property $ do
    sc <- forAll Gen.genSlotConfig
    posixTime <- forAll $ Gen.genPOSIXTime sc
    Hedgehog.assert $ TimeSlot.posixTimeToEnclosingSlot sc posixTime >= 0

-- | Inverse property between 'slotRangeToPOSIXTimeRange' and
-- 'posixTimeRangeToContainedSlotRange' from a 'SlotRange'.
slotToTimeInverseProp :: Property
slotToTimeInverseProp = property $ do
    sc <- forAll Gen.genSlotConfig
    slotRange <- forAll Gen.genSlotRange
    let slotRange' = TimeSlot.posixTimeRangeToContainedSlotRange sc (TimeSlot.slotRangeToPOSIXTimeRange sc slotRange)
    Hedgehog.footnoteShow (slotRange, slotRange')
    Hedgehog.assert $ slotRange == slotRange'

-- | Inverse property between 'posixTimeRangeToContainedSlotRange' and
-- 'slotRangeToPOSIXTimeRange' from a 'POSIXTimeRange'.
timeToSlotInverseProp :: Property
timeToSlotInverseProp = property $ do
    sc <- forAll Gen.genSlotConfig
    timeRange <- forAll $ Gen.genTimeRange sc
    Hedgehog.assert $
        Interval.contains
            timeRange
            (TimeSlot.slotRangeToPOSIXTimeRange sc (TimeSlot.posixTimeRangeToContainedSlotRange sc timeRange))

-- | Left inverse property between 'posixTimeToUTCTime' and
-- 'utcTimeToPOSIXTime' from a 'POSIXTime'.
posixTimeToUTCTimeInverseProp :: Property
posixTimeToUTCTimeInverseProp = property $ do
    sc <- forAll Gen.genSlotConfig
    posixTime <- forAll $ Gen.genPOSIXTime sc
    let posixTime' = TimeSlot.utcTimeToPOSIXTime (TimeSlot.posixTimeToUTCTime posixTime)
    Hedgehog.footnoteShow (posixTime, posixTime')
    Hedgehog.assert $ posixTime' == posixTime

-- | 'POSIXTimeRange' from 'Slot' should have lower bound lower or equal than upper bound
slotToTimeRangeHasLowerAndUpperBoundsProp :: Property
slotToTimeRangeHasLowerAndUpperBoundsProp = property $ do
    sc <- forAll Gen.genSlotConfig
    slot <- forAll Gen.genSlot
    let (Interval (LowerBound t1 _) (UpperBound t2 _)) = TimeSlot.slotToPOSIXTimeRange sc slot
    Hedgehog.assert $ t1 <= t2

-- | Inverse property between 'slotToPOSIXTimeRange and 'posixTimeSlot'.
--
-- Given a slot 's', and the resulting time range [a,b] from
-- 'slotToPOSIXTimeRange s', verify that 'posixTimeSlot a == s' and
-- 'posixTimeSlot b == s'.
slotToTimeRangeBoundsInverseProp :: Property
slotToTimeRangeBoundsInverseProp = property $ do
    sc <- forAll Gen.genSlotConfig
    slot <- forAll Gen.genSlot
    let slotRange = PlutusTx.fmap (TimeSlot.posixTimeToEnclosingSlot sc)
                                  (TimeSlot.slotToPOSIXTimeRange sc slot)
    Hedgehog.assert $ interval slot slot == slotRange

signAndVerifyTest :: Property
signAndVerifyTest = property $ do
  seed <- forAll Gen.genSeed
  pass <- forAll Gen.genPassphrase
  let
    privKey = Ledger.generateFromSeed seed pass
    pubKey = Ledger.toPublicKey privKey
  payload <- forAll $ Gen.bytes $ Range.singleton 128
  Hedgehog.assert $ (\x -> Ledger.signedBy x pubKey payload) $ Ledger.sign payload privKey pass<|MERGE_RESOLUTION|>--- conflicted
+++ resolved
@@ -81,12 +81,6 @@
     testGroup "Tx" [
         testPropertyNamed "TxOut fromTxOut/toTxOut" "ciTxOutRoundTrip" ciTxOutRoundTrip
         ],
-<<<<<<< HEAD
-    testGroup "Fee" [
-        testPropertyNamed "calcFees" "calcFeesTest" calcFeesTest
-        ],
-=======
->>>>>>> e2acd3ac
     testGroup "TimeSlot" [
         testPropertyNamed "time range of starting slot" "initialSlotToTimeProp," initialSlotToTimeProp,
         testPropertyNamed "slot of starting time range" "initialTimeToSlotProp," initialTimeToSlotProp,
