--- conflicted
+++ resolved
@@ -78,18 +78,9 @@
                     vlJson = "{\"getValue\":[[{\"unCurrencySymbol\":\"\"},[[{\"unTokenName\":\"\"},50]]]]}"
                     vlValue = Ada.lovelaceValueOf 50
                 in byteStringJson vlJson vlValue)),
-<<<<<<< HEAD
-    testGroup "TxInfo" [
-        testPropertyNamed "TxInfo has non empty ada txMint and txFee" "txInfoNonEmptyAda" txInfoNonEmptyAda
-    ],
     testGroup "TxIn" [
         testPropertyNamed "Check that Ord instances of TxIn match" "txInOrdInstanceEquivalenceTest" txInOrdInstanceEquivalenceTest
     ],
-=======
-    testGroup "Tx" [
-        testProperty "TxOut fromTxOut/toTxOut" ciTxOutRoundTrip
-        ],
->>>>>>> dfed8a8d
     testGroup "TimeSlot" [
         testPropertyNamed "time range of starting slot" "initialSlotToTimeProp," initialSlotToTimeProp,
         testPropertyNamed "slot of starting time range" "initialTimeToSlotProp," initialTimeToSlotProp,
@@ -323,18 +314,7 @@
     privKey = Ledger.generateFromSeed seed pass
     pubKey = Ledger.toPublicKey privKey
   payload <- forAll $ Gen.bytes $ Range.singleton 128
-<<<<<<< HEAD
   Hedgehog.assert $ (\x -> Ledger.signedBy x pubKey payload) $ Ledger.sign payload privKey pass
-
--- | Check that `txInfoMint` and `txInfoFee` contain ada symbol.
---
--- See note [Mint and Fee fields must have ada symbol].
-txInfoNonEmptyAda :: Property
-txInfoNonEmptyAda = property $ do
-    mockChain <- forAll Gen.genMockchain
-    txInfo <- forAll $ Gen.genTxInfo mockChain
-    Hedgehog.assert $ (AMap.member Ada.adaSymbol . Value.getValue) $ Ledger.txInfoMint txInfo
-    Hedgehog.assert $ (AMap.member Ada.adaSymbol . Value.getValue) $ Ledger.txInfoFee txInfo
 
 -- | Check that Ord instances of cardano-api's 'TxIn' and plutus-ledger-api's 'TxIn' match.
 txInOrdInstanceEquivalenceTest :: Property
@@ -342,13 +322,10 @@
     txIns <- sort <$> forAll (Gen.list (Range.singleton 10) genTxIn)
     let toPlutus = map ((`Tx.TxIn` Nothing) . CardanoAPI.fromCardanoTxIn)
     let plutusTxIns = sort $ toPlutus txIns
-    Hedgehog.assert $ (toPlutus txIns) == plutusTxIns
+    Hedgehog.assert $ toPlutus txIns == plutusTxIns
 
 genTxIn :: Hedgehog.MonadGen m => m Api.TxIn
 genTxIn = do
-    txId <- (\t -> Api.TxId $ Crypto.castHash $ Crypto.hashWith (const t) ()) <$> (Gen.utf8 (Range.singleton 5) Gen.unicode)
-    txIx <- Api.TxIx <$> (Gen.integral (Range.linear 0 maxBound))
-    return $ Api.TxIn txId txIx
-=======
-  Hedgehog.assert $ (\x -> Ledger.signedBy x pubKey payload) $ Ledger.sign payload privKey pass
->>>>>>> dfed8a8d
+    txId <- (\t -> Api.TxId $ Crypto.castHash $ Crypto.hashWith (const t) ()) <$> Gen.utf8 (Range.singleton 5) Gen.unicode
+    txIx <- Api.TxIx <$> Gen.integral (Range.linear 0 maxBound)
+    return $ Api.TxIn txId txIx