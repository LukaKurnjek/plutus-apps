{-# LANGUAGE DeriveAnyClass  #-}
{-# LANGUAGE DerivingVia     #-}
{-# LANGUAGE TemplateHaskell #-}

module Ledger.Address
    ( module Export
    , PaymentPrivateKey(..)
    , PaymentPubKey(..)
    , PaymentPubKeyHash(..)
    , StakePubKey(..)
    , StakePubKeyHash(..)
    , paymentPubKeyHash
    , pubKeyHashAddress
    , pubKeyAddress
    , plutusV1ScriptAddress
    , plutusV2ScriptAddress
    , scriptValidatorHashAddress
    ) where

import Cardano.Crypto.Wallet qualified as Crypto
import Codec.Serialise (Serialise)
import Data.Aeson (FromJSON, FromJSONKey, ToJSON, ToJSONKey)
import Data.Hashable (Hashable)
import Data.OpenApi qualified as OpenApi
import GHC.Generics (Generic)
import Ledger.Crypto (PubKey (PubKey), PubKeyHash (PubKeyHash), pubKeyHash)
import Ledger.Orphans ()
<<<<<<< HEAD
import Ledger.Scripts (StakeValidatorHash (..), Validator, ValidatorHash (..), plutusV1ValidatorHash,
                       plutusV2ValidatorHash)
=======
import Plutus.Script.Utils.V1.Scripts (validatorHash)
>>>>>>> 92021ae4
import Plutus.V1.Ledger.Address as Export hiding (pubKeyHashAddress)
import Plutus.V1.Ledger.Credential (Credential (PubKeyCredential, ScriptCredential), StakingCredential (StakingHash))
import Plutus.V1.Ledger.Scripts (StakeValidatorHash (..), Validator, ValidatorHash (..))
import PlutusTx qualified
import PlutusTx.Lift (makeLift)
import PlutusTx.Prelude qualified as PlutusTx
import Prettyprinter (Pretty)

newtype PaymentPrivateKey = PaymentPrivateKey { unPaymentPrivateKey :: Crypto.XPrv }

newtype PaymentPubKey = PaymentPubKey { unPaymentPubKey :: PubKey }
    deriving stock (Eq, Ord, Generic)
    deriving anyclass (ToJSON, FromJSON, ToJSONKey, FromJSONKey, OpenApi.ToSchema)
    deriving newtype (PlutusTx.Eq, PlutusTx.Ord, Serialise, PlutusTx.ToData, PlutusTx.FromData, PlutusTx.UnsafeFromData)
    deriving (Show, Pretty) via PubKey
makeLift ''PaymentPubKey

newtype PaymentPubKeyHash = PaymentPubKeyHash { unPaymentPubKeyHash :: PubKeyHash }
    deriving stock (Eq, Ord, Generic)
    deriving anyclass (ToJSON, FromJSON, ToJSONKey, FromJSONKey, OpenApi.ToSchema)
    deriving newtype (PlutusTx.Eq, PlutusTx.Ord, Serialise, Hashable, PlutusTx.ToData, PlutusTx.FromData, PlutusTx.UnsafeFromData)
    deriving (Show, Pretty) via PubKeyHash
makeLift ''PaymentPubKeyHash

newtype StakePubKey = StakePubKey { unStakePubKey :: PubKey }
    deriving stock (Eq, Ord, Generic)
    deriving anyclass (ToJSON, FromJSON, ToJSONKey, FromJSONKey, OpenApi.ToSchema)
    deriving newtype (PlutusTx.Eq, PlutusTx.Ord, Serialise, PlutusTx.ToData, PlutusTx.FromData, PlutusTx.UnsafeFromData)
    deriving (Show, Pretty) via PubKey
makeLift ''StakePubKey

newtype StakePubKeyHash = StakePubKeyHash { unStakePubKeyHash :: PubKeyHash }
    deriving stock (Eq, Ord, Generic)
    deriving anyclass (ToJSON, FromJSON, ToJSONKey, FromJSONKey, OpenApi.ToSchema)
    deriving newtype (PlutusTx.Eq, PlutusTx.Ord, Serialise, Hashable, PlutusTx.ToData, PlutusTx.FromData, PlutusTx.UnsafeFromData)
    deriving (Show, Pretty) via PubKeyHash
makeLift ''StakePubKeyHash

{-# INLINABLE paymentPubKeyHash #-}
paymentPubKeyHash :: PaymentPubKey -> PaymentPubKeyHash
paymentPubKeyHash (PaymentPubKey pk) = PaymentPubKeyHash (pubKeyHash pk)

{-# INLINABLE pubKeyHashAddress #-}
-- | The address that should be targeted by a transaction output locked by the
-- given public payment key (with it's public stake key).
--
-- TODO: This should be moved to Plutus.V1(or V2).Ledger.Address with the newtypes.
pubKeyHashAddress :: PaymentPubKeyHash -> Maybe StakePubKeyHash -> Address
pubKeyHashAddress (PaymentPubKeyHash pkh) skh =
    Address (PubKeyCredential pkh)
            (fmap (StakingHash . PubKeyCredential . unStakePubKeyHash) skh)

{-# INLINABLE pubKeyAddress #-}
-- | The address that should be targeted by a transaction output locked by the given public key.
pubKeyAddress :: PaymentPubKey -> Maybe StakePubKey -> Address
pubKeyAddress (PaymentPubKey pk) skh =
    Address (PubKeyCredential (pubKeyHash pk))
            (fmap (StakingHash . PubKeyCredential . pubKeyHash . unStakePubKey) skh)

{-# INLINABLE plutusV1ScriptAddress #-}
-- | The address that should be used by a transaction output locked by the given Plutus V2 validator script.
plutusV1ScriptAddress :: Validator -> Address
plutusV1ScriptAddress validator = Address (ScriptCredential (plutusV1ValidatorHash validator)) Nothing

{-# INLINABLE plutusV2ScriptAddress #-}
-- | The address that should be used by a transaction output locked by the given Plutus V2 validator script.
plutusV2ScriptAddress :: Validator -> Address
plutusV2ScriptAddress validator = Address (ScriptCredential (plutusV2ValidatorHash validator)) Nothing

{-# INLINABLE scriptValidatorHashAddress #-}
-- | The address that should be used by a transaction output locked by the given validator script
-- (with it's validator stake key).
scriptValidatorHashAddress :: ValidatorHash -> Maybe StakeValidatorHash -> Address
scriptValidatorHashAddress vh skh =
    Address (ScriptCredential vh)
            (fmap (StakingHash . ScriptCredential . ValidatorHash . (\(StakeValidatorHash h) -> h)) skh)<|MERGE_RESOLUTION|>--- conflicted
+++ resolved
@@ -12,8 +12,6 @@
     , paymentPubKeyHash
     , pubKeyHashAddress
     , pubKeyAddress
-    , plutusV1ScriptAddress
-    , plutusV2ScriptAddress
     , scriptValidatorHashAddress
     ) where
 
@@ -25,15 +23,9 @@
 import GHC.Generics (Generic)
 import Ledger.Crypto (PubKey (PubKey), PubKeyHash (PubKeyHash), pubKeyHash)
 import Ledger.Orphans ()
-<<<<<<< HEAD
-import Ledger.Scripts (StakeValidatorHash (..), Validator, ValidatorHash (..), plutusV1ValidatorHash,
-                       plutusV2ValidatorHash)
-=======
-import Plutus.Script.Utils.V1.Scripts (validatorHash)
->>>>>>> 92021ae4
+import Ledger.Scripts (StakeValidatorHash (..), ValidatorHash (..))
 import Plutus.V1.Ledger.Address as Export hiding (pubKeyHashAddress)
 import Plutus.V1.Ledger.Credential (Credential (PubKeyCredential, ScriptCredential), StakingCredential (StakingHash))
-import Plutus.V1.Ledger.Scripts (StakeValidatorHash (..), Validator, ValidatorHash (..))
 import PlutusTx qualified
 import PlutusTx.Lift (makeLift)
 import PlutusTx.Prelude qualified as PlutusTx
@@ -76,8 +68,6 @@
 {-# INLINABLE pubKeyHashAddress #-}
 -- | The address that should be targeted by a transaction output locked by the
 -- given public payment key (with it's public stake key).
---
--- TODO: This should be moved to Plutus.V1(or V2).Ledger.Address with the newtypes.
 pubKeyHashAddress :: PaymentPubKeyHash -> Maybe StakePubKeyHash -> Address
 pubKeyHashAddress (PaymentPubKeyHash pkh) skh =
     Address (PubKeyCredential pkh)
@@ -90,16 +80,6 @@
     Address (PubKeyCredential (pubKeyHash pk))
             (fmap (StakingHash . PubKeyCredential . pubKeyHash . unStakePubKey) skh)
 
-{-# INLINABLE plutusV1ScriptAddress #-}
--- | The address that should be used by a transaction output locked by the given Plutus V2 validator script.
-plutusV1ScriptAddress :: Validator -> Address
-plutusV1ScriptAddress validator = Address (ScriptCredential (plutusV1ValidatorHash validator)) Nothing
-
-{-# INLINABLE plutusV2ScriptAddress #-}
--- | The address that should be used by a transaction output locked by the given Plutus V2 validator script.
-plutusV2ScriptAddress :: Validator -> Address
-plutusV2ScriptAddress validator = Address (ScriptCredential (plutusV2ValidatorHash validator)) Nothing
-
 {-# INLINABLE scriptValidatorHashAddress #-}
 -- | The address that should be used by a transaction output locked by the given validator script
 -- (with it's validator stake key).
