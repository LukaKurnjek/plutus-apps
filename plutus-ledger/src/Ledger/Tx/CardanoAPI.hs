--- conflicted
+++ resolved
@@ -96,25 +96,18 @@
 import GHC.Generics (Generic)
 import Ledger.Ada qualified as Ada
 import Ledger.Address qualified as P
-<<<<<<< HEAD
 import Ledger.Scripts qualified as P
 import Ledger.Slot qualified as P
 import Ledger.Tx.CardanoAPITemp (makeTransactionBody')
 import Ledger.Tx.Internal qualified as P
-import Plutus.V1.Ledger.Api qualified as P
+import Plutus.Script.Utils.V1.Scripts qualified as PV1
+import Plutus.Script.Utils.V2.Scripts qualified as PV2
+import Plutus.V1.Ledger.Api qualified as PV1
 import Plutus.V1.Ledger.Credential qualified as Credential
-=======
-import Ledger.Tx.CardanoAPITemp (makeTransactionBody')
-import Plutus.Script.Utils.V1.Scripts qualified as P
-import Plutus.V1.Ledger.Ada qualified as Ada
-import Plutus.V1.Ledger.Api qualified as Api
-import Plutus.V1.Ledger.Api qualified as P
-import Plutus.V1.Ledger.Credential qualified as Credential
-import Plutus.V1.Ledger.Scripts qualified as P
-import Plutus.V1.Ledger.Slot qualified as P
->>>>>>> 92021ae4
-import Plutus.V1.Ledger.Tx qualified as P
+import Plutus.V1.Ledger.Tx qualified as PV1
 import Plutus.V1.Ledger.Value qualified as Value
+import Plutus.V2.Ledger.Api qualified as PV2
+import Plutus.V2.Ledger.Tx qualified as PV2
 import PlutusTx.Prelude qualified as PlutusTx
 import Prettyprinter (Pretty (pretty), colon, viaShow, (<+>))
 
@@ -258,14 +251,14 @@
           ]
       & required .~ [ "tx", "eraInMode" ]
 
-txOutRefs :: SomeCardanoApiTx -> [(P.TxOut, P.TxOutRef)]
+txOutRefs :: SomeCardanoApiTx -> [(PV1.TxOut, PV1.TxOutRef)]
 txOutRefs (SomeTx (C.Tx txBody@(C.TxBody C.TxBodyContent{..}) _) _) =
   mkOut <$> zip [0..] plutusTxOuts
   where
-    mkOut (i, o) = (o, P.TxOutRef (fromCardanoTxId $ C.getTxId txBody) i)
+    mkOut (i, o) = (o, PV1.TxOutRef (fromCardanoTxId $ C.getTxId txBody) i)
     plutusTxOuts = mapMaybe (either (const Nothing) Just . fromCardanoTxOut) txOuts
 
-unspentOutputsTx :: SomeCardanoApiTx -> Map P.TxOutRef P.TxOut
+unspentOutputsTx :: SomeCardanoApiTx -> Map PV1.TxOutRef PV1.TxOut
 unspentOutputsTx tx = Map.fromList $ swap <$> txOutRefs tx
 
 -- | Given a 'C.TxScriptValidity era', if the @era@ supports scripts, return a
@@ -332,13 +325,13 @@
 fromLedgerPlutusScript :: Alonzo.Script a -> Maybe (P.ScriptHash, P.Script)
 fromLedgerPlutusScript Alonzo.TimelockScript {} = Nothing
 fromLedgerPlutusScript (Alonzo.PlutusScript Alonzo.PlutusV1 bs) =
-  let script = fmap (\s -> (P.plutusV1ScriptHash s, s))
+  let script = fmap (\s -> (P.scriptHash s, s))
              $ deserialiseOrFail
              $ BSL.fromStrict
              $ SBS.fromShort bs
    in either (const Nothing) Just script
 fromLedgerPlutusScript (Alonzo.PlutusScript Alonzo.PlutusV2 bs) =
-  let script = fmap (\s -> (P.plutusV2ScriptHash s, s))
+  let script = fmap (\s -> (PV2.scriptHash s, s))
              $ deserialiseOrFail
              $ BSL.fromStrict
              $ SBS.fromShort bs
@@ -396,33 +389,33 @@
 makeTransactionBody exUnits txBodyContent =
   first (TxBodyError . C.displayError) $ makeTransactionBody' exUnits txBodyContent
 
-fromCardanoTxIn :: C.TxIn -> P.TxOutRef
-fromCardanoTxIn (C.TxIn txId (C.TxIx txIx)) = P.TxOutRef (fromCardanoTxId txId) (toInteger txIx)
-
-toCardanoTxInBuild :: P.TxIn -> Either ToCardanoError (C.TxIn, C.BuildTxWith C.BuildTx (C.Witness C.WitCtxTxIn C.AlonzoEra))
-toCardanoTxInBuild (P.TxIn txInRef (Just txInType)) = (,) <$> toCardanoTxIn txInRef <*> (C.BuildTxWith <$> toCardanoTxInWitness txInType)
-toCardanoTxInBuild (P.TxIn _ Nothing) = Left MissingTxInType
-
-toCardanoTxIn :: P.TxOutRef -> Either ToCardanoError C.TxIn
-toCardanoTxIn (P.TxOutRef txId txIx) = C.TxIn <$> toCardanoTxId txId <*> pure (C.TxIx (fromInteger txIx))
-
-fromCardanoTxId :: C.TxId -> P.TxId
-fromCardanoTxId txId = P.TxId $ PlutusTx.toBuiltin $ C.serialiseToRawBytes txId
-
-toCardanoTxId :: P.TxId -> Either ToCardanoError C.TxId
-toCardanoTxId (P.TxId bs) =
+fromCardanoTxIn :: C.TxIn -> PV1.TxOutRef
+fromCardanoTxIn (C.TxIn txId (C.TxIx txIx)) = PV1.TxOutRef (fromCardanoTxId txId) (toInteger txIx)
+
+toCardanoTxInBuild :: PV1.TxIn -> Either ToCardanoError (C.TxIn, C.BuildTxWith C.BuildTx (C.Witness C.WitCtxTxIn C.AlonzoEra))
+toCardanoTxInBuild (PV1.TxIn txInRef (Just txInType)) = (,) <$> toCardanoTxIn txInRef <*> (C.BuildTxWith <$> toCardanoTxInWitness txInType)
+toCardanoTxInBuild (PV1.TxIn _ Nothing) = Left MissingTxInType
+
+toCardanoTxIn :: PV1.TxOutRef -> Either ToCardanoError C.TxIn
+toCardanoTxIn (PV1.TxOutRef txId txIx) = C.TxIn <$> toCardanoTxId txId <*> pure (C.TxIx (fromInteger txIx))
+
+fromCardanoTxId :: C.TxId -> PV1.TxId
+fromCardanoTxId txId = PV1.TxId $ PlutusTx.toBuiltin $ C.serialiseToRawBytes txId
+
+toCardanoTxId :: PV1.TxId -> Either ToCardanoError C.TxId
+toCardanoTxId (PV1.TxId bs) =
     tag "toCardanoTxId"
     $ deserialiseFromRawBytes C.AsTxId $ PlutusTx.fromBuiltin bs
 
-fromCardanoTxInsCollateral :: C.TxInsCollateral era -> Set.Set P.TxIn
+fromCardanoTxInsCollateral :: C.TxInsCollateral era -> Set.Set PV1.TxIn
 fromCardanoTxInsCollateral C.TxInsCollateralNone       = mempty
-fromCardanoTxInsCollateral (C.TxInsCollateral _ txIns) = Set.fromList $ fmap (P.pubKeyTxIn . fromCardanoTxIn) txIns
-
-toCardanoTxInsCollateral :: Set.Set P.TxIn -> Either ToCardanoError (C.TxInsCollateral C.AlonzoEra)
-toCardanoTxInsCollateral = fmap (C.TxInsCollateral C.CollateralInAlonzoEra) . traverse (toCardanoTxIn . P.txInRef) . Set.toList
-
-fromCardanoTxInWitness :: C.Witness C.WitCtxTxIn era -> Either FromCardanoError P.TxInType
-fromCardanoTxInWitness (C.KeyWitness C.KeyWitnessForSpending) = pure P.ConsumePublicKeyAddress
+fromCardanoTxInsCollateral (C.TxInsCollateral _ txIns) = Set.fromList $ fmap (PV1.pubKeyTxIn . fromCardanoTxIn) txIns
+
+toCardanoTxInsCollateral :: Set.Set PV1.TxIn -> Either ToCardanoError (C.TxInsCollateral C.AlonzoEra)
+toCardanoTxInsCollateral = fmap (C.TxInsCollateral C.CollateralInAlonzoEra) . traverse (toCardanoTxIn . PV1.txInRef) . Set.toList
+
+fromCardanoTxInWitness :: C.Witness C.WitCtxTxIn era -> Either FromCardanoError PV1.TxInType
+fromCardanoTxInWitness (C.KeyWitness C.KeyWitnessForSpending) = pure PV1.ConsumePublicKeyAddress
 fromCardanoTxInWitness
     (C.ScriptWitness _
         (C.PlutusScriptWitness C.PlutusScriptV1InAlonzo C.PlutusScriptV1
@@ -430,7 +423,7 @@
             (C.ScriptDatumForTxIn datum)
             redeemer
             _))
-    = pure $ P.ConsumeScriptAddress
+    = pure $ PV1.ConsumeScriptAddress
         (P.Validator $ fromCardanoPlutusScript script)
         (P.Redeemer $ fromCardanoScriptData redeemer)
         (P.Datum $ fromCardanoScriptData datum)
@@ -441,11 +434,11 @@
             (C.ScriptDatumForTxIn datum)
             redeemer
             _))
-    = pure $ P.ConsumeScriptAddress
+    = pure $ PV1.ConsumeScriptAddress
         (P.Validator $ fromCardanoPlutusScript script)
         (P.Redeemer $ fromCardanoScriptData redeemer)
         (P.Datum $ fromCardanoScriptData datum)
-fromCardanoTxInWitness (C.ScriptWitness _ C.SimpleScriptWitness{}) = pure P.ConsumeSimpleScriptAddress
+fromCardanoTxInWitness (C.ScriptWitness _ C.SimpleScriptWitness{}) = pure PV2.ConsumeSimpleScriptAddress
 fromCardanoTxInWitness
     (C.ScriptWitness _
         (C.PlutusScriptWitness C.PlutusScriptV2InBabbage C.PlutusScriptV2
@@ -453,16 +446,16 @@
             (C.ScriptDatumForTxIn datum)
             redeemer
             _))
-    = pure $ P.ConsumeScriptAddress
-        (P.Validator $ fromCardanoPlutusScript script)
-        (P.Redeemer $ fromCardanoScriptData redeemer)
-        (P.Datum $ fromCardanoScriptData datum)
-
-toCardanoTxInWitness :: P.TxInType -> Either ToCardanoError (C.Witness C.WitCtxTxIn C.AlonzoEra)
-toCardanoTxInWitness P.ConsumePublicKeyAddress = pure (C.KeyWitness C.KeyWitnessForSpending)
-toCardanoTxInWitness P.ConsumeSimpleScriptAddress = Left SimpleScriptsNotSupportedToCardano -- TODO: Better support for simple scripts
+    = pure $ PV2.ConsumeScriptAddress
+        (PV2.Validator $ fromCardanoPlutusScript script)
+        (PV2.Redeemer $ fromCardanoScriptData redeemer)
+        (PV2.Datum $ fromCardanoScriptData datum)
+
+toCardanoTxInWitness :: PV1.TxInType -> Either ToCardanoError (C.Witness C.WitCtxTxIn C.AlonzoEra)
+toCardanoTxInWitness PV1.ConsumePublicKeyAddress = pure (C.KeyWitness C.KeyWitnessForSpending)
+toCardanoTxInWitness PV1.ConsumeSimpleScriptAddress = Left SimpleScriptsNotSupportedToCardano -- TODO: Better support for simple scripts
 toCardanoTxInWitness
-    (P.ConsumeScriptAddress
+    (PV1.ConsumeScriptAddress
         (P.Validator validator)
         (P.Redeemer redeemer)
         (P.Datum datum))
@@ -474,21 +467,21 @@
         <*> pure zeroExecutionUnits
         )
 
-toCardanoMintWitness :: P.Redeemers -> Int -> P.MintingPolicy -> Either ToCardanoError (C.ScriptWitness C.WitCtxMint C.AlonzoEra)
+toCardanoMintWitness :: PV1.Redeemers -> Int -> P.MintingPolicy -> Either ToCardanoError (C.ScriptWitness C.WitCtxMint C.AlonzoEra)
 toCardanoMintWitness redeemers idx (P.MintingPolicy script) = do
-    let redeemerPtr = P.RedeemerPtr P.Mint (fromIntegral idx)
+    let redeemerPtr = PV1.RedeemerPtr PV1.Mint (fromIntegral idx)
     P.Redeemer redeemer <- maybe (Left MissingMintingPolicyRedeemer) Right (Map.lookup redeemerPtr redeemers)
     C.PlutusScriptWitness C.PlutusScriptV1InAlonzo C.PlutusScriptV1
         <$> toCardanoPlutusScript script
         <*> pure C.NoScriptDatumForMint
-        <*> pure (C.fromPlutusData $ P.toData redeemer)
+        <*> pure (C.fromPlutusData $ PV1.toData redeemer)
         <*> pure zeroExecutionUnits
 
 -- TODO Handle reference script once 'P.TxOut' supports it (or when we use
 -- exclusively 'C.TxOut' in all the codebase).
-fromCardanoTxOut :: C.TxOut C.CtxTx era -> Either FromCardanoError P.TxOut
+fromCardanoTxOut :: C.TxOut C.CtxTx era -> Either FromCardanoError PV1.TxOut
 fromCardanoTxOut (C.TxOut addr value datumHash _) =
-    P.TxOut
+    PV1.TxOut
     <$> fromCardanoAddress addr
     <*> pure (fromCardanoTxOutValue value)
     <*> pure (fromCardanoTxOutDatumHash datumHash)
@@ -496,9 +489,9 @@
 toCardanoTxOut
     :: C.NetworkId
     -> (Maybe P.DatumHash -> Either ToCardanoError (C.TxOutDatum ctx C.AlonzoEra))
-    -> P.TxOut
+    -> PV1.TxOut
     -> Either ToCardanoError (C.TxOut ctx C.AlonzoEra)
-toCardanoTxOut networkId fromHash (P.TxOut addr value datumHash) =
+toCardanoTxOut networkId fromHash (PV1.TxOut addr value datumHash) =
     C.TxOut <$> toCardanoAddress networkId addr
             <*> toCardanoTxOutValue value
             <*> fromHash datumHash
@@ -517,7 +510,7 @@
       plutusCredential :: Credential.Credential
       plutusCredential =
           Credential.PubKeyCredential
-        $ P.PubKeyHash
+        $ PV1.PubKeyHash
         $ PlutusTx.toBuiltin
         $ addrToBase58 address
 
@@ -540,11 +533,11 @@
 toCardanoPaymentCredential (Credential.PubKeyCredential pubKeyHash) = C.PaymentCredentialByKey <$> toCardanoPaymentKeyHash (P.PaymentPubKeyHash pubKeyHash)
 toCardanoPaymentCredential (Credential.ScriptCredential validatorHash) = C.PaymentCredentialByScript <$> toCardanoScriptHash validatorHash
 
-fromCardanoPaymentKeyHash :: C.Hash C.PaymentKey -> P.PubKeyHash
-fromCardanoPaymentKeyHash paymentKeyHash = P.PubKeyHash $ PlutusTx.toBuiltin $ C.serialiseToRawBytes paymentKeyHash
+fromCardanoPaymentKeyHash :: C.Hash C.PaymentKey -> PV1.PubKeyHash
+fromCardanoPaymentKeyHash paymentKeyHash = PV1.PubKeyHash $ PlutusTx.toBuiltin $ C.serialiseToRawBytes paymentKeyHash
 
 toCardanoPaymentKeyHash :: P.PaymentPubKeyHash -> Either ToCardanoError (C.Hash C.PaymentKey)
-toCardanoPaymentKeyHash (P.PaymentPubKeyHash (P.PubKeyHash bs)) =
+toCardanoPaymentKeyHash (P.PaymentPubKeyHash (PV1.PubKeyHash bs)) =
     let bsx = PlutusTx.fromBuiltin bs
         tg = "toCardanoPaymentKeyHash (" <> show (BS.length bsx) <> " bytes)"
     in tag tg $ deserialiseFromRawBytes (C.AsHash C.AsPaymentKey) bsx
@@ -575,17 +568,17 @@
 toCardanoStakeCredential (Credential.PubKeyCredential pubKeyHash) = C.StakeCredentialByKey <$> toCardanoStakeKeyHash pubKeyHash
 toCardanoStakeCredential (Credential.ScriptCredential validatorHash) = C.StakeCredentialByScript <$> toCardanoScriptHash validatorHash
 
-fromCardanoStakeKeyHash :: C.Hash C.StakeKey -> P.PubKeyHash
-fromCardanoStakeKeyHash stakeKeyHash = P.PubKeyHash $ PlutusTx.toBuiltin $ C.serialiseToRawBytes stakeKeyHash
-
-toCardanoStakeKeyHash :: P.PubKeyHash -> Either ToCardanoError (C.Hash C.StakeKey)
-toCardanoStakeKeyHash (P.PubKeyHash bs) = tag "toCardanoStakeKeyHash" $ deserialiseFromRawBytes (C.AsHash C.AsStakeKey) (PlutusTx.fromBuiltin bs)
-
-fromCardanoTxOutValue :: C.TxOutValue era -> P.Value
+fromCardanoStakeKeyHash :: C.Hash C.StakeKey -> PV1.PubKeyHash
+fromCardanoStakeKeyHash stakeKeyHash = PV1.PubKeyHash $ PlutusTx.toBuiltin $ C.serialiseToRawBytes stakeKeyHash
+
+toCardanoStakeKeyHash :: PV1.PubKeyHash -> Either ToCardanoError (C.Hash C.StakeKey)
+toCardanoStakeKeyHash (PV1.PubKeyHash bs) = tag "toCardanoStakeKeyHash" $ deserialiseFromRawBytes (C.AsHash C.AsStakeKey) (PlutusTx.fromBuiltin bs)
+
+fromCardanoTxOutValue :: C.TxOutValue era -> PV1.Value
 fromCardanoTxOutValue (C.TxOutAdaOnly _ lovelace) = fromCardanoLovelace lovelace
 fromCardanoTxOutValue (C.TxOutValue _ value)      = fromCardanoValue value
 
-toCardanoTxOutValue :: P.Value -> Either ToCardanoError (C.TxOutValue C.AlonzoEra)
+toCardanoTxOutValue :: PV1.Value -> Either ToCardanoError (C.TxOutValue C.AlonzoEra)
 toCardanoTxOutValue value = do
     when (Ada.fromValue value == mempty) (Left OutputHasZeroAda)
     C.TxOutValue C.MultiAssetInAlonzoEra <$> toCardanoValue value
@@ -603,25 +596,25 @@
 toCardanoScriptDataHash :: P.DatumHash -> Either ToCardanoError (C.Hash C.ScriptData)
 toCardanoScriptDataHash (P.DatumHash bs) = tag "toCardanoTxOutDatumHash" (deserialiseFromRawBytes (C.AsHash C.AsScriptData) (PlutusTx.fromBuiltin bs))
 
-fromCardanoMintValue :: C.TxMintValue build era -> P.Value
+fromCardanoMintValue :: C.TxMintValue build era -> PV1.Value
 fromCardanoMintValue C.TxMintNone              = mempty
 fromCardanoMintValue (C.TxMintValue _ value _) = fromCardanoValue value
 
-toCardanoMintValue :: P.Redeemers -> P.Value -> Set.Set P.MintingPolicy -> Either ToCardanoError (C.TxMintValue C.BuildTx C.AlonzoEra)
+toCardanoMintValue :: PV1.Redeemers -> PV1.Value -> Set.Set P.MintingPolicy -> Either ToCardanoError (C.TxMintValue C.BuildTx C.AlonzoEra)
 toCardanoMintValue redeemers value mps =
     let indexedMps = Prelude.zip [0..] $ Set.toList mps
      in C.TxMintValue C.MultiAssetInAlonzoEra
         <$> toCardanoValue value
-        <*> (C.BuildTxWith . Map.fromList <$> traverse (\(idx, mp) -> (,) <$> (toCardanoPolicyId . P.plutusV1MintingPolicyHash) mp <*> toCardanoMintWitness redeemers idx mp) indexedMps)
-
-fromCardanoValue :: C.Value -> P.Value
+        <*> (C.BuildTxWith . Map.fromList <$> traverse (\(idx, mp) -> (,) <$> (toCardanoPolicyId . PV1.mintingPolicyHash) mp <*> toCardanoMintWitness redeemers idx mp) indexedMps)
+
+fromCardanoValue :: C.Value -> PV1.Value
 fromCardanoValue (C.valueToList -> list) = foldMap toValue list
     where
         toValue (C.AdaAssetId, C.Quantity q) = Ada.lovelaceValueOf q
         toValue (C.AssetId policyId assetName, C.Quantity q)
             = Value.singleton (Value.mpsSymbol $ fromCardanoPolicyId policyId) (fromCardanoAssetName assetName) q
 
-toCardanoValue :: P.Value -> Either ToCardanoError C.Value
+toCardanoValue :: PV1.Value -> Either ToCardanoError C.Value
 toCardanoValue = fmap C.valueFromList . traverse fromValue . Value.flattenValue
     where
         fromValue (currencySymbol, tokenName, amount)
@@ -642,46 +635,46 @@
 toCardanoAssetName :: Value.TokenName -> C.AssetName
 toCardanoAssetName (Value.TokenName bs) = C.AssetName $ PlutusTx.fromBuiltin bs
 
-fromCardanoFee :: C.TxFee era -> P.Value
+fromCardanoFee :: C.TxFee era -> PV1.Value
 fromCardanoFee (C.TxFeeImplicit _)          = mempty
 fromCardanoFee (C.TxFeeExplicit _ lovelace) = fromCardanoLovelace lovelace
 
-toCardanoFee :: P.Value -> Either ToCardanoError (C.TxFee C.AlonzoEra)
+toCardanoFee :: PV1.Value -> Either ToCardanoError (C.TxFee C.AlonzoEra)
 toCardanoFee value = C.TxFeeExplicit C.TxFeesExplicitInAlonzoEra <$> toCardanoLovelace value
 
-fromCardanoLovelace :: C.Lovelace -> P.Value
+fromCardanoLovelace :: C.Lovelace -> PV1.Value
 fromCardanoLovelace (C.lovelaceToQuantity -> C.Quantity lovelace) = Ada.lovelaceValueOf lovelace
 
-toCardanoLovelace :: P.Value -> Either ToCardanoError C.Lovelace
+toCardanoLovelace :: PV1.Value -> Either ToCardanoError C.Lovelace
 toCardanoLovelace value = if value == Ada.lovelaceValueOf lovelace then pure . C.quantityToLovelace . C.Quantity $ lovelace else Left ValueNotPureAda
     where
         Ada.Lovelace lovelace = Ada.fromValue value
 
 fromCardanoValidityRange :: (C.TxValidityLowerBound era, C.TxValidityUpperBound era) -> P.SlotRange
-fromCardanoValidityRange (l, u) = P.Interval (fromCardanoValidityLowerBound l) (fromCardanoValidityUpperBound u)
+fromCardanoValidityRange (l, u) = PV1.Interval (fromCardanoValidityLowerBound l) (fromCardanoValidityUpperBound u)
 
 toCardanoValidityRange :: P.SlotRange -> Either ToCardanoError (C.TxValidityLowerBound C.AlonzoEra, C.TxValidityUpperBound C.AlonzoEra)
-toCardanoValidityRange (P.Interval l u) = (,) <$> toCardanoValidityLowerBound l <*> toCardanoValidityUpperBound u
-
-fromCardanoValidityLowerBound :: C.TxValidityLowerBound era -> P.LowerBound P.Slot
-fromCardanoValidityLowerBound C.TxValidityNoLowerBound = P.LowerBound P.NegInf True
-fromCardanoValidityLowerBound (C.TxValidityLowerBound _ slotNo) = P.LowerBound (P.Finite $ fromCardanoSlotNo slotNo) True
-
-toCardanoValidityLowerBound :: P.LowerBound P.Slot -> Either ToCardanoError (C.TxValidityLowerBound C.AlonzoEra)
-toCardanoValidityLowerBound (P.LowerBound P.NegInf _) = pure C.TxValidityNoLowerBound
-toCardanoValidityLowerBound (P.LowerBound (P.Finite slotNo) closed)
+toCardanoValidityRange (PV1.Interval l u) = (,) <$> toCardanoValidityLowerBound l <*> toCardanoValidityUpperBound u
+
+fromCardanoValidityLowerBound :: C.TxValidityLowerBound era -> PV1.LowerBound P.Slot
+fromCardanoValidityLowerBound C.TxValidityNoLowerBound = PV1.LowerBound PV1.NegInf True
+fromCardanoValidityLowerBound (C.TxValidityLowerBound _ slotNo) = PV1.LowerBound (PV1.Finite $ fromCardanoSlotNo slotNo) True
+
+toCardanoValidityLowerBound :: PV1.LowerBound P.Slot -> Either ToCardanoError (C.TxValidityLowerBound C.AlonzoEra)
+toCardanoValidityLowerBound (PV1.LowerBound PV1.NegInf _) = pure C.TxValidityNoLowerBound
+toCardanoValidityLowerBound (PV1.LowerBound (PV1.Finite slotNo) closed)
     = pure . C.TxValidityLowerBound C.ValidityLowerBoundInAlonzoEra . toCardanoSlotNo $ if slotNo < 0 then 0 else if closed then slotNo else slotNo + 1
-toCardanoValidityLowerBound (P.LowerBound P.PosInf _) = Left InvalidValidityRange
-
-fromCardanoValidityUpperBound :: C.TxValidityUpperBound era -> P.UpperBound P.Slot
-fromCardanoValidityUpperBound (C.TxValidityNoUpperBound _) = P.UpperBound P.PosInf True
-fromCardanoValidityUpperBound (C.TxValidityUpperBound _ slotNo) = P.UpperBound (P.Finite $ fromCardanoSlotNo slotNo) False
-
-toCardanoValidityUpperBound :: P.UpperBound P.Slot -> Either ToCardanoError (C.TxValidityUpperBound C.AlonzoEra)
-toCardanoValidityUpperBound (P.UpperBound P.PosInf _) = pure $ C.TxValidityNoUpperBound C.ValidityNoUpperBoundInAlonzoEra
-toCardanoValidityUpperBound (P.UpperBound (P.Finite slotNo) closed)
+toCardanoValidityLowerBound (PV1.LowerBound PV1.PosInf _) = Left InvalidValidityRange
+
+fromCardanoValidityUpperBound :: C.TxValidityUpperBound era -> PV1.UpperBound P.Slot
+fromCardanoValidityUpperBound (C.TxValidityNoUpperBound _) = PV1.UpperBound PV1.PosInf True
+fromCardanoValidityUpperBound (C.TxValidityUpperBound _ slotNo) = PV1.UpperBound (PV1.Finite $ fromCardanoSlotNo slotNo) False
+
+toCardanoValidityUpperBound :: PV1.UpperBound P.Slot -> Either ToCardanoError (C.TxValidityUpperBound C.AlonzoEra)
+toCardanoValidityUpperBound (PV1.UpperBound PV1.PosInf _) = pure $ C.TxValidityNoUpperBound C.ValidityNoUpperBoundInAlonzoEra
+toCardanoValidityUpperBound (PV1.UpperBound (PV1.Finite slotNo) closed)
     = pure . C.TxValidityUpperBound C.ValidityUpperBoundInAlonzoEra . toCardanoSlotNo $ if closed then slotNo + 1 else slotNo
-toCardanoValidityUpperBound (P.UpperBound P.NegInf _) = Left InvalidValidityRange
+toCardanoValidityUpperBound (PV1.UpperBound PV1.NegInf _) = Left InvalidValidityRange
 
 fromCardanoSlotNo :: C.SlotNo -> P.Slot
 fromCardanoSlotNo (C.SlotNo w64) = P.Slot (toInteger w64)
@@ -689,11 +682,11 @@
 toCardanoSlotNo :: P.Slot -> C.SlotNo
 toCardanoSlotNo (P.Slot i) = C.SlotNo (fromInteger i)
 
-fromCardanoScriptData :: C.ScriptData -> P.BuiltinData
-fromCardanoScriptData = P.dataToBuiltinData . C.toPlutusData
-
-toCardanoScriptData :: P.BuiltinData -> C.ScriptData
-toCardanoScriptData = C.fromPlutusData . P.builtinDataToData
+fromCardanoScriptData :: C.ScriptData -> PV1.BuiltinData
+fromCardanoScriptData = PV1.dataToBuiltinData . C.toPlutusData
+
+toCardanoScriptData :: PV1.BuiltinData -> C.ScriptData
+toCardanoScriptData = C.fromPlutusData . PV1.builtinDataToData
 
 fromCardanoScriptInEra :: C.ScriptInEra era -> Maybe P.Script
 fromCardanoScriptInEra (C.ScriptInEra C.PlutusScriptV1InAlonzo (C.PlutusScript C.PlutusScriptV1 script)) =
@@ -740,7 +733,7 @@
     | MissingTxInType
     | MissingMintingPolicyRedeemer
     | MissingMintingPolicy
-    | ScriptPurposeNotSupported P.ScriptTag
+    | ScriptPurposeNotSupported PV1.ScriptTag
     | Tag String ToCardanoError
     deriving stock (Show, Eq, Generic)
     deriving anyclass (FromJSON, ToJSON)
