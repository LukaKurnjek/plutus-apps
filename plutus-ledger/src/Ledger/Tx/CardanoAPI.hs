{-# LANGUAGE DerivingStrategies #-}
{-# LANGUAGE FlexibleInstances  #-}
{-# LANGUAGE GADTs              #-}
{-# LANGUAGE LambdaCase         #-}
{-# LANGUAGE NamedFieldPuns     #-}
{-# LANGUAGE OverloadedLists    #-}
{-# LANGUAGE OverloadedStrings  #-}
{-# LANGUAGE RankNTypes         #-}
{-# LANGUAGE RecordWildCards    #-}
<<<<<<< HEAD
=======
{-# LANGUAGE TupleSections      #-}
{-# LANGUAGE ViewPatterns       #-}

{-# OPTIONS_GHC -Wno-orphans        #-}
>>>>>>> dfed8a8d

{-|

Interface to the transaction types from 'cardano-api'

-}
module Ledger.Tx.CardanoAPI(
  module Ledger.Tx.CardanoAPI.Internal
  , CardanoBuildTx(..)
  , SomeCardanoApiTx(..)
  , fromCardanoTxInsCollateral
<<<<<<< HEAD
=======
  , fromCardanoTxInWitness
  , fromCardanoTxOut
  , fromCardanoTxOutDatum
  , fromCardanoAddressInEra
  , fromCardanoAddress
  , fromCardanoMintValue
  , fromCardanoAssetId
  , fromCardanoAssetName
  , fromCardanoValue
  , fromCardanoPolicyId
  , fromCardanoFee
  , fromCardanoValidityRange
  , fromCardanoScriptInEra
  , fromCardanoPaymentKeyHash
  , fromCardanoScriptData
  , fromTxScriptValidity
  , toTxScriptValidity
  , scriptDataFromCardanoTxBody
  , plutusScriptsFromTxBody
  , makeTransactionBody
>>>>>>> dfed8a8d
  , toCardanoTxBody
  , toCardanoTxBodyContent
  , toCardanoTxInsCollateral
  , toCardanoTxInWitness
  , toCardanoTxInReferenceWitnessHeader
  , toCardanoTxInScriptWitnessHeader
  , toCardanoMintValue
<<<<<<< HEAD
=======
  , toCardanoAssetId
  , toCardanoAssetName
  , toCardanoPolicyId
  , toCardanoValue
  , toCardanoFee
  , toCardanoValidityRange
  , toCardanoScriptInEra
  , toCardanoPaymentKeyHash
  , toCardanoScriptData
  , toCardanoScriptDataHash
  , toCardanoScriptHash
  , toCardanoTxId
>>>>>>> dfed8a8d
  , ToCardanoError(..)
  , FromCardanoError(..)
) where

import Cardano.Api qualified as C
import Cardano.Api.Shelley qualified as C
<<<<<<< HEAD
=======
import Cardano.BM.Data.Tracer (ToObject)
import Cardano.Chain.Common (addrToBase58)
import Cardano.Ledger.Alonzo.Scripts qualified as Alonzo
import Cardano.Ledger.Alonzo.TxWitness qualified as Alonzo
import Cardano.Ledger.Core qualified as Ledger
import Codec.Serialise (Serialise, deserialiseOrFail)
import Codec.Serialise qualified as Codec
import Codec.Serialise.Decoding (Decoder, decodeBytes, decodeSimple)
import Codec.Serialise.Encoding (Encoding (Encoding), Tokens (TkBytes, TkSimple))
import Control.Applicative ((<|>))
import Control.Lens ((&), (.~), (<&>), (?~))
import Control.Monad (when)
import Data.Aeson (FromJSON (parseJSON), ToJSON (toJSON), object, (.:), (.=))
import Data.Aeson qualified as Aeson
import Data.Aeson.Types (Parser, parseFail, prependFailure, typeMismatch)
import Data.Bifunctor (first)
import Data.ByteString (ByteString)
import Data.ByteString qualified as BS
import Data.ByteString.Lazy qualified as BSL
import Data.ByteString.Short qualified as SBS
>>>>>>> dfed8a8d
import Data.Map (Map)
import Data.Map qualified as Map
import Ledger.Address qualified as P
import Ledger.Params qualified as P
<<<<<<< HEAD
import Ledger.Scripts qualified as P
import Ledger.Tx.CardanoAPI.Internal
import Ledger.Tx.Internal qualified as P
import Plutus.V1.Ledger.Api qualified as PV1
=======
import Ledger.Tx.CardanoAPITemp (makeTransactionBody')
import Plutus.Script.Utils.Scripts qualified as P
import Plutus.Script.Utils.V1.Scripts qualified as P
import Plutus.V1.Ledger.Ada qualified as Ada
import Plutus.V1.Ledger.Api qualified as Api
import Plutus.V1.Ledger.Api qualified as P
import Plutus.V1.Ledger.Credential qualified as Credential
import Plutus.V1.Ledger.Scripts qualified as P
import Plutus.V1.Ledger.Slot qualified as P
import Plutus.V1.Ledger.Tx qualified as P
import Plutus.V1.Ledger.Value qualified as Value
import PlutusTx.Prelude qualified as PlutusTx
import Prettyprinter (Pretty (pretty), colon, viaShow, (<+>))

newtype CardanoBuildTx = CardanoBuildTx { getCardanoBuildTx :: C.TxBodyContent C.BuildTx C.AlonzoEra }
  deriving (Eq, Show)

instance ToJSON CardanoBuildTx where
  toJSON = error "TODO: ToJSON CardanoBuildTx"

instance FromJSON CardanoBuildTx where
  parseJSON _ = parseFail "TODO: FromJSON CardanoBuildTx"

instance OpenApi.ToSchema CardanoBuildTx where
  -- TODO: implement the schema
  declareNamedSchema _ = return $ NamedSchema (Just "CardanoBuildTx") mempty

instance Pretty CardanoBuildTx where
  pretty (CardanoBuildTx txBodyContent) = viaShow txBodyContent

instance (Typeable era, Typeable mode) => OpenApi.ToSchema (C.EraInMode era mode) where
  declareNamedSchema _ = do
    return $ NamedSchema (Just "EraInMode") $ sketchSchema C.AlonzoEraInCardanoMode

instance (Typeable era) => OpenApi.ToSchema (C.Tx era) where
  declareNamedSchema _ = do
    return $ NamedSchema (Just "Tx") byteSchema

-- | Cardano tx from any era.
data SomeCardanoApiTx where
  SomeTx :: C.IsCardanoEra era => C.Tx era -> C.EraInMode era C.CardanoMode -> SomeCardanoApiTx

instance Eq SomeCardanoApiTx where
  (SomeTx tx1 C.ByronEraInCardanoMode) == (SomeTx tx2 C.ByronEraInCardanoMode)     = tx1 == tx2
  (SomeTx tx1 C.ShelleyEraInCardanoMode) == (SomeTx tx2 C.ShelleyEraInCardanoMode) = tx1 == tx2
  (SomeTx tx1 C.AllegraEraInCardanoMode) == (SomeTx tx2 C.AllegraEraInCardanoMode) = tx1 == tx2
  (SomeTx tx1 C.MaryEraInCardanoMode) == (SomeTx tx2 C.MaryEraInCardanoMode)       = tx1 == tx2
  (SomeTx tx1 C.AlonzoEraInCardanoMode) == (SomeTx tx2 C.AlonzoEraInCardanoMode)   = tx1 == tx2
  _ == _                                                                           = False

deriving instance Show SomeCardanoApiTx

instance Pretty SomeCardanoApiTx where
  pretty = viaShow

instance Serialise SomeCardanoApiTx where
  encode (SomeTx tx eraInMode) = encodedMode eraInMode <> Encoding (TkBytes (C.serialiseToCBOR tx))
    where
      encodedMode :: C.EraInMode era C.CardanoMode -> Encoding
      -- 0 and 1 are for ByronEraInByronMode and ShelleyEraInShelleyMode
      encodedMode C.ByronEraInCardanoMode   = Encoding (TkSimple 2)
      encodedMode C.ShelleyEraInCardanoMode = Encoding (TkSimple 3)
      encodedMode C.AllegraEraInCardanoMode = Encoding (TkSimple 4)
      encodedMode C.MaryEraInCardanoMode    = Encoding (TkSimple 5)
      encodedMode C.AlonzoEraInCardanoMode  = Encoding (TkSimple 6)
  decode = do
    w <- decodeSimple
    case w of
      2 -> decodeTx C.AsByronEra C.ByronEraInCardanoMode
      3 -> decodeTx C.AsShelleyEra C.ShelleyEraInCardanoMode
      4 -> decodeTx C.AsAllegraEra C.AllegraEraInCardanoMode
      5 -> decodeTx C.AsMaryEra C.MaryEraInCardanoMode
      6 -> decodeTx C.AsAlonzoEra C.AlonzoEraInCardanoMode
      _ -> fail "Unexpected value while decoding Cardano.Api.EraInMode"
    where
      decodeTx :: C.IsCardanoEra era => C.AsType era -> C.EraInMode era C.CardanoMode -> Decoder s SomeCardanoApiTx
      decodeTx asType eraInMode = do
        bytes <- decodeBytes
        tx <- either (const $ fail "Failed to decode Cardano.Api.Tx") pure $ C.deserialiseFromCBOR (C.AsTx asType) bytes
        pure $ SomeTx tx eraInMode

instance ToJSON SomeCardanoApiTx where
  toJSON (SomeTx tx eraInMode) =
    object [ "tx" .= C.serialiseToTextEnvelope Nothing tx
           , "eraInMode" .= eraInMode
           ]

-- | Converting 'SomeCardanoApiTx' to JSON.
--
-- If the "tx" field is from an unknown era, the JSON parser will print an
-- error at runtime while parsing.
instance FromJSON SomeCardanoApiTx where
  parseJSON v = parseByronInCardanoModeTx v
            <|> parseShelleyEraInCardanoModeTx v
            <|> parseAllegraEraInCardanoModeTx v
            <|> parseMaryEraInCardanoModeTx v
            <|> parseAlonzoEraInCardanoModeTx v
            <|> parseEraInCardanoModeFail v

-- | Run code that needs an `IsCardanoEra` constraint while you only have an `EraInMode` value.
withIsCardanoEra :: C.EraInMode era C.CardanoMode -> (C.IsCardanoEra era => r) -> r
withIsCardanoEra C.ByronEraInCardanoMode r   = r
withIsCardanoEra C.ShelleyEraInCardanoMode r = r
withIsCardanoEra C.AllegraEraInCardanoMode r = r
withIsCardanoEra C.MaryEraInCardanoMode r    = r
withIsCardanoEra C.AlonzoEraInCardanoMode r  = r

parseByronInCardanoModeTx :: Aeson.Value -> Parser SomeCardanoApiTx
parseByronInCardanoModeTx =
  parseSomeCardanoTx "Failed to parse ByronEra 'tx' field from SomeCardanoApiTx"
                     (C.AsTx C.AsByronEra)

parseShelleyEraInCardanoModeTx :: Aeson.Value -> Parser SomeCardanoApiTx
parseShelleyEraInCardanoModeTx =
  parseSomeCardanoTx "Failed to parse ShelleyEra 'tx' field from SomeCardanoApiTx"
                     (C.AsTx C.AsShelleyEra)

parseMaryEraInCardanoModeTx :: Aeson.Value -> Parser SomeCardanoApiTx
parseMaryEraInCardanoModeTx =
  parseSomeCardanoTx "Failed to parse MaryEra 'tx' field from SomeCardanoApiTx"
                     (C.AsTx C.AsMaryEra)

parseAllegraEraInCardanoModeTx :: Aeson.Value -> Parser SomeCardanoApiTx
parseAllegraEraInCardanoModeTx =
  parseSomeCardanoTx "Failed to parse AllegraEra 'tx' field from SomeCardanoApiTx"
                     (C.AsTx C.AsAllegraEra)

parseAlonzoEraInCardanoModeTx :: Aeson.Value -> Parser SomeCardanoApiTx
parseAlonzoEraInCardanoModeTx =
  parseSomeCardanoTx "Failed to parse AlonzoEra 'tx' field from SomeCardanoApiTx"
                     (C.AsTx C.AsAlonzoEra)

parseEraInCardanoModeFail :: Aeson.Value -> Parser SomeCardanoApiTx
parseEraInCardanoModeFail _ = fail "Unable to parse 'eraInMode'"

parseSomeCardanoTx
  :: ( FromJSON (C.EraInMode era C.CardanoMode)
     , C.IsCardanoEra era
     )
  => String
  -> C.AsType (C.Tx era)
  -> Aeson.Value
  -> Parser SomeCardanoApiTx
parseSomeCardanoTx errorMsg txAsType (Aeson.Object v) =
  SomeTx
    <$> (v .: "tx" >>= \envelope -> either (const $ parseFail errorMsg)
                                           pure
                                           $ C.deserialiseFromTextEnvelope txAsType envelope)
    <*> v .: "eraInMode"
parseSomeCardanoTx _ _ invalid =
    prependFailure "parsing SomeCardanoApiTx failed, "
      (typeMismatch "Object" invalid)

instance OpenApi.ToSchema SomeCardanoApiTx where
  declareNamedSchema _ = do
    txSchema <- declareSchemaRef (Proxy :: Proxy (C.Tx C.AlonzoEra))
    eraInModeSchema <- declareSchemaRef (Proxy :: Proxy (C.EraInMode C.AlonzoEra C.CardanoMode))
    return $ NamedSchema (Just "SomeCardanoApiTx") $ mempty
      & type_ ?~ OpenApiObject
      & properties .~
          [ ("tx", txSchema)
          , ("eraInMode", eraInModeSchema)
          ]
      & required .~ [ "tx", "eraInMode" ]

txOutRefs :: SomeCardanoApiTx -> [(P.TxOut, P.TxOutRef)]
txOutRefs (SomeTx (C.Tx txBody@(C.TxBody C.TxBodyContent{..}) _) _) =
  mkOut <$> zip [0..] plutusTxOuts
  where
    mkOut (i, o) = (o, P.TxOutRef (fromCardanoTxId $ C.getTxId txBody) i)
    plutusTxOuts = mapMaybe (either (const Nothing) Just . fromCardanoTxOut) txOuts

unspentOutputsTx :: SomeCardanoApiTx -> Map P.TxOutRef P.TxOut
unspentOutputsTx tx = Map.fromList $ swap <$> txOutRefs tx

-- | Given a 'C.TxScriptValidity era', if the @era@ supports scripts, return a
-- @True@ or @False@ depending on script validity. If the @era@ does not support
-- scripts, always return @True@.
fromTxScriptValidity :: C.TxScriptValidity era -> Bool
fromTxScriptValidity C.TxScriptValidityNone                                                      = True
fromTxScriptValidity (C.TxScriptValidity C.TxScriptValiditySupportedInAlonzoEra C.ScriptValid)   = True
fromTxScriptValidity (C.TxScriptValidity C.TxScriptValiditySupportedInAlonzoEra C.ScriptInvalid) = False

toTxScriptValidity :: Bool -> C.TxScriptValidity C.AlonzoEra
toTxScriptValidity True  = C.TxScriptValidity C.TxScriptValiditySupportedInAlonzoEra C.ScriptValid
toTxScriptValidity False = C.TxScriptValidity C.TxScriptValiditySupportedInAlonzoEra C.ScriptInvalid

-- | Given a 'C.TxBody from a 'C.Tx era', return the datums and redeemers along
-- with their hashes.
scriptDataFromCardanoTxBody
  :: C.TxBody era
  -> (Map P.DatumHash P.Datum, P.Redeemers)
scriptDataFromCardanoTxBody C.ByronTxBody {} = (mempty, mempty)
scriptDataFromCardanoTxBody (C.ShelleyTxBody _ _ _ C.TxBodyNoScriptData _ _) =
  (mempty, mempty)
scriptDataFromCardanoTxBody
  (C.ShelleyTxBody _ _ _ (C.TxBodyScriptData _ (Alonzo.TxDats' dats) (Alonzo.Redeemers' reds)) _ _) =

  let datums = Map.fromList
             $ fmap ( (\d -> (P.datumHash d, d))
                    . P.Datum
                    . fromCardanoScriptData
                    . C.fromAlonzoData
                    )
             $ Map.elems dats
      redeemers = Map.fromList
                $ map (\(ptr, rdmr) ->
                        ( redeemerPtrFromCardanoRdmrPtr ptr
                        , P.Redeemer
                         $ fromCardanoScriptData
                         $ C.fromAlonzoData
                         $ fst rdmr
                        )
                      )
                $ Map.toList reds
   in (datums, redeemers)

redeemerPtrFromCardanoRdmrPtr :: Alonzo.RdmrPtr -> P.RedeemerPtr
redeemerPtrFromCardanoRdmrPtr (Alonzo.RdmrPtr rdmrTag ptr) = P.RedeemerPtr t (toInteger ptr)
  where
    t = case rdmrTag of
      Alonzo.Spend -> P.Spend
      Alonzo.Mint  -> P.Mint
      Alonzo.Cert  -> P.Cert
      Alonzo.Rewrd -> P.Reward

-- | Extract plutus scripts from a Cardano API tx body.
--
-- Note that Plutus scripts are only supported in Alonzo era and onwards.
plutusScriptsFromTxBody :: C.TxBody era -> Map P.ScriptHash P.Script
plutusScriptsFromTxBody C.ByronTxBody {} = mempty
plutusScriptsFromTxBody (C.ShelleyTxBody shelleyBasedEra _ scripts _ _ _) =
  Map.fromList $ mapMaybe (fromLedgerScript shelleyBasedEra) scripts

-- | Convert a script from a Cardano api in shelley based era to a Plutus script along with it's hash.
--
-- Note that Plutus scripts are only supported in Alonzo era and onwards.
fromLedgerScript
  :: C.ShelleyBasedEra era
  -> Ledger.Script (C.ShelleyLedgerEra era)
  -> Maybe (P.ScriptHash, P.Script)
fromLedgerScript C.ShelleyBasedEraShelley _     = Nothing
fromLedgerScript C.ShelleyBasedEraAllegra _     = Nothing
fromLedgerScript C.ShelleyBasedEraMary _        = Nothing
fromLedgerScript C.ShelleyBasedEraAlonzo script = fromAlonzoLedgerScript script

-- | Convert a script the Alonzo era to a Plutus script along with it's hash.
fromAlonzoLedgerScript :: Alonzo.Script a -> Maybe (P.ScriptHash, P.Script)
fromAlonzoLedgerScript Alonzo.TimelockScript {} = Nothing
fromAlonzoLedgerScript (Alonzo.PlutusScript _ bs) =
  let script = fmap (\s -> (P.scriptHash s, s :: P.Script))
             $ deserialiseOrFail
             $ BSL.fromStrict
             $ SBS.fromShort bs
   in either (const Nothing) Just script

>>>>>>> dfed8a8d

toCardanoTxBodyContent
    :: P.Params
    -> [P.PaymentPubKeyHash] -- ^ Required signers of the transaction
    -> P.Tx
    -> Either ToCardanoError CardanoBuildTx
toCardanoTxBodyContent P.Params{P.pProtocolParams, P.pNetworkId} sigs tx@P.Tx{..} = do
    -- TODO: translate all fields
    txIns <- traverse (toCardanoTxInBuild tx) txInputs
    txInsReference <- traverse (toCardanoTxIn . P.txInputRef) txReferenceInputs
    txInsCollateral <- toCardanoTxInsCollateral txCollateral
    let txOuts = P.getTxOut <$> txOutputs
    txFee' <- toCardanoFee txFee
    txValidityRange <- toCardanoValidityRange txValidRange
    txMintValue <- toCardanoMintValue tx
    txExtraKeyWits <- C.TxExtraKeyWitnesses C.ExtraKeyWitnessesInBabbageEra <$> traverse toCardanoPaymentKeyHash sigs
    withdrawals <- toWithdrawals txScripts pNetworkId txWithdrawals
    pure $ CardanoBuildTx $ C.TxBodyContent
        { txIns = txIns
        , txInsReference = C.TxInsReference C.ReferenceTxInsScriptsInlineDatumsInBabbageEra txInsReference
        , txInsCollateral = txInsCollateral
        , txOuts = txOuts
        , txTotalCollateral = C.TxTotalCollateralNone -- TODO Change when going to Babbage era txs
        , txReturnCollateral = C.TxReturnCollateralNone -- TODO Change when going to Babbage era txs
        , txFee = txFee'
        , txValidityRange = txValidityRange
        , txMintValue = txMintValue
        , txProtocolParams = C.BuildTxWith $ Just pProtocolParams
        , txScriptValidity = C.TxScriptValidityNone
        , txExtraKeyWits
        -- unused:
        , txMetadata = C.TxMetadataNone
        , txAuxScripts = C.TxAuxScriptsNone
        , txWithdrawals = withdrawals
        , txCertificates = C.TxCertificatesNone
        , txUpdateProposal = C.TxUpdateProposalNone
        }

toWithdrawals :: Map P.ScriptHash (P.Versioned P.Script)
  -> C.NetworkId
  -> [P.Withdrawal]
  -> Either ToCardanoError (C.TxWithdrawals C.BuildTx C.BabbageEra)
toWithdrawals txScripts networkId = \case
  [] -> pure C.TxWithdrawalsNone
  xs -> C.TxWithdrawals C.WithdrawalsInBabbageEra <$> mapM toWithdraw xs

  where
    toWithdraw P.Withdrawal{withdrawalCredential, withdrawalAmount, withdrawalRedeemer} = do
      saddr <- toCardanoStakeAddress networkId withdrawalCredential
      witness <- toStakeWitness withdrawalRedeemer withdrawalCredential
      pure (saddr, C.Lovelace withdrawalAmount, witness)

    toStakeWitness withdrawalRedeemer cred = case cred of
      PV1.PubKeyCredential _pkh -> pure $ C.BuildTxWith $ C.KeyWitness C.KeyWitnessForStakeAddr
      PV1.ScriptCredential _vh -> case (,) <$> withdrawalRedeemer <*> P.lookupValidator txScripts _vh of
        Just (redeemer, script) -> C.BuildTxWith . C.ScriptWitness C.ScriptWitnessForStakeAddr <$> toCardanoScriptWitness C.NoScriptDatumForStake redeemer (fmap P.getValidator script)
        Nothing                    -> Left MissingStakeValidator

toCardanoMintWitness :: PV1.Redeemer -> Maybe (P.Versioned PV1.MintingPolicy) -> Either ToCardanoError (C.ScriptWitness C.WitCtxMint C.BabbageEra)
toCardanoMintWitness _ Nothing = Left MissingMintingPolicy
toCardanoMintWitness redeemer (Just script) =
  toCardanoScriptWitness C.NoScriptDatumForMint redeemer (fmap P.getMintingPolicy script)

toCardanoScriptWitness :: PV1.ToData a =>
  C.ScriptDatum witctx
  -> a
  -> P.Versioned PV1.Script
  -> Either ToCardanoError (C.ScriptWitness witctx C.BabbageEra)
toCardanoScriptWitness datum redeemer (P.Versioned script lang) = (case lang of
    P.PlutusV1 ->
      C.PlutusScriptWitness C.PlutusScriptV1InBabbage C.PlutusScriptV1
          <$> fmap C.PScript (toCardanoPlutusScript (C.AsPlutusScript C.AsPlutusScriptV1) script)
    P.PlutusV2 ->
      C.PlutusScriptWitness C.PlutusScriptV2InBabbage C.PlutusScriptV2
          <$> fmap C.PScript (toCardanoPlutusScript (C.AsPlutusScript C.AsPlutusScriptV2) script)
  ) <*> pure datum
    <*> pure (C.fromPlutusData $ PV1.toData redeemer)
    <*> pure zeroExecutionUnits

toCardanoStakeAddress :: C.NetworkId -> PV1.Credential -> Either ToCardanoError C.StakeAddress
toCardanoStakeAddress networkId credential =
  C.StakeAddress (C.toShelleyNetwork networkId) . C.toShelleyStakeCredential <$> toCardanoStakingCredential credential

toCardanoStakingCredential :: PV1.Credential -> Either ToCardanoError C.StakeCredential
toCardanoStakingCredential (PV1.PubKeyCredential pubKeyHash) = C.StakeCredentialByKey <$> toCardanoStakeKeyHash pubKeyHash
toCardanoStakingCredential (PV1.ScriptCredential validatorHash) = C.StakeCredentialByScript <$> toCardanoScriptHash validatorHash


toCardanoTxBody ::
    P.Params -- ^ Parameters to use.
    -> [P.PaymentPubKeyHash] -- ^ Required signers of the transaction
    -> P.Tx
    -> Either ToCardanoError (C.TxBody C.BabbageEra)
toCardanoTxBody params sigs tx = do
    txBodyContent <- toCardanoTxBodyContent params sigs tx
    makeTransactionBody mempty txBodyContent

toCardanoTxInBuild :: P.Tx -> P.TxInput -> Either ToCardanoError (C.TxIn, C.BuildTxWith C.BuildTx (C.Witness C.WitCtxTxIn C.BabbageEra))
toCardanoTxInBuild tx (P.TxInput txInRef txInType) = (,) <$> toCardanoTxIn txInRef <*> (C.BuildTxWith <$> toCardanoTxInWitness tx txInType)

fromCardanoTxInsCollateral :: C.TxInsCollateral era -> [P.TxIn]
fromCardanoTxInsCollateral C.TxInsCollateralNone       = []
fromCardanoTxInsCollateral (C.TxInsCollateral _ txIns) = map (P.pubKeyTxIn . fromCardanoTxIn) txIns

toCardanoTxInsCollateral :: [P.TxInput] -> Either ToCardanoError (C.TxInsCollateral C.BabbageEra)
toCardanoTxInsCollateral = fmap (C.TxInsCollateral C.CollateralInBabbageEra) . traverse (toCardanoTxIn . P.txInputRef)

toCardanoTxInWitness :: P.Tx -> P.TxInputType -> Either ToCardanoError (C.Witness C.WitCtxTxIn C.BabbageEra)
toCardanoTxInWitness _ P.TxConsumePublicKeyAddress = pure (C.KeyWitness C.KeyWitnessForSpending)
toCardanoTxInWitness _ P.TxConsumeSimpleScriptAddress = Left SimpleScriptsNotSupportedToCardano -- TODO: Better support for simple scripts
toCardanoTxInWitness tx
    (P.TxScriptAddress
        (P.Redeemer redeemer)
<<<<<<< HEAD
        valhOrRef
        dh)
    = do
      (PV1.Datum datum) <- maybe (Left MissingDatum) pure $ Map.lookup dh (P.txData tx)
      mkWitness <- case valhOrRef of
        Left valh -> maybe (Left MissingInputValidator) (toCardanoTxInScriptWitnessHeader . fmap PV1.getValidator) $ P.lookupValidator (P.txScripts tx) valh
        Right vref -> toCardanoTxInReferenceWitnessHeader vref
      pure $ C.ScriptWitness C.ScriptWitnessForSpending $ mkWitness
            (C.ScriptDatumForTxIn $ toCardanoScriptData datum)
            (toCardanoScriptData redeemer)
            zeroExecutionUnits

type WitnessHeader = C.ScriptDatum C.WitCtxTxIn -> C.ScriptRedeemer -> C.ExecutionUnits -> C.ScriptWitness C.WitCtxTxIn C.BabbageEra

toCardanoTxInReferenceWitnessHeader :: P.Versioned PV1.TxOutRef -> Either ToCardanoError WitnessHeader
toCardanoTxInReferenceWitnessHeader (P.Versioned ref lang) = do
    txIn <- toCardanoTxIn ref
    pure $ case lang of
        P.PlutusV1 ->
            C.PlutusScriptWitness C.PlutusScriptV1InBabbage C.PlutusScriptV1 $
                C.PReferenceScript txIn Nothing
        P.PlutusV2 ->
            C.PlutusScriptWitness C.PlutusScriptV2InBabbage C.PlutusScriptV2 $
                C.PReferenceScript txIn Nothing

toCardanoTxInScriptWitnessHeader :: P.Versioned PV1.Script -> Either ToCardanoError WitnessHeader
toCardanoTxInScriptWitnessHeader (P.Versioned script lang) =
    case lang of
        P.PlutusV1 ->
            C.PlutusScriptWitness C.PlutusScriptV1InBabbage C.PlutusScriptV1 . C.PScript <$>
                toCardanoPlutusScript (C.AsPlutusScript C.AsPlutusScriptV1) script
        P.PlutusV2 ->
            C.PlutusScriptWitness C.PlutusScriptV2InBabbage C.PlutusScriptV2 . C.PScript <$>
                toCardanoPlutusScript (C.AsPlutusScript C.AsPlutusScriptV2) script

toCardanoMintValue :: P.Tx -> Either ToCardanoError (C.TxMintValue C.BuildTx C.BabbageEra)
toCardanoMintValue tx@P.Tx{..} =
    let indexedMps = Map.assocs txMintingScripts
     in C.TxMintValue C.MultiAssetInBabbageEra
        <$> toCardanoValue txMint
        <*> (C.BuildTxWith . Map.fromList <$> traverse (\(mph, rd) ->
          (,) <$> toCardanoPolicyId mph <*> toCardanoMintWitness rd (P.lookupMintingPolicy (P.txScripts tx) mph)) indexedMps)
=======
        (P.Datum datum))
    = C.ScriptWitness C.ScriptWitnessForSpending <$>
        (C.PlutusScriptWitness C.PlutusScriptV1InAlonzo C.PlutusScriptV1
        <$> toCardanoPlutusScript validator
        <*> pure (C.ScriptDatumForTxIn $ toCardanoScriptData datum)
        <*> pure (toCardanoScriptData redeemer)
        <*> pure zeroExecutionUnits
        )

toCardanoMintWitness :: P.Redeemers -> Int -> P.MintingPolicy -> Either ToCardanoError (C.ScriptWitness C.WitCtxMint C.AlonzoEra)
toCardanoMintWitness redeemers idx (P.MintingPolicy script) = do
    let redeemerPtr = P.RedeemerPtr P.Mint (fromIntegral idx)
    P.Redeemer redeemer <- maybe (Left MissingMintingPolicyRedeemer) Right (Map.lookup redeemerPtr redeemers)
    C.PlutusScriptWitness C.PlutusScriptV1InAlonzo C.PlutusScriptV1
        <$> toCardanoPlutusScript script
        <*> pure C.NoScriptDatumForMint
        <*> pure (C.fromPlutusData $ Api.toData redeemer)
        <*> pure zeroExecutionUnits

fromCardanoTxOut :: C.TxOut C.CtxTx era -> Either FromCardanoError P.TxOut
fromCardanoTxOut (C.TxOut addr value datum) =
    P.TxOut
    <$> fromCardanoAddressInEra addr
    <*> pure (fromCardanoTxOutValue value)
    <*> pure (fromCardanoTxOutDatum datum)

toCardanoTxOut
    :: C.NetworkId
    -> (Maybe P.DatumHash -> Either ToCardanoError (C.TxOutDatum ctx C.AlonzoEra))
    -> P.TxOut
    -> Either ToCardanoError (C.TxOut ctx C.AlonzoEra)
toCardanoTxOut networkId fromHash (P.TxOut addr value datumHash) =
    C.TxOut <$> toCardanoAddressInEra networkId addr
            <*> toCardanoTxOutValue value
            <*> fromHash datumHash

toCardanoTxOutUnsafe
    :: C.NetworkId
    -> (Maybe P.DatumHash -> Either ToCardanoError (C.TxOutDatum ctx C.AlonzoEra))
    -> P.TxOut
    -> Either ToCardanoError (C.TxOut ctx C.AlonzoEra)
toCardanoTxOutUnsafe networkId fromHash (P.TxOut addr value datumHash) =
    C.TxOut <$> toCardanoAddressInEra networkId addr
            <*> toCardanoTxOutValueUnsafe value
            <*> fromHash datumHash

lookupDatum :: Map P.DatumHash P.Datum -> Maybe P.DatumHash -> Either ToCardanoError (C.TxOutDatum C.CtxTx C.AlonzoEra)
lookupDatum datums datumHash =
    case flip Map.lookup datums =<< datumHash of
        Just datum -> pure $ C.TxOutDatum C.ScriptDataInAlonzoEra (toCardanoScriptData $ P.getDatum datum)
        Nothing    -> toCardanoTxOutDatumHash datumHash

fromCardanoAddressInEra :: C.AddressInEra era -> Either FromCardanoError P.Address
fromCardanoAddressInEra (C.AddressInEra C.ByronAddressInAnyEra address) = fromCardanoAddress address
fromCardanoAddressInEra (C.AddressInEra _ address)                      = fromCardanoAddress address

fromCardanoAddress :: C.Address addrtype -> Either FromCardanoError P.Address
fromCardanoAddress (C.ByronAddress address) =
    Right $ P.Address plutusCredential Nothing
    where
      plutusCredential :: Credential.Credential
      plutusCredential =
          Credential.PubKeyCredential
        $ P.PubKeyHash
        $ PlutusTx.toBuiltin
        $ addrToBase58 address
fromCardanoAddress (C.ShelleyAddress _ paymentCredential stakeAddressReference) =
    P.Address (fromCardanoPaymentCredential (C.fromShelleyPaymentCredential paymentCredential))
        <$> fromCardanoStakeAddressReference (C.fromShelleyStakeReference stakeAddressReference)

toCardanoAddressInEra :: C.NetworkId -> P.Address -> Either ToCardanoError (C.AddressInEra C.AlonzoEra)
toCardanoAddressInEra networkId (P.Address addressCredential addressStakingCredential) =
    C.AddressInEra (C.ShelleyAddressInEra C.ShelleyBasedEraAlonzo) <$>
        (C.makeShelleyAddress networkId
            <$> toCardanoPaymentCredential addressCredential
            <*> toCardanoStakeAddressReference addressStakingCredential)

fromCardanoPaymentCredential :: C.PaymentCredential -> Credential.Credential
fromCardanoPaymentCredential (C.PaymentCredentialByKey paymentKeyHash) = Credential.PubKeyCredential (fromCardanoPaymentKeyHash paymentKeyHash)
fromCardanoPaymentCredential (C.PaymentCredentialByScript scriptHash) = Credential.ScriptCredential (fromCardanoScriptHash scriptHash)

toCardanoPaymentCredential :: Credential.Credential -> Either ToCardanoError C.PaymentCredential
toCardanoPaymentCredential (Credential.PubKeyCredential pubKeyHash) = C.PaymentCredentialByKey <$> toCardanoPaymentKeyHash (P.PaymentPubKeyHash pubKeyHash)
toCardanoPaymentCredential (Credential.ScriptCredential validatorHash) = C.PaymentCredentialByScript <$> toCardanoScriptHash validatorHash

fromCardanoPaymentKeyHash :: C.Hash C.PaymentKey -> P.PubKeyHash
fromCardanoPaymentKeyHash paymentKeyHash = P.PubKeyHash $ PlutusTx.toBuiltin $ C.serialiseToRawBytes paymentKeyHash

toCardanoPaymentKeyHash :: P.PaymentPubKeyHash -> Either ToCardanoError (C.Hash C.PaymentKey)
toCardanoPaymentKeyHash (P.PaymentPubKeyHash (P.PubKeyHash bs)) =
    let bsx = PlutusTx.fromBuiltin bs
        tg = "toCardanoPaymentKeyHash (" <> show (BS.length bsx) <> " bytes)"
    in tag tg $ deserialiseFromRawBytes (C.AsHash C.AsPaymentKey) bsx

fromCardanoScriptHash :: C.ScriptHash -> P.ValidatorHash
fromCardanoScriptHash scriptHash = P.ValidatorHash $ PlutusTx.toBuiltin $ C.serialiseToRawBytes scriptHash

toCardanoScriptHash :: P.ValidatorHash -> Either ToCardanoError C.ScriptHash
toCardanoScriptHash (P.ValidatorHash bs) = tag "toCardanoScriptHash" $ deserialiseFromRawBytes C.AsScriptHash $ PlutusTx.fromBuiltin bs

fromCardanoStakeAddressReference :: C.StakeAddressReference -> Either FromCardanoError (Maybe Credential.StakingCredential)
fromCardanoStakeAddressReference C.NoStakeAddress = pure Nothing
fromCardanoStakeAddressReference (C.StakeAddressByValue stakeCredential) =
    pure $ Just (Credential.StakingHash $ fromCardanoStakeCredential stakeCredential)
fromCardanoStakeAddressReference C.StakeAddressByPointer{} = pure Nothing

toCardanoStakeAddressReference :: Maybe Credential.StakingCredential -> Either ToCardanoError C.StakeAddressReference
toCardanoStakeAddressReference Nothing = pure C.NoStakeAddress
toCardanoStakeAddressReference (Just (Credential.StakingHash credential)) =
    C.StakeAddressByValue <$> toCardanoStakeCredential credential
toCardanoStakeAddressReference (Just Credential.StakingPtr{}) = Left StakingPointersNotSupported

fromCardanoStakeCredential :: C.StakeCredential -> Credential.Credential
fromCardanoStakeCredential (C.StakeCredentialByKey stakeKeyHash) = Credential.PubKeyCredential (fromCardanoStakeKeyHash stakeKeyHash)
fromCardanoStakeCredential (C.StakeCredentialByScript scriptHash) = Credential.ScriptCredential (fromCardanoScriptHash scriptHash)

toCardanoStakeCredential :: Credential.Credential -> Either ToCardanoError C.StakeCredential
toCardanoStakeCredential (Credential.PubKeyCredential pubKeyHash) = C.StakeCredentialByKey <$> toCardanoStakeKeyHash pubKeyHash
toCardanoStakeCredential (Credential.ScriptCredential validatorHash) = C.StakeCredentialByScript <$> toCardanoScriptHash validatorHash

fromCardanoStakeKeyHash :: C.Hash C.StakeKey -> P.PubKeyHash
fromCardanoStakeKeyHash stakeKeyHash = P.PubKeyHash $ PlutusTx.toBuiltin $ C.serialiseToRawBytes stakeKeyHash

toCardanoStakeKeyHash :: P.PubKeyHash -> Either ToCardanoError (C.Hash C.StakeKey)
toCardanoStakeKeyHash (P.PubKeyHash bs) = tag "toCardanoStakeKeyHash" $ deserialiseFromRawBytes (C.AsHash C.AsStakeKey) (PlutusTx.fromBuiltin bs)

fromCardanoTxOutValue :: C.TxOutValue era -> P.Value
fromCardanoTxOutValue (C.TxOutAdaOnly _ lovelace) = fromCardanoLovelace lovelace
fromCardanoTxOutValue (C.TxOutValue _ value)      = fromCardanoValue value

toCardanoTxOutValue :: P.Value -> Either ToCardanoError (C.TxOutValue C.AlonzoEra)
toCardanoTxOutValue value = do
    when (Ada.fromValue value == mempty) (Left OutputHasZeroAda)
    C.TxOutValue C.MultiAssetInAlonzoEra <$> toCardanoValue value

toCardanoTxOutValueUnsafe :: P.Value -> Either ToCardanoError (C.TxOutValue C.AlonzoEra)
toCardanoTxOutValueUnsafe value = C.TxOutValue C.MultiAssetInAlonzoEra <$> toCardanoValue value

fromCardanoTxOutDatum :: C.TxOutDatum C.CtxTx era -> Maybe P.DatumHash
fromCardanoTxOutDatum C.TxOutDatumNone       = Nothing
fromCardanoTxOutDatum (C.TxOutDatumHash _ h) = Just $ P.DatumHash $ PlutusTx.toBuiltin (C.serialiseToRawBytes h)
fromCardanoTxOutDatum (C.TxOutDatum _ d)     = Just $ P.DatumHash $ PlutusTx.toBuiltin (C.serialiseToRawBytes (C.hashScriptData d))

toCardanoTxOutDatumHash :: Maybe P.DatumHash -> Either ToCardanoError (C.TxOutDatum ctx C.AlonzoEra)
toCardanoTxOutDatumHash Nothing          = pure C.TxOutDatumNone
toCardanoTxOutDatumHash (Just datumHash) = C.TxOutDatumHash C.ScriptDataInAlonzoEra <$> toCardanoScriptDataHash datumHash

toCardanoScriptDataHash :: P.DatumHash -> Either ToCardanoError (C.Hash C.ScriptData)
toCardanoScriptDataHash (P.DatumHash bs) = tag "toCardanoTxOutDatumHash" (deserialiseFromRawBytes (C.AsHash C.AsScriptData) (PlutusTx.fromBuiltin bs))

fromCardanoMintValue :: C.TxMintValue build era -> P.Value
fromCardanoMintValue C.TxMintNone              = mempty
fromCardanoMintValue (C.TxMintValue _ value _) = fromCardanoValue value

toCardanoMintValue :: P.Redeemers -> P.Value -> Set.Set P.MintingPolicy -> Either ToCardanoError (C.TxMintValue C.BuildTx C.AlonzoEra)
toCardanoMintValue redeemers value mps =
    C.TxMintValue C.MultiAssetInAlonzoEra
        <$> toCardanoValue value
        <*> (C.BuildTxWith . Map.fromList <$> traverse (\(idx, mp) -> (,) <$> (toCardanoPolicyId . P.mintingPolicyHash) mp <*> toCardanoMintWitness redeemers idx mp) (Prelude.zip [0..] $ Set.toList mps))

fromCardanoValue :: C.Value -> P.Value
fromCardanoValue (C.valueToList -> list) =
    foldMap fromSingleton list
  where
    fromSingleton (fromCardanoAssetId -> assetClass, C.Quantity quantity) =
        Value.assetClassValue assetClass quantity

toCardanoValue :: P.Value -> Either ToCardanoError C.Value
toCardanoValue =
    fmap C.valueFromList . traverse toSingleton . Value.flattenValue
  where
    toSingleton (cs, tn, q) =
        toCardanoAssetId (Value.assetClass cs tn) <&> (, C.Quantity q)

fromCardanoPolicyId :: C.PolicyId -> P.MintingPolicyHash
fromCardanoPolicyId (C.PolicyId scriptHash) = P.MintingPolicyHash $ PlutusTx.toBuiltin (C.serialiseToRawBytes scriptHash)

toCardanoPolicyId :: P.MintingPolicyHash -> Either ToCardanoError C.PolicyId
toCardanoPolicyId (P.MintingPolicyHash bs) =
    tag "toCardanoPolicyId" $
        tag (show (BS.length (PlutusTx.fromBuiltin bs)) <> " bytes")
            (deserialiseFromRawBytes C.AsPolicyId (PlutusTx.fromBuiltin bs))

fromCardanoAssetName :: C.AssetName -> Value.TokenName
fromCardanoAssetName (C.AssetName bs) = Value.TokenName $ PlutusTx.toBuiltin bs

toCardanoAssetName :: Value.TokenName -> Either ToCardanoError C.AssetName
toCardanoAssetName (Value.TokenName bs) =
    tag "toCardanoAssetName" $
        tag (show (BS.length (PlutusTx.fromBuiltin bs)) <> " bytes")
            (deserialiseFromRawBytes C.AsAssetName (PlutusTx.fromBuiltin bs))

fromCardanoAssetId :: C.AssetId -> Value.AssetClass
fromCardanoAssetId C.AdaAssetId = Value.assetClass Ada.adaSymbol Ada.adaToken
fromCardanoAssetId (C.AssetId policyId assetName) =
    Value.assetClass
        (Value.mpsSymbol . fromCardanoPolicyId $ policyId)
        (fromCardanoAssetName assetName)

toCardanoAssetId :: Value.AssetClass -> Either ToCardanoError C.AssetId
toCardanoAssetId (Value.AssetClass (currencySymbol, tokenName))
    | currencySymbol == Ada.adaSymbol && tokenName == Ada.adaToken =
        pure C.AdaAssetId
    | otherwise =
        C.AssetId
            <$> toCardanoPolicyId (Value.currencyMPSHash currencySymbol)
            <*> toCardanoAssetName tokenName

fromCardanoFee :: C.TxFee era -> P.Value
fromCardanoFee (C.TxFeeImplicit _)          = mempty
fromCardanoFee (C.TxFeeExplicit _ lovelace) = fromCardanoLovelace lovelace

toCardanoFee :: P.Value -> Either ToCardanoError (C.TxFee C.AlonzoEra)
toCardanoFee value = C.TxFeeExplicit C.TxFeesExplicitInAlonzoEra <$> toCardanoLovelace value

fromCardanoLovelace :: C.Lovelace -> P.Value
fromCardanoLovelace (C.lovelaceToQuantity -> C.Quantity lovelace) = Ada.lovelaceValueOf lovelace

toCardanoLovelace :: P.Value -> Either ToCardanoError C.Lovelace
toCardanoLovelace value = if value == Ada.lovelaceValueOf lovelace then pure . C.quantityToLovelace . C.Quantity $ lovelace else Left ValueNotPureAda
    where
        Ada.Lovelace lovelace = Ada.fromValue value

fromCardanoValidityRange :: (C.TxValidityLowerBound era, C.TxValidityUpperBound era) -> P.SlotRange
fromCardanoValidityRange (l, u) = P.Interval (fromCardanoValidityLowerBound l) (fromCardanoValidityUpperBound u)

toCardanoValidityRange :: P.SlotRange -> Either ToCardanoError (C.TxValidityLowerBound C.AlonzoEra, C.TxValidityUpperBound C.AlonzoEra)
toCardanoValidityRange (P.Interval l u) = (,) <$> toCardanoValidityLowerBound l <*> toCardanoValidityUpperBound u

fromCardanoValidityLowerBound :: C.TxValidityLowerBound era -> P.LowerBound P.Slot
fromCardanoValidityLowerBound C.TxValidityNoLowerBound = P.LowerBound P.NegInf True
fromCardanoValidityLowerBound (C.TxValidityLowerBound _ slotNo) = P.LowerBound (P.Finite $ fromCardanoSlotNo slotNo) True

toCardanoValidityLowerBound :: P.LowerBound P.Slot -> Either ToCardanoError (C.TxValidityLowerBound C.AlonzoEra)
toCardanoValidityLowerBound (P.LowerBound P.NegInf _) = pure C.TxValidityNoLowerBound
toCardanoValidityLowerBound (P.LowerBound (P.Finite slotNo) closed)
    = pure . C.TxValidityLowerBound C.ValidityLowerBoundInAlonzoEra . toCardanoSlotNo $ if slotNo < 0 then 0 else if closed then slotNo else slotNo + 1
toCardanoValidityLowerBound (P.LowerBound P.PosInf _) = Left InvalidValidityRange

fromCardanoValidityUpperBound :: C.TxValidityUpperBound era -> P.UpperBound P.Slot
fromCardanoValidityUpperBound (C.TxValidityNoUpperBound _) = P.UpperBound P.PosInf True
fromCardanoValidityUpperBound (C.TxValidityUpperBound _ slotNo) = P.UpperBound (P.Finite $ fromCardanoSlotNo slotNo) False

toCardanoValidityUpperBound :: P.UpperBound P.Slot -> Either ToCardanoError (C.TxValidityUpperBound C.AlonzoEra)
toCardanoValidityUpperBound (P.UpperBound P.PosInf _) = pure $ C.TxValidityNoUpperBound C.ValidityNoUpperBoundInAlonzoEra
toCardanoValidityUpperBound (P.UpperBound (P.Finite slotNo) closed)
    = pure . C.TxValidityUpperBound C.ValidityUpperBoundInAlonzoEra . toCardanoSlotNo $ if closed then slotNo + 1 else slotNo
toCardanoValidityUpperBound (P.UpperBound P.NegInf _) = Left InvalidValidityRange

fromCardanoSlotNo :: C.SlotNo -> P.Slot
fromCardanoSlotNo (C.SlotNo w64) = P.Slot (toInteger w64)

toCardanoSlotNo :: P.Slot -> C.SlotNo
toCardanoSlotNo (P.Slot i) = C.SlotNo (fromInteger i)

fromCardanoScriptData :: C.ScriptData -> Api.BuiltinData
fromCardanoScriptData = Api.dataToBuiltinData . C.toPlutusData

toCardanoScriptData :: Api.BuiltinData -> C.ScriptData
toCardanoScriptData = C.fromPlutusData . Api.builtinDataToData

fromCardanoScriptInEra :: C.ScriptInEra era -> Maybe P.Script
fromCardanoScriptInEra (C.ScriptInEra C.PlutusScriptV1InAlonzo (C.PlutusScript C.PlutusScriptV1 script)) =
    Just $ fromCardanoPlutusScript script
fromCardanoScriptInEra (C.ScriptInEra C.PlutusScriptV2InAlonzo (C.PlutusScript C.PlutusScriptV2 script)) =
    Just $ fromCardanoPlutusScript script
fromCardanoScriptInEra (C.ScriptInEra _ C.SimpleScript{}) = Nothing

toCardanoScriptInEra :: P.Script -> Either ToCardanoError (C.ScriptInEra C.AlonzoEra)
toCardanoScriptInEra script = C.ScriptInEra C.PlutusScriptV1InAlonzo . C.PlutusScript C.PlutusScriptV1 <$> toCardanoPlutusScript script

fromCardanoPlutusScript :: C.HasTypeProxy lang => C.PlutusScript lang -> P.Script
fromCardanoPlutusScript = Codec.deserialise . BSL.fromStrict . C.serialiseToRawBytes

toCardanoPlutusScript :: P.Script -> Either ToCardanoError (C.PlutusScript C.PlutusScriptV1)
toCardanoPlutusScript =
    tag "toCardanoPlutusScript"
    . deserialiseFromRawBytes (C.AsPlutusScript C.AsPlutusScriptV1) . BSL.toStrict . Codec.serialise

deserialiseFromRawBytes :: C.SerialiseAsRawBytes t => C.AsType t -> ByteString -> Either ToCardanoError t
deserialiseFromRawBytes asType = maybe (Left DeserialisationError) Right . C.deserialiseFromRawBytes asType

tag :: String -> Either ToCardanoError t -> Either ToCardanoError t
tag s = first (Tag s)

data FromCardanoError
    = SimpleScriptsNotSupported
    deriving stock (Show, Eq, Generic)
    deriving anyclass (FromJSON, ToJSON, ToObject)

instance Pretty FromCardanoError where
    pretty SimpleScriptsNotSupported        = "Simple scripts are not supported"

data ToCardanoError
    = TxBodyError String -- ^ A C.TxBodyError converted to String
    | DeserialisationError
    | InvalidValidityRange
    | ValueNotPureAda
    | OutputHasZeroAda
    | StakingPointersNotSupported
    | SimpleScriptsNotSupportedToCardano
    | MissingTxInType
    | MissingMintingPolicyRedeemer
    | MissingMintingPolicy
    | ScriptPurposeNotSupported P.ScriptTag
    | Tag String ToCardanoError
    deriving stock (Show, Eq, Generic)
    deriving anyclass (FromJSON, ToJSON)

instance Pretty ToCardanoError where
    pretty (TxBodyError err)                  = "TxBodyError" <> colon <+> pretty err
    pretty DeserialisationError               = "ByteString deserialisation failed"
    pretty InvalidValidityRange               = "Invalid validity range"
    pretty ValueNotPureAda                    = "Fee values should only contain Ada"
    pretty OutputHasZeroAda                   = "Transaction outputs should not contain zero Ada"
    pretty StakingPointersNotSupported        = "Staking pointers are not supported"
    pretty SimpleScriptsNotSupportedToCardano = "Simple scripts are not supported"
    pretty MissingTxInType                    = "Missing TxInType"
    pretty MissingMintingPolicyRedeemer       = "Missing minting policy redeemer"
    pretty MissingMintingPolicy               = "Missing minting policy"
    pretty (ScriptPurposeNotSupported p)      = "Script purpose not supported:" <+> viaShow p
    pretty (Tag t err)                        = pretty t <> colon <+> pretty err

zeroExecutionUnits :: C.ExecutionUnits
zeroExecutionUnits = C.ExecutionUnits 0 0
>>>>>>> dfed8a8d
<|MERGE_RESOLUTION|>--- conflicted
+++ resolved
@@ -7,13 +7,6 @@
 {-# LANGUAGE OverloadedStrings  #-}
 {-# LANGUAGE RankNTypes         #-}
 {-# LANGUAGE RecordWildCards    #-}
-<<<<<<< HEAD
-=======
-{-# LANGUAGE TupleSections      #-}
-{-# LANGUAGE ViewPatterns       #-}
-
-{-# OPTIONS_GHC -Wno-orphans        #-}
->>>>>>> dfed8a8d
 
 {-|
 
@@ -25,29 +18,6 @@
   , CardanoBuildTx(..)
   , SomeCardanoApiTx(..)
   , fromCardanoTxInsCollateral
-<<<<<<< HEAD
-=======
-  , fromCardanoTxInWitness
-  , fromCardanoTxOut
-  , fromCardanoTxOutDatum
-  , fromCardanoAddressInEra
-  , fromCardanoAddress
-  , fromCardanoMintValue
-  , fromCardanoAssetId
-  , fromCardanoAssetName
-  , fromCardanoValue
-  , fromCardanoPolicyId
-  , fromCardanoFee
-  , fromCardanoValidityRange
-  , fromCardanoScriptInEra
-  , fromCardanoPaymentKeyHash
-  , fromCardanoScriptData
-  , fromTxScriptValidity
-  , toTxScriptValidity
-  , scriptDataFromCardanoTxBody
-  , plutusScriptsFromTxBody
-  , makeTransactionBody
->>>>>>> dfed8a8d
   , toCardanoTxBody
   , toCardanoTxBodyContent
   , toCardanoTxInsCollateral
@@ -55,317 +25,21 @@
   , toCardanoTxInReferenceWitnessHeader
   , toCardanoTxInScriptWitnessHeader
   , toCardanoMintValue
-<<<<<<< HEAD
-=======
-  , toCardanoAssetId
-  , toCardanoAssetName
-  , toCardanoPolicyId
-  , toCardanoValue
-  , toCardanoFee
-  , toCardanoValidityRange
-  , toCardanoScriptInEra
-  , toCardanoPaymentKeyHash
-  , toCardanoScriptData
-  , toCardanoScriptDataHash
-  , toCardanoScriptHash
-  , toCardanoTxId
->>>>>>> dfed8a8d
   , ToCardanoError(..)
   , FromCardanoError(..)
 ) where
 
 import Cardano.Api qualified as C
 import Cardano.Api.Shelley qualified as C
-<<<<<<< HEAD
-=======
-import Cardano.BM.Data.Tracer (ToObject)
-import Cardano.Chain.Common (addrToBase58)
-import Cardano.Ledger.Alonzo.Scripts qualified as Alonzo
-import Cardano.Ledger.Alonzo.TxWitness qualified as Alonzo
-import Cardano.Ledger.Core qualified as Ledger
-import Codec.Serialise (Serialise, deserialiseOrFail)
-import Codec.Serialise qualified as Codec
-import Codec.Serialise.Decoding (Decoder, decodeBytes, decodeSimple)
-import Codec.Serialise.Encoding (Encoding (Encoding), Tokens (TkBytes, TkSimple))
-import Control.Applicative ((<|>))
-import Control.Lens ((&), (.~), (<&>), (?~))
-import Control.Monad (when)
-import Data.Aeson (FromJSON (parseJSON), ToJSON (toJSON), object, (.:), (.=))
-import Data.Aeson qualified as Aeson
-import Data.Aeson.Types (Parser, parseFail, prependFailure, typeMismatch)
-import Data.Bifunctor (first)
-import Data.ByteString (ByteString)
-import Data.ByteString qualified as BS
-import Data.ByteString.Lazy qualified as BSL
-import Data.ByteString.Short qualified as SBS
->>>>>>> dfed8a8d
+import Data.Bitraversable (bisequence)
 import Data.Map (Map)
 import Data.Map qualified as Map
 import Ledger.Address qualified as P
 import Ledger.Params qualified as P
-<<<<<<< HEAD
 import Ledger.Scripts qualified as P
 import Ledger.Tx.CardanoAPI.Internal
 import Ledger.Tx.Internal qualified as P
 import Plutus.V1.Ledger.Api qualified as PV1
-=======
-import Ledger.Tx.CardanoAPITemp (makeTransactionBody')
-import Plutus.Script.Utils.Scripts qualified as P
-import Plutus.Script.Utils.V1.Scripts qualified as P
-import Plutus.V1.Ledger.Ada qualified as Ada
-import Plutus.V1.Ledger.Api qualified as Api
-import Plutus.V1.Ledger.Api qualified as P
-import Plutus.V1.Ledger.Credential qualified as Credential
-import Plutus.V1.Ledger.Scripts qualified as P
-import Plutus.V1.Ledger.Slot qualified as P
-import Plutus.V1.Ledger.Tx qualified as P
-import Plutus.V1.Ledger.Value qualified as Value
-import PlutusTx.Prelude qualified as PlutusTx
-import Prettyprinter (Pretty (pretty), colon, viaShow, (<+>))
-
-newtype CardanoBuildTx = CardanoBuildTx { getCardanoBuildTx :: C.TxBodyContent C.BuildTx C.AlonzoEra }
-  deriving (Eq, Show)
-
-instance ToJSON CardanoBuildTx where
-  toJSON = error "TODO: ToJSON CardanoBuildTx"
-
-instance FromJSON CardanoBuildTx where
-  parseJSON _ = parseFail "TODO: FromJSON CardanoBuildTx"
-
-instance OpenApi.ToSchema CardanoBuildTx where
-  -- TODO: implement the schema
-  declareNamedSchema _ = return $ NamedSchema (Just "CardanoBuildTx") mempty
-
-instance Pretty CardanoBuildTx where
-  pretty (CardanoBuildTx txBodyContent) = viaShow txBodyContent
-
-instance (Typeable era, Typeable mode) => OpenApi.ToSchema (C.EraInMode era mode) where
-  declareNamedSchema _ = do
-    return $ NamedSchema (Just "EraInMode") $ sketchSchema C.AlonzoEraInCardanoMode
-
-instance (Typeable era) => OpenApi.ToSchema (C.Tx era) where
-  declareNamedSchema _ = do
-    return $ NamedSchema (Just "Tx") byteSchema
-
--- | Cardano tx from any era.
-data SomeCardanoApiTx where
-  SomeTx :: C.IsCardanoEra era => C.Tx era -> C.EraInMode era C.CardanoMode -> SomeCardanoApiTx
-
-instance Eq SomeCardanoApiTx where
-  (SomeTx tx1 C.ByronEraInCardanoMode) == (SomeTx tx2 C.ByronEraInCardanoMode)     = tx1 == tx2
-  (SomeTx tx1 C.ShelleyEraInCardanoMode) == (SomeTx tx2 C.ShelleyEraInCardanoMode) = tx1 == tx2
-  (SomeTx tx1 C.AllegraEraInCardanoMode) == (SomeTx tx2 C.AllegraEraInCardanoMode) = tx1 == tx2
-  (SomeTx tx1 C.MaryEraInCardanoMode) == (SomeTx tx2 C.MaryEraInCardanoMode)       = tx1 == tx2
-  (SomeTx tx1 C.AlonzoEraInCardanoMode) == (SomeTx tx2 C.AlonzoEraInCardanoMode)   = tx1 == tx2
-  _ == _                                                                           = False
-
-deriving instance Show SomeCardanoApiTx
-
-instance Pretty SomeCardanoApiTx where
-  pretty = viaShow
-
-instance Serialise SomeCardanoApiTx where
-  encode (SomeTx tx eraInMode) = encodedMode eraInMode <> Encoding (TkBytes (C.serialiseToCBOR tx))
-    where
-      encodedMode :: C.EraInMode era C.CardanoMode -> Encoding
-      -- 0 and 1 are for ByronEraInByronMode and ShelleyEraInShelleyMode
-      encodedMode C.ByronEraInCardanoMode   = Encoding (TkSimple 2)
-      encodedMode C.ShelleyEraInCardanoMode = Encoding (TkSimple 3)
-      encodedMode C.AllegraEraInCardanoMode = Encoding (TkSimple 4)
-      encodedMode C.MaryEraInCardanoMode    = Encoding (TkSimple 5)
-      encodedMode C.AlonzoEraInCardanoMode  = Encoding (TkSimple 6)
-  decode = do
-    w <- decodeSimple
-    case w of
-      2 -> decodeTx C.AsByronEra C.ByronEraInCardanoMode
-      3 -> decodeTx C.AsShelleyEra C.ShelleyEraInCardanoMode
-      4 -> decodeTx C.AsAllegraEra C.AllegraEraInCardanoMode
-      5 -> decodeTx C.AsMaryEra C.MaryEraInCardanoMode
-      6 -> decodeTx C.AsAlonzoEra C.AlonzoEraInCardanoMode
-      _ -> fail "Unexpected value while decoding Cardano.Api.EraInMode"
-    where
-      decodeTx :: C.IsCardanoEra era => C.AsType era -> C.EraInMode era C.CardanoMode -> Decoder s SomeCardanoApiTx
-      decodeTx asType eraInMode = do
-        bytes <- decodeBytes
-        tx <- either (const $ fail "Failed to decode Cardano.Api.Tx") pure $ C.deserialiseFromCBOR (C.AsTx asType) bytes
-        pure $ SomeTx tx eraInMode
-
-instance ToJSON SomeCardanoApiTx where
-  toJSON (SomeTx tx eraInMode) =
-    object [ "tx" .= C.serialiseToTextEnvelope Nothing tx
-           , "eraInMode" .= eraInMode
-           ]
-
--- | Converting 'SomeCardanoApiTx' to JSON.
---
--- If the "tx" field is from an unknown era, the JSON parser will print an
--- error at runtime while parsing.
-instance FromJSON SomeCardanoApiTx where
-  parseJSON v = parseByronInCardanoModeTx v
-            <|> parseShelleyEraInCardanoModeTx v
-            <|> parseAllegraEraInCardanoModeTx v
-            <|> parseMaryEraInCardanoModeTx v
-            <|> parseAlonzoEraInCardanoModeTx v
-            <|> parseEraInCardanoModeFail v
-
--- | Run code that needs an `IsCardanoEra` constraint while you only have an `EraInMode` value.
-withIsCardanoEra :: C.EraInMode era C.CardanoMode -> (C.IsCardanoEra era => r) -> r
-withIsCardanoEra C.ByronEraInCardanoMode r   = r
-withIsCardanoEra C.ShelleyEraInCardanoMode r = r
-withIsCardanoEra C.AllegraEraInCardanoMode r = r
-withIsCardanoEra C.MaryEraInCardanoMode r    = r
-withIsCardanoEra C.AlonzoEraInCardanoMode r  = r
-
-parseByronInCardanoModeTx :: Aeson.Value -> Parser SomeCardanoApiTx
-parseByronInCardanoModeTx =
-  parseSomeCardanoTx "Failed to parse ByronEra 'tx' field from SomeCardanoApiTx"
-                     (C.AsTx C.AsByronEra)
-
-parseShelleyEraInCardanoModeTx :: Aeson.Value -> Parser SomeCardanoApiTx
-parseShelleyEraInCardanoModeTx =
-  parseSomeCardanoTx "Failed to parse ShelleyEra 'tx' field from SomeCardanoApiTx"
-                     (C.AsTx C.AsShelleyEra)
-
-parseMaryEraInCardanoModeTx :: Aeson.Value -> Parser SomeCardanoApiTx
-parseMaryEraInCardanoModeTx =
-  parseSomeCardanoTx "Failed to parse MaryEra 'tx' field from SomeCardanoApiTx"
-                     (C.AsTx C.AsMaryEra)
-
-parseAllegraEraInCardanoModeTx :: Aeson.Value -> Parser SomeCardanoApiTx
-parseAllegraEraInCardanoModeTx =
-  parseSomeCardanoTx "Failed to parse AllegraEra 'tx' field from SomeCardanoApiTx"
-                     (C.AsTx C.AsAllegraEra)
-
-parseAlonzoEraInCardanoModeTx :: Aeson.Value -> Parser SomeCardanoApiTx
-parseAlonzoEraInCardanoModeTx =
-  parseSomeCardanoTx "Failed to parse AlonzoEra 'tx' field from SomeCardanoApiTx"
-                     (C.AsTx C.AsAlonzoEra)
-
-parseEraInCardanoModeFail :: Aeson.Value -> Parser SomeCardanoApiTx
-parseEraInCardanoModeFail _ = fail "Unable to parse 'eraInMode'"
-
-parseSomeCardanoTx
-  :: ( FromJSON (C.EraInMode era C.CardanoMode)
-     , C.IsCardanoEra era
-     )
-  => String
-  -> C.AsType (C.Tx era)
-  -> Aeson.Value
-  -> Parser SomeCardanoApiTx
-parseSomeCardanoTx errorMsg txAsType (Aeson.Object v) =
-  SomeTx
-    <$> (v .: "tx" >>= \envelope -> either (const $ parseFail errorMsg)
-                                           pure
-                                           $ C.deserialiseFromTextEnvelope txAsType envelope)
-    <*> v .: "eraInMode"
-parseSomeCardanoTx _ _ invalid =
-    prependFailure "parsing SomeCardanoApiTx failed, "
-      (typeMismatch "Object" invalid)
-
-instance OpenApi.ToSchema SomeCardanoApiTx where
-  declareNamedSchema _ = do
-    txSchema <- declareSchemaRef (Proxy :: Proxy (C.Tx C.AlonzoEra))
-    eraInModeSchema <- declareSchemaRef (Proxy :: Proxy (C.EraInMode C.AlonzoEra C.CardanoMode))
-    return $ NamedSchema (Just "SomeCardanoApiTx") $ mempty
-      & type_ ?~ OpenApiObject
-      & properties .~
-          [ ("tx", txSchema)
-          , ("eraInMode", eraInModeSchema)
-          ]
-      & required .~ [ "tx", "eraInMode" ]
-
-txOutRefs :: SomeCardanoApiTx -> [(P.TxOut, P.TxOutRef)]
-txOutRefs (SomeTx (C.Tx txBody@(C.TxBody C.TxBodyContent{..}) _) _) =
-  mkOut <$> zip [0..] plutusTxOuts
-  where
-    mkOut (i, o) = (o, P.TxOutRef (fromCardanoTxId $ C.getTxId txBody) i)
-    plutusTxOuts = mapMaybe (either (const Nothing) Just . fromCardanoTxOut) txOuts
-
-unspentOutputsTx :: SomeCardanoApiTx -> Map P.TxOutRef P.TxOut
-unspentOutputsTx tx = Map.fromList $ swap <$> txOutRefs tx
-
--- | Given a 'C.TxScriptValidity era', if the @era@ supports scripts, return a
--- @True@ or @False@ depending on script validity. If the @era@ does not support
--- scripts, always return @True@.
-fromTxScriptValidity :: C.TxScriptValidity era -> Bool
-fromTxScriptValidity C.TxScriptValidityNone                                                      = True
-fromTxScriptValidity (C.TxScriptValidity C.TxScriptValiditySupportedInAlonzoEra C.ScriptValid)   = True
-fromTxScriptValidity (C.TxScriptValidity C.TxScriptValiditySupportedInAlonzoEra C.ScriptInvalid) = False
-
-toTxScriptValidity :: Bool -> C.TxScriptValidity C.AlonzoEra
-toTxScriptValidity True  = C.TxScriptValidity C.TxScriptValiditySupportedInAlonzoEra C.ScriptValid
-toTxScriptValidity False = C.TxScriptValidity C.TxScriptValiditySupportedInAlonzoEra C.ScriptInvalid
-
--- | Given a 'C.TxBody from a 'C.Tx era', return the datums and redeemers along
--- with their hashes.
-scriptDataFromCardanoTxBody
-  :: C.TxBody era
-  -> (Map P.DatumHash P.Datum, P.Redeemers)
-scriptDataFromCardanoTxBody C.ByronTxBody {} = (mempty, mempty)
-scriptDataFromCardanoTxBody (C.ShelleyTxBody _ _ _ C.TxBodyNoScriptData _ _) =
-  (mempty, mempty)
-scriptDataFromCardanoTxBody
-  (C.ShelleyTxBody _ _ _ (C.TxBodyScriptData _ (Alonzo.TxDats' dats) (Alonzo.Redeemers' reds)) _ _) =
-
-  let datums = Map.fromList
-             $ fmap ( (\d -> (P.datumHash d, d))
-                    . P.Datum
-                    . fromCardanoScriptData
-                    . C.fromAlonzoData
-                    )
-             $ Map.elems dats
-      redeemers = Map.fromList
-                $ map (\(ptr, rdmr) ->
-                        ( redeemerPtrFromCardanoRdmrPtr ptr
-                        , P.Redeemer
-                         $ fromCardanoScriptData
-                         $ C.fromAlonzoData
-                         $ fst rdmr
-                        )
-                      )
-                $ Map.toList reds
-   in (datums, redeemers)
-
-redeemerPtrFromCardanoRdmrPtr :: Alonzo.RdmrPtr -> P.RedeemerPtr
-redeemerPtrFromCardanoRdmrPtr (Alonzo.RdmrPtr rdmrTag ptr) = P.RedeemerPtr t (toInteger ptr)
-  where
-    t = case rdmrTag of
-      Alonzo.Spend -> P.Spend
-      Alonzo.Mint  -> P.Mint
-      Alonzo.Cert  -> P.Cert
-      Alonzo.Rewrd -> P.Reward
-
--- | Extract plutus scripts from a Cardano API tx body.
---
--- Note that Plutus scripts are only supported in Alonzo era and onwards.
-plutusScriptsFromTxBody :: C.TxBody era -> Map P.ScriptHash P.Script
-plutusScriptsFromTxBody C.ByronTxBody {} = mempty
-plutusScriptsFromTxBody (C.ShelleyTxBody shelleyBasedEra _ scripts _ _ _) =
-  Map.fromList $ mapMaybe (fromLedgerScript shelleyBasedEra) scripts
-
--- | Convert a script from a Cardano api in shelley based era to a Plutus script along with it's hash.
---
--- Note that Plutus scripts are only supported in Alonzo era and onwards.
-fromLedgerScript
-  :: C.ShelleyBasedEra era
-  -> Ledger.Script (C.ShelleyLedgerEra era)
-  -> Maybe (P.ScriptHash, P.Script)
-fromLedgerScript C.ShelleyBasedEraShelley _     = Nothing
-fromLedgerScript C.ShelleyBasedEraAllegra _     = Nothing
-fromLedgerScript C.ShelleyBasedEraMary _        = Nothing
-fromLedgerScript C.ShelleyBasedEraAlonzo script = fromAlonzoLedgerScript script
-
--- | Convert a script the Alonzo era to a Plutus script along with it's hash.
-fromAlonzoLedgerScript :: Alonzo.Script a -> Maybe (P.ScriptHash, P.Script)
-fromAlonzoLedgerScript Alonzo.TimelockScript {} = Nothing
-fromAlonzoLedgerScript (Alonzo.PlutusScript _ bs) =
-  let script = fmap (\s -> (P.scriptHash s, s :: P.Script))
-             $ deserialiseOrFail
-             $ BSL.fromStrict
-             $ SBS.fromShort bs
-   in either (const Nothing) Just script
-
->>>>>>> dfed8a8d
 
 toCardanoTxBodyContent
     :: P.Params
@@ -479,7 +153,6 @@
 toCardanoTxInWitness tx
     (P.TxScriptAddress
         (P.Redeemer redeemer)
-<<<<<<< HEAD
         valhOrRef
         dh)
     = do
@@ -518,334 +191,9 @@
 toCardanoMintValue :: P.Tx -> Either ToCardanoError (C.TxMintValue C.BuildTx C.BabbageEra)
 toCardanoMintValue tx@P.Tx{..} =
     let indexedMps = Map.assocs txMintingScripts
-     in C.TxMintValue C.MultiAssetInBabbageEra
-        <$> toCardanoValue txMint
-        <*> (C.BuildTxWith . Map.fromList <$> traverse (\(mph, rd) ->
-          (,) <$> toCardanoPolicyId mph <*> toCardanoMintWitness rd (P.lookupMintingPolicy (P.txScripts tx) mph)) indexedMps)
-=======
-        (P.Datum datum))
-    = C.ScriptWitness C.ScriptWitnessForSpending <$>
-        (C.PlutusScriptWitness C.PlutusScriptV1InAlonzo C.PlutusScriptV1
-        <$> toCardanoPlutusScript validator
-        <*> pure (C.ScriptDatumForTxIn $ toCardanoScriptData datum)
-        <*> pure (toCardanoScriptData redeemer)
-        <*> pure zeroExecutionUnits
-        )
-
-toCardanoMintWitness :: P.Redeemers -> Int -> P.MintingPolicy -> Either ToCardanoError (C.ScriptWitness C.WitCtxMint C.AlonzoEra)
-toCardanoMintWitness redeemers idx (P.MintingPolicy script) = do
-    let redeemerPtr = P.RedeemerPtr P.Mint (fromIntegral idx)
-    P.Redeemer redeemer <- maybe (Left MissingMintingPolicyRedeemer) Right (Map.lookup redeemerPtr redeemers)
-    C.PlutusScriptWitness C.PlutusScriptV1InAlonzo C.PlutusScriptV1
-        <$> toCardanoPlutusScript script
-        <*> pure C.NoScriptDatumForMint
-        <*> pure (C.fromPlutusData $ Api.toData redeemer)
-        <*> pure zeroExecutionUnits
-
-fromCardanoTxOut :: C.TxOut C.CtxTx era -> Either FromCardanoError P.TxOut
-fromCardanoTxOut (C.TxOut addr value datum) =
-    P.TxOut
-    <$> fromCardanoAddressInEra addr
-    <*> pure (fromCardanoTxOutValue value)
-    <*> pure (fromCardanoTxOutDatum datum)
-
-toCardanoTxOut
-    :: C.NetworkId
-    -> (Maybe P.DatumHash -> Either ToCardanoError (C.TxOutDatum ctx C.AlonzoEra))
-    -> P.TxOut
-    -> Either ToCardanoError (C.TxOut ctx C.AlonzoEra)
-toCardanoTxOut networkId fromHash (P.TxOut addr value datumHash) =
-    C.TxOut <$> toCardanoAddressInEra networkId addr
-            <*> toCardanoTxOutValue value
-            <*> fromHash datumHash
-
-toCardanoTxOutUnsafe
-    :: C.NetworkId
-    -> (Maybe P.DatumHash -> Either ToCardanoError (C.TxOutDatum ctx C.AlonzoEra))
-    -> P.TxOut
-    -> Either ToCardanoError (C.TxOut ctx C.AlonzoEra)
-toCardanoTxOutUnsafe networkId fromHash (P.TxOut addr value datumHash) =
-    C.TxOut <$> toCardanoAddressInEra networkId addr
-            <*> toCardanoTxOutValueUnsafe value
-            <*> fromHash datumHash
-
-lookupDatum :: Map P.DatumHash P.Datum -> Maybe P.DatumHash -> Either ToCardanoError (C.TxOutDatum C.CtxTx C.AlonzoEra)
-lookupDatum datums datumHash =
-    case flip Map.lookup datums =<< datumHash of
-        Just datum -> pure $ C.TxOutDatum C.ScriptDataInAlonzoEra (toCardanoScriptData $ P.getDatum datum)
-        Nothing    -> toCardanoTxOutDatumHash datumHash
-
-fromCardanoAddressInEra :: C.AddressInEra era -> Either FromCardanoError P.Address
-fromCardanoAddressInEra (C.AddressInEra C.ByronAddressInAnyEra address) = fromCardanoAddress address
-fromCardanoAddressInEra (C.AddressInEra _ address)                      = fromCardanoAddress address
-
-fromCardanoAddress :: C.Address addrtype -> Either FromCardanoError P.Address
-fromCardanoAddress (C.ByronAddress address) =
-    Right $ P.Address plutusCredential Nothing
-    where
-      plutusCredential :: Credential.Credential
-      plutusCredential =
-          Credential.PubKeyCredential
-        $ P.PubKeyHash
-        $ PlutusTx.toBuiltin
-        $ addrToBase58 address
-fromCardanoAddress (C.ShelleyAddress _ paymentCredential stakeAddressReference) =
-    P.Address (fromCardanoPaymentCredential (C.fromShelleyPaymentCredential paymentCredential))
-        <$> fromCardanoStakeAddressReference (C.fromShelleyStakeReference stakeAddressReference)
-
-toCardanoAddressInEra :: C.NetworkId -> P.Address -> Either ToCardanoError (C.AddressInEra C.AlonzoEra)
-toCardanoAddressInEra networkId (P.Address addressCredential addressStakingCredential) =
-    C.AddressInEra (C.ShelleyAddressInEra C.ShelleyBasedEraAlonzo) <$>
-        (C.makeShelleyAddress networkId
-            <$> toCardanoPaymentCredential addressCredential
-            <*> toCardanoStakeAddressReference addressStakingCredential)
-
-fromCardanoPaymentCredential :: C.PaymentCredential -> Credential.Credential
-fromCardanoPaymentCredential (C.PaymentCredentialByKey paymentKeyHash) = Credential.PubKeyCredential (fromCardanoPaymentKeyHash paymentKeyHash)
-fromCardanoPaymentCredential (C.PaymentCredentialByScript scriptHash) = Credential.ScriptCredential (fromCardanoScriptHash scriptHash)
-
-toCardanoPaymentCredential :: Credential.Credential -> Either ToCardanoError C.PaymentCredential
-toCardanoPaymentCredential (Credential.PubKeyCredential pubKeyHash) = C.PaymentCredentialByKey <$> toCardanoPaymentKeyHash (P.PaymentPubKeyHash pubKeyHash)
-toCardanoPaymentCredential (Credential.ScriptCredential validatorHash) = C.PaymentCredentialByScript <$> toCardanoScriptHash validatorHash
-
-fromCardanoPaymentKeyHash :: C.Hash C.PaymentKey -> P.PubKeyHash
-fromCardanoPaymentKeyHash paymentKeyHash = P.PubKeyHash $ PlutusTx.toBuiltin $ C.serialiseToRawBytes paymentKeyHash
-
-toCardanoPaymentKeyHash :: P.PaymentPubKeyHash -> Either ToCardanoError (C.Hash C.PaymentKey)
-toCardanoPaymentKeyHash (P.PaymentPubKeyHash (P.PubKeyHash bs)) =
-    let bsx = PlutusTx.fromBuiltin bs
-        tg = "toCardanoPaymentKeyHash (" <> show (BS.length bsx) <> " bytes)"
-    in tag tg $ deserialiseFromRawBytes (C.AsHash C.AsPaymentKey) bsx
-
-fromCardanoScriptHash :: C.ScriptHash -> P.ValidatorHash
-fromCardanoScriptHash scriptHash = P.ValidatorHash $ PlutusTx.toBuiltin $ C.serialiseToRawBytes scriptHash
-
-toCardanoScriptHash :: P.ValidatorHash -> Either ToCardanoError C.ScriptHash
-toCardanoScriptHash (P.ValidatorHash bs) = tag "toCardanoScriptHash" $ deserialiseFromRawBytes C.AsScriptHash $ PlutusTx.fromBuiltin bs
-
-fromCardanoStakeAddressReference :: C.StakeAddressReference -> Either FromCardanoError (Maybe Credential.StakingCredential)
-fromCardanoStakeAddressReference C.NoStakeAddress = pure Nothing
-fromCardanoStakeAddressReference (C.StakeAddressByValue stakeCredential) =
-    pure $ Just (Credential.StakingHash $ fromCardanoStakeCredential stakeCredential)
-fromCardanoStakeAddressReference C.StakeAddressByPointer{} = pure Nothing
-
-toCardanoStakeAddressReference :: Maybe Credential.StakingCredential -> Either ToCardanoError C.StakeAddressReference
-toCardanoStakeAddressReference Nothing = pure C.NoStakeAddress
-toCardanoStakeAddressReference (Just (Credential.StakingHash credential)) =
-    C.StakeAddressByValue <$> toCardanoStakeCredential credential
-toCardanoStakeAddressReference (Just Credential.StakingPtr{}) = Left StakingPointersNotSupported
-
-fromCardanoStakeCredential :: C.StakeCredential -> Credential.Credential
-fromCardanoStakeCredential (C.StakeCredentialByKey stakeKeyHash) = Credential.PubKeyCredential (fromCardanoStakeKeyHash stakeKeyHash)
-fromCardanoStakeCredential (C.StakeCredentialByScript scriptHash) = Credential.ScriptCredential (fromCardanoScriptHash scriptHash)
-
-toCardanoStakeCredential :: Credential.Credential -> Either ToCardanoError C.StakeCredential
-toCardanoStakeCredential (Credential.PubKeyCredential pubKeyHash) = C.StakeCredentialByKey <$> toCardanoStakeKeyHash pubKeyHash
-toCardanoStakeCredential (Credential.ScriptCredential validatorHash) = C.StakeCredentialByScript <$> toCardanoScriptHash validatorHash
-
-fromCardanoStakeKeyHash :: C.Hash C.StakeKey -> P.PubKeyHash
-fromCardanoStakeKeyHash stakeKeyHash = P.PubKeyHash $ PlutusTx.toBuiltin $ C.serialiseToRawBytes stakeKeyHash
-
-toCardanoStakeKeyHash :: P.PubKeyHash -> Either ToCardanoError (C.Hash C.StakeKey)
-toCardanoStakeKeyHash (P.PubKeyHash bs) = tag "toCardanoStakeKeyHash" $ deserialiseFromRawBytes (C.AsHash C.AsStakeKey) (PlutusTx.fromBuiltin bs)
-
-fromCardanoTxOutValue :: C.TxOutValue era -> P.Value
-fromCardanoTxOutValue (C.TxOutAdaOnly _ lovelace) = fromCardanoLovelace lovelace
-fromCardanoTxOutValue (C.TxOutValue _ value)      = fromCardanoValue value
-
-toCardanoTxOutValue :: P.Value -> Either ToCardanoError (C.TxOutValue C.AlonzoEra)
-toCardanoTxOutValue value = do
-    when (Ada.fromValue value == mempty) (Left OutputHasZeroAda)
-    C.TxOutValue C.MultiAssetInAlonzoEra <$> toCardanoValue value
-
-toCardanoTxOutValueUnsafe :: P.Value -> Either ToCardanoError (C.TxOutValue C.AlonzoEra)
-toCardanoTxOutValueUnsafe value = C.TxOutValue C.MultiAssetInAlonzoEra <$> toCardanoValue value
-
-fromCardanoTxOutDatum :: C.TxOutDatum C.CtxTx era -> Maybe P.DatumHash
-fromCardanoTxOutDatum C.TxOutDatumNone       = Nothing
-fromCardanoTxOutDatum (C.TxOutDatumHash _ h) = Just $ P.DatumHash $ PlutusTx.toBuiltin (C.serialiseToRawBytes h)
-fromCardanoTxOutDatum (C.TxOutDatum _ d)     = Just $ P.DatumHash $ PlutusTx.toBuiltin (C.serialiseToRawBytes (C.hashScriptData d))
-
-toCardanoTxOutDatumHash :: Maybe P.DatumHash -> Either ToCardanoError (C.TxOutDatum ctx C.AlonzoEra)
-toCardanoTxOutDatumHash Nothing          = pure C.TxOutDatumNone
-toCardanoTxOutDatumHash (Just datumHash) = C.TxOutDatumHash C.ScriptDataInAlonzoEra <$> toCardanoScriptDataHash datumHash
-
-toCardanoScriptDataHash :: P.DatumHash -> Either ToCardanoError (C.Hash C.ScriptData)
-toCardanoScriptDataHash (P.DatumHash bs) = tag "toCardanoTxOutDatumHash" (deserialiseFromRawBytes (C.AsHash C.AsScriptData) (PlutusTx.fromBuiltin bs))
-
-fromCardanoMintValue :: C.TxMintValue build era -> P.Value
-fromCardanoMintValue C.TxMintNone              = mempty
-fromCardanoMintValue (C.TxMintValue _ value _) = fromCardanoValue value
-
-toCardanoMintValue :: P.Redeemers -> P.Value -> Set.Set P.MintingPolicy -> Either ToCardanoError (C.TxMintValue C.BuildTx C.AlonzoEra)
-toCardanoMintValue redeemers value mps =
-    C.TxMintValue C.MultiAssetInAlonzoEra
-        <$> toCardanoValue value
-        <*> (C.BuildTxWith . Map.fromList <$> traverse (\(idx, mp) -> (,) <$> (toCardanoPolicyId . P.mintingPolicyHash) mp <*> toCardanoMintWitness redeemers idx mp) (Prelude.zip [0..] $ Set.toList mps))
-
-fromCardanoValue :: C.Value -> P.Value
-fromCardanoValue (C.valueToList -> list) =
-    foldMap fromSingleton list
-  where
-    fromSingleton (fromCardanoAssetId -> assetClass, C.Quantity quantity) =
-        Value.assetClassValue assetClass quantity
-
-toCardanoValue :: P.Value -> Either ToCardanoError C.Value
-toCardanoValue =
-    fmap C.valueFromList . traverse toSingleton . Value.flattenValue
-  where
-    toSingleton (cs, tn, q) =
-        toCardanoAssetId (Value.assetClass cs tn) <&> (, C.Quantity q)
-
-fromCardanoPolicyId :: C.PolicyId -> P.MintingPolicyHash
-fromCardanoPolicyId (C.PolicyId scriptHash) = P.MintingPolicyHash $ PlutusTx.toBuiltin (C.serialiseToRawBytes scriptHash)
-
-toCardanoPolicyId :: P.MintingPolicyHash -> Either ToCardanoError C.PolicyId
-toCardanoPolicyId (P.MintingPolicyHash bs) =
-    tag "toCardanoPolicyId" $
-        tag (show (BS.length (PlutusTx.fromBuiltin bs)) <> " bytes")
-            (deserialiseFromRawBytes C.AsPolicyId (PlutusTx.fromBuiltin bs))
-
-fromCardanoAssetName :: C.AssetName -> Value.TokenName
-fromCardanoAssetName (C.AssetName bs) = Value.TokenName $ PlutusTx.toBuiltin bs
-
-toCardanoAssetName :: Value.TokenName -> Either ToCardanoError C.AssetName
-toCardanoAssetName (Value.TokenName bs) =
-    tag "toCardanoAssetName" $
-        tag (show (BS.length (PlutusTx.fromBuiltin bs)) <> " bytes")
-            (deserialiseFromRawBytes C.AsAssetName (PlutusTx.fromBuiltin bs))
-
-fromCardanoAssetId :: C.AssetId -> Value.AssetClass
-fromCardanoAssetId C.AdaAssetId = Value.assetClass Ada.adaSymbol Ada.adaToken
-fromCardanoAssetId (C.AssetId policyId assetName) =
-    Value.assetClass
-        (Value.mpsSymbol . fromCardanoPolicyId $ policyId)
-        (fromCardanoAssetName assetName)
-
-toCardanoAssetId :: Value.AssetClass -> Either ToCardanoError C.AssetId
-toCardanoAssetId (Value.AssetClass (currencySymbol, tokenName))
-    | currencySymbol == Ada.adaSymbol && tokenName == Ada.adaToken =
-        pure C.AdaAssetId
-    | otherwise =
-        C.AssetId
-            <$> toCardanoPolicyId (Value.currencyMPSHash currencySymbol)
-            <*> toCardanoAssetName tokenName
-
-fromCardanoFee :: C.TxFee era -> P.Value
-fromCardanoFee (C.TxFeeImplicit _)          = mempty
-fromCardanoFee (C.TxFeeExplicit _ lovelace) = fromCardanoLovelace lovelace
-
-toCardanoFee :: P.Value -> Either ToCardanoError (C.TxFee C.AlonzoEra)
-toCardanoFee value = C.TxFeeExplicit C.TxFeesExplicitInAlonzoEra <$> toCardanoLovelace value
-
-fromCardanoLovelace :: C.Lovelace -> P.Value
-fromCardanoLovelace (C.lovelaceToQuantity -> C.Quantity lovelace) = Ada.lovelaceValueOf lovelace
-
-toCardanoLovelace :: P.Value -> Either ToCardanoError C.Lovelace
-toCardanoLovelace value = if value == Ada.lovelaceValueOf lovelace then pure . C.quantityToLovelace . C.Quantity $ lovelace else Left ValueNotPureAda
-    where
-        Ada.Lovelace lovelace = Ada.fromValue value
-
-fromCardanoValidityRange :: (C.TxValidityLowerBound era, C.TxValidityUpperBound era) -> P.SlotRange
-fromCardanoValidityRange (l, u) = P.Interval (fromCardanoValidityLowerBound l) (fromCardanoValidityUpperBound u)
-
-toCardanoValidityRange :: P.SlotRange -> Either ToCardanoError (C.TxValidityLowerBound C.AlonzoEra, C.TxValidityUpperBound C.AlonzoEra)
-toCardanoValidityRange (P.Interval l u) = (,) <$> toCardanoValidityLowerBound l <*> toCardanoValidityUpperBound u
-
-fromCardanoValidityLowerBound :: C.TxValidityLowerBound era -> P.LowerBound P.Slot
-fromCardanoValidityLowerBound C.TxValidityNoLowerBound = P.LowerBound P.NegInf True
-fromCardanoValidityLowerBound (C.TxValidityLowerBound _ slotNo) = P.LowerBound (P.Finite $ fromCardanoSlotNo slotNo) True
-
-toCardanoValidityLowerBound :: P.LowerBound P.Slot -> Either ToCardanoError (C.TxValidityLowerBound C.AlonzoEra)
-toCardanoValidityLowerBound (P.LowerBound P.NegInf _) = pure C.TxValidityNoLowerBound
-toCardanoValidityLowerBound (P.LowerBound (P.Finite slotNo) closed)
-    = pure . C.TxValidityLowerBound C.ValidityLowerBoundInAlonzoEra . toCardanoSlotNo $ if slotNo < 0 then 0 else if closed then slotNo else slotNo + 1
-toCardanoValidityLowerBound (P.LowerBound P.PosInf _) = Left InvalidValidityRange
-
-fromCardanoValidityUpperBound :: C.TxValidityUpperBound era -> P.UpperBound P.Slot
-fromCardanoValidityUpperBound (C.TxValidityNoUpperBound _) = P.UpperBound P.PosInf True
-fromCardanoValidityUpperBound (C.TxValidityUpperBound _ slotNo) = P.UpperBound (P.Finite $ fromCardanoSlotNo slotNo) False
-
-toCardanoValidityUpperBound :: P.UpperBound P.Slot -> Either ToCardanoError (C.TxValidityUpperBound C.AlonzoEra)
-toCardanoValidityUpperBound (P.UpperBound P.PosInf _) = pure $ C.TxValidityNoUpperBound C.ValidityNoUpperBoundInAlonzoEra
-toCardanoValidityUpperBound (P.UpperBound (P.Finite slotNo) closed)
-    = pure . C.TxValidityUpperBound C.ValidityUpperBoundInAlonzoEra . toCardanoSlotNo $ if closed then slotNo + 1 else slotNo
-toCardanoValidityUpperBound (P.UpperBound P.NegInf _) = Left InvalidValidityRange
-
-fromCardanoSlotNo :: C.SlotNo -> P.Slot
-fromCardanoSlotNo (C.SlotNo w64) = P.Slot (toInteger w64)
-
-toCardanoSlotNo :: P.Slot -> C.SlotNo
-toCardanoSlotNo (P.Slot i) = C.SlotNo (fromInteger i)
-
-fromCardanoScriptData :: C.ScriptData -> Api.BuiltinData
-fromCardanoScriptData = Api.dataToBuiltinData . C.toPlutusData
-
-toCardanoScriptData :: Api.BuiltinData -> C.ScriptData
-toCardanoScriptData = C.fromPlutusData . Api.builtinDataToData
-
-fromCardanoScriptInEra :: C.ScriptInEra era -> Maybe P.Script
-fromCardanoScriptInEra (C.ScriptInEra C.PlutusScriptV1InAlonzo (C.PlutusScript C.PlutusScriptV1 script)) =
-    Just $ fromCardanoPlutusScript script
-fromCardanoScriptInEra (C.ScriptInEra C.PlutusScriptV2InAlonzo (C.PlutusScript C.PlutusScriptV2 script)) =
-    Just $ fromCardanoPlutusScript script
-fromCardanoScriptInEra (C.ScriptInEra _ C.SimpleScript{}) = Nothing
-
-toCardanoScriptInEra :: P.Script -> Either ToCardanoError (C.ScriptInEra C.AlonzoEra)
-toCardanoScriptInEra script = C.ScriptInEra C.PlutusScriptV1InAlonzo . C.PlutusScript C.PlutusScriptV1 <$> toCardanoPlutusScript script
-
-fromCardanoPlutusScript :: C.HasTypeProxy lang => C.PlutusScript lang -> P.Script
-fromCardanoPlutusScript = Codec.deserialise . BSL.fromStrict . C.serialiseToRawBytes
-
-toCardanoPlutusScript :: P.Script -> Either ToCardanoError (C.PlutusScript C.PlutusScriptV1)
-toCardanoPlutusScript =
-    tag "toCardanoPlutusScript"
-    . deserialiseFromRawBytes (C.AsPlutusScript C.AsPlutusScriptV1) . BSL.toStrict . Codec.serialise
-
-deserialiseFromRawBytes :: C.SerialiseAsRawBytes t => C.AsType t -> ByteString -> Either ToCardanoError t
-deserialiseFromRawBytes asType = maybe (Left DeserialisationError) Right . C.deserialiseFromRawBytes asType
-
-tag :: String -> Either ToCardanoError t -> Either ToCardanoError t
-tag s = first (Tag s)
-
-data FromCardanoError
-    = SimpleScriptsNotSupported
-    deriving stock (Show, Eq, Generic)
-    deriving anyclass (FromJSON, ToJSON, ToObject)
-
-instance Pretty FromCardanoError where
-    pretty SimpleScriptsNotSupported        = "Simple scripts are not supported"
-
-data ToCardanoError
-    = TxBodyError String -- ^ A C.TxBodyError converted to String
-    | DeserialisationError
-    | InvalidValidityRange
-    | ValueNotPureAda
-    | OutputHasZeroAda
-    | StakingPointersNotSupported
-    | SimpleScriptsNotSupportedToCardano
-    | MissingTxInType
-    | MissingMintingPolicyRedeemer
-    | MissingMintingPolicy
-    | ScriptPurposeNotSupported P.ScriptTag
-    | Tag String ToCardanoError
-    deriving stock (Show, Eq, Generic)
-    deriving anyclass (FromJSON, ToJSON)
-
-instance Pretty ToCardanoError where
-    pretty (TxBodyError err)                  = "TxBodyError" <> colon <+> pretty err
-    pretty DeserialisationError               = "ByteString deserialisation failed"
-    pretty InvalidValidityRange               = "Invalid validity range"
-    pretty ValueNotPureAda                    = "Fee values should only contain Ada"
-    pretty OutputHasZeroAda                   = "Transaction outputs should not contain zero Ada"
-    pretty StakingPointersNotSupported        = "Staking pointers are not supported"
-    pretty SimpleScriptsNotSupportedToCardano = "Simple scripts are not supported"
-    pretty MissingTxInType                    = "Missing TxInType"
-    pretty MissingMintingPolicyRedeemer       = "Missing minting policy redeemer"
-    pretty MissingMintingPolicy               = "Missing minting policy"
-    pretty (ScriptPurposeNotSupported p)      = "Script purpose not supported:" <+> viaShow p
-    pretty (Tag t err)                        = pretty t <> colon <+> pretty err
-
-zeroExecutionUnits :: C.ExecutionUnits
-zeroExecutionUnits = C.ExecutionUnits 0 0
->>>>>>> dfed8a8d
+    in C.TxMintValue C.MultiAssetInBabbageEra
+       <$> toCardanoValue txMint
+       <*> fmap (C.BuildTxWith . Map.fromList)
+             (traverse (\(mph, rd) ->
+                bisequence (toCardanoPolicyId mph, toCardanoMintWitness rd (P.lookupMintingPolicy (P.txScripts tx) mph)))
+                indexedMps)