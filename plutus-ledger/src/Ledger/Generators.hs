--- conflicted
+++ resolved
@@ -46,37 +46,19 @@
     genSeed,
     genPassphrase,
     splitVal,
-    Validation.validateMockchain,
+    validateMockchain,
     signAll,
-<<<<<<< HEAD
-    knownPaymentPublicKeys,
-    knownPaymentPrivateKeys,
-    knownXPrvs,
-    someTokenValue,
-    genTxInfo
-    ) where
-
-import Cardano.Api qualified as C
-import Cardano.Crypto.Wallet qualified as Crypto
-import Control.Applicative ((<|>))
-import Control.Lens ((&))
-import Control.Monad (replicateM)
-import Control.Monad.Except (runExceptT)
-import Control.Monad.Reader (runReaderT)
-import Control.Monad.Trans.Writer (runWriter)
-import Data.Bifunctor (Bifunctor (first), bimap)
-=======
+    signTx,
     CW.knownPaymentPublicKeys,
     CW.knownPaymentPrivateKeys,
     CW.knownPaymentKeys,
+    knownXPrvs,
     someTokenValue
     ) where
 
-import Cardano.Api qualified as C
-import Cardano.Api.Shelley (ProtocolParameters (..))
+import Control.Lens ((&))
 import Control.Monad (replicateM)
-import Data.Bifunctor (Bifunctor (first))
->>>>>>> dfed8a8d
+import Data.Bifunctor (Bifunctor (first), bimap)
 import Data.ByteString qualified as BS
 import Data.Default (Default (def), def)
 import Data.Foldable (fold, foldl')
@@ -93,60 +75,40 @@
 import Hedgehog
 import Hedgehog.Gen qualified as Gen
 import Hedgehog.Range qualified as Range
-<<<<<<< HEAD
-import Ledger (Ada, CardanoTx (EmulatorTx), CurrencySymbol, Datum, Interval, Language (PlutusV1), OnChainTx (Valid),
+
+import Cardano.Api qualified as C
+import Cardano.Api.Shelley (ProtocolParameters (..))
+import Cardano.Crypto.Wallet qualified as Crypto
+import Ledger (Ada, AssetClass, CardanoTx (EmulatorTx), CurrencySymbol, Datum, Interval, Language (PlutusV1),
                POSIXTime (POSIXTime, getPOSIXTime), POSIXTimeRange, Passphrase (Passphrase),
-               PaymentPrivateKey (unPaymentPrivateKey), PaymentPubKey (PaymentPubKey), ScriptContext (ScriptContext),
-               Slot (Slot), SlotRange, SomeCardanoApiTx (CardanoApiEmulatorEraTx, SomeTx), TokenName,
-               Tx (txFee, txInputs, txMint, txOutputs, txValidRange), TxInInfo (txInInfoOutRef),
-               TxInType (ConsumePublicKeyAddress), TxInfo (TxInfo), TxInput (TxInput),
-               TxInputType (TxConsumePublicKeyAddress), TxOut, TxOutRef (TxOutRef), UtxoIndex (UtxoIndex),
-               ValidationCtx (ValidationCtx), Validator, Value, Versioned, _runValidation, addCardanoTxSignature,
-               addMintingPolicy, getValidator, pubKeyTxOut, scriptHash, toPublicKey, txData, txOutValue, txScripts,
-               validatorHash)
-=======
-import Ledger (Ada, AssetClass, CurrencySymbol, Interval, POSIXTime (POSIXTime, getPOSIXTime), POSIXTimeRange,
-               Passphrase (Passphrase), PaymentPrivateKey (unPaymentPrivateKey), PaymentPubKey,
-               RedeemerPtr (RedeemerPtr), ScriptTag (Mint), Slot (Slot), SlotRange, SomeCardanoApiTx (SomeTx),
-               TokenName,
-               Tx (txCollateral, txFee, txInputs, txMint, txMintScripts, txOutputs, txRedeemers, txValidRange), TxIn,
-               TxOut (..), TxOutRef (TxOutRef), Value, addSignature', pubKeyTxIn, pubKeyTxOut)
->>>>>>> dfed8a8d
-import Ledger qualified
+               PaymentPrivateKey (unPaymentPrivateKey), PaymentPubKey, Slot (Slot), SlotRange,
+               SomeCardanoApiTx (SomeTx), TokenName,
+               Tx (txCollateral, txFee, txInputs, txMint, txOutputs, txValidRange),
+               TxInType (ConsumePublicKeyAddress, ConsumeSimpleScriptAddress, ScriptAddress), TxInput (TxInput),
+               TxInputType (TxConsumePublicKeyAddress, TxConsumeSimpleScriptAddress, TxScriptAddress), TxOut,
+               TxOutRef (TxOutRef), ValidationErrorInPhase, Validator, Value, Versioned, addCardanoTxSignature,
+               addMintingPolicy, getValidator, maxFee, minAdaTxOut, pubKeyTxOut, scriptHash, txData, txOutValue,
+               txScripts, validatorHash)
 import Ledger.Ada qualified as Ada
 import Ledger.CardanoWallet qualified as CW
-import Ledger.Generators.Internal
+import Ledger.Index.Internal qualified as Index (UtxoIndex (UtxoIndex))
 import Ledger.Params (Params (pSlotConfig))
 import Ledger.TimeSlot (SlotConfig)
 import Ledger.TimeSlot qualified as TimeSlot
-<<<<<<< HEAD
-import Ledger.Validation qualified as Validation
+import Ledger.Tx qualified as Tx
+import Ledger.Validation (fromPlutusIndex, fromPlutusTxSigned, validateCardanoTx)
 import Ledger.Value qualified as Value
+import Numeric.Natural (Natural)
 import Plutus.Script.Utils.Scripts (Versioned (Versioned), datumHash)
 import Plutus.Script.Utils.V1.Generators as ScriptGen
-import Plutus.V1.Ledger.Contexts qualified as Contexts
-=======
-import Ledger.Tx qualified as Tx
-import Ledger.Validation qualified as Validation
-import Ledger.Value qualified as Value
-import Numeric.Natural (Natural)
-import Plutus.Script.Utils.V1.Generators as ScriptGen
-import Plutus.V1.Ledger.Ada qualified as Ada
->>>>>>> dfed8a8d
 import Plutus.V1.Ledger.Interval qualified as Interval
 import Plutus.V1.Ledger.Scripts qualified as Script
 import PlutusTx.Prelude qualified as PlutusTx
 
 -- | Attach signatures of all known private keys to a transaction.
-<<<<<<< HEAD
 signAll :: CardanoTx -> CardanoTx
 signAll tx = foldl' (flip addCardanoTxSignature) tx
-           $ fmap unPaymentPrivateKey knownPaymentPrivateKeys
-=======
-signAll :: Tx -> Tx
-signAll tx = foldl' (flip addSignature') tx
            $ fmap unPaymentPrivateKey CW.knownPaymentPrivateKeys
->>>>>>> dfed8a8d
 
 -- | The parameters for the generators in this module.
 data GeneratorModel = GeneratorModel {
@@ -170,7 +132,6 @@
     , gmMaxCollateralInputs = protocolParamMaxCollateralInputs def
     }
 
-<<<<<<< HEAD
 -- | Blockchain for testing the emulator implementation and traces.
 --
 --   To avoid having to rely on functions from the implementation of
@@ -186,8 +147,6 @@
 emptyChain :: Mockchain
 emptyChain = Mockchain [] Map.empty def
 
-=======
->>>>>>> dfed8a8d
 -- | Generate a mockchain.
 --
 --   TODO: Generate more than 1 txn
@@ -195,16 +154,10 @@
     => GeneratorModel
     -> m Mockchain
 genMockchain' gm = do
-<<<<<<< HEAD
-    let (txn, ot) = genInitialTransaction gm
-        tid = Ledger.getCardanoTxId txn
-=======
->>>>>>> dfed8a8d
     slotCfg <- genSlotConfig
     let (txn, ot) = genInitialTransaction gm
         params = def { pSlotConfig = slotCfg }
-        cUtxoIndex = either (error . show) id $ Validation.fromPlutusIndex params mempty
-        signedTx = Validation.fromPlutusTxSigned params cUtxoIndex txn CW.knownPaymentKeys
+        signedTx = signTx params mempty txn
         -- There is a problem that txId of emulator tx and tx of cardano tx are different.
         -- We convert the emulator tx to cardano tx here to get the correct transaction id
         -- because later we anyway will use the converted cardano tx so the utxo should match it.
@@ -298,20 +251,14 @@
                           maybe mempty id $ List.find (\v -> v >= Ledger.minAdaTxOut)
                                           $ List.sort splitOutVals
                     Ada.toValue outValForMint <> mv : fmap Ada.toValue (List.delete outValForMint splitOutVals)
-<<<<<<< HEAD
                 txOutputs = either (error . ("Cannot create outputs: " <>) . show) id
                           $ traverse (\(v, ppk) -> pubKeyTxOut v ppk Nothing) $ zip outVals (Set.toList $ gmPubKeys g)
                 (ins', witnesses) = unzip $ map txInToTxInput ins
                 (scripts, datums) = bimap catMaybes catMaybes $ unzip witnesses
                 tx = mempty
                         { txInputs = ins'
+                        , txCollateral = maybe [] (flip take ins' . fromIntegral) (gmMaxCollateralInputs g)
                         , txOutputs = txOutputs
-=======
-            let tx = mempty
-                        { txInputs = ins
-                        , txCollateral = maybe Set.empty (flip Set.take ins . fromIntegral) (gmMaxCollateralInputs g)
-                        , txOutputs = fmap (\f -> f Nothing) $ uncurry pubKeyTxOut <$> zip outVals (Set.toList $ gmPubKeys g)
->>>>>>> dfed8a8d
                         , txMint = maybe mempty id mintValue
                         , txFee = Ada.toValue fee'
                         , txData = Map.fromList (map (\d -> (datumHash d, d)) datums)
@@ -335,6 +282,19 @@
                 (TxInput outref (Ledger.TxScriptAddress rd (Left $ validatorHash vl) (datumHash dt)), (Just vl, Just dt))
             Ledger.ScriptAddress (Right ref) rd dt ->
                 (TxInput outref (Ledger.TxScriptAddress rd (Right ref) (datumHash dt)), (Nothing, Just dt))
+
+signTx :: Params -> Map TxOutRef TxOut -> CardanoTx -> CardanoTx
+signTx params utxo = let
+  cUtxoIndex = either (error . show) id $ fromPlutusIndex (Index.UtxoIndex utxo)
+  in Tx.onCardanoTx
+      (\t -> fromPlutusTxSigned params cUtxoIndex t CW.knownPaymentKeys)
+      Tx.CardanoApiTx
+
+-- | Validate a transaction in a mockchain.
+validateMockchain :: Mockchain -> CardanoTx -> Maybe Ledger.ValidationErrorInPhase
+validateMockchain (Mockchain _ utxo params) tx = result where
+    cUtxoIndex = either (error . show) id $ fromPlutusIndex (Index.UtxoIndex utxo)
+    result = validateCardanoTx params 1 cUtxoIndex (signTx params utxo tx)
 
 -- | Generate an 'Interval where the lower bound if less or equal than the
 -- upper bound.
@@ -484,24 +444,7 @@
     => CardanoTx
     -> Mockchain
     -> m ()
-<<<<<<< HEAD
 assertValid tx mc = Hedgehog.assert $ isNothing $ validateMockchain mc tx
-
--- | Validate a transaction in a mockchain.
-validateMockchain :: Mockchain -> CardanoTx -> Maybe Index.ValidationError
-validateMockchain (Mockchain txPool _ params) cardanoTx = result where
-    h      = 1
-    idx    = Index.initialise [map Valid txPool]
-    cUtxoIndex = either (error . show) id $ Validation.fromPlutusIndex idx
-    ctx = ValidationCtx idx params
-    (err, _) = cardanoTx & Ledger.mergeCardanoTxWith
-            (\tx -> Index.runValidation (Index.validateTransaction h tx) ctx)
-            (\(CardanoApiEmulatorEraTx tx) -> (Validation.hasValidationErrors params (fromIntegral h) cUtxoIndex tx, []))
-            (\(e1, sve1) (e2, sve2) -> (e1 <|> e2, sve1 ++ sve2))
-    result = fmap snd err
-=======
-assertValid tx mc = Hedgehog.assert $ isNothing $ Validation.validateMockchain mc tx
->>>>>>> dfed8a8d
 
 {- | Split a value into max. n positive-valued parts such that the sum of the
      parts equals the original value. Each part should contain the required
@@ -525,48 +468,9 @@
             else go (succ i) (v + c) (v : l)
     minAda = fromIntegral $ Ada.getLovelace $ Ledger.minAdaTxOut + Ledger.maxFee
 
-<<<<<<< HEAD
-genTxInfo :: MonadGen m => Mockchain -> m TxInfo
-genTxInfo chain = do
-    cardanoTx <- genValidTransaction chain
-    let tx = Ledger.onCardanoTx id (\_ -> error "Unexpected SomeCardanoApiTx") cardanoTx
-        idx = UtxoIndex $ mockchainUtxo chain
-        params = mockchainParams chain
-        (res, _) = runWriter $ runExceptT $ runReaderT (_runValidation (Index.mkPV1TxInfo tx)) (ValidationCtx idx params)
-    either (const Gen.discard) pure res
-
-genScriptPurposeSpending :: MonadGen m => TxInfo -> m Contexts.ScriptPurpose
-genScriptPurposeSpending TxInfo{txInfoInputs} = Gen.element $ Contexts.Spending . txInInfoOutRef <$> txInfoInputs
-
-genScriptPurposeMinting :: MonadGen m => TxInfo -> m Contexts.ScriptPurpose
-genScriptPurposeMinting TxInfo{txInfoMint} = Gen.element $ Contexts.Minting <$> Value.symbols txInfoMint
-
--- TODO: add Rewarding and Certifying purposes
-
-genValidatorContext :: MonadGen m => Mockchain -> m ScriptContext
-genValidatorContext chain = do
-    txInfo <- genTxInfo chain
-    purpose <- genScriptPurposeSpending txInfo
-    pure $ ScriptContext txInfo purpose
-
-genMintingPolicyContext :: MonadGen m => Mockchain -> m ScriptContext
-genMintingPolicyContext chain = do
-    txInfo <- genTxInfo chain
-    purpose <- genScriptPurposeMinting txInfo
-    pure $ ScriptContext txInfo purpose
-
-knownPaymentPublicKeys :: [PaymentPubKey]
-knownPaymentPublicKeys =
-    PaymentPubKey . toPublicKey . unPaymentPrivateKey <$> knownPaymentPrivateKeys
-
-knownPaymentPrivateKeys :: [PaymentPrivateKey]
-knownPaymentPrivateKeys = CW.paymentPrivateKey <$> CW.knownMockWallets
-
 knownXPrvs :: [Crypto.XPrv]
-knownXPrvs = unPaymentPrivateKey <$> knownPaymentPrivateKeys
-
-=======
->>>>>>> dfed8a8d
+knownXPrvs = unPaymentPrivateKey <$> CW.knownPaymentPrivateKeys
+
 -- | Seed suitable for testing a seed but not for actual wallets as ScrubbedBytes isn't used to ensure
 --  memory isn't inspectable
 genSeed :: MonadGen m => m BS.ByteString
