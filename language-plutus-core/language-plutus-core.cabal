cabal-version: 2.4
name: language-plutus-core
version: 0.1.0.0
license: Apache-2.0
license-files:
  LICENSE
  NOTICE
maintainer: vanessa.mchale@iohk.io
author: Vanessa McHale
tested-with: ghc ==8.2.2 ghc ==8.4.3 ghc ==8.6.1
synopsis: Language library for Plutus Core
description:
    Pretty-printer, parser, and typechecker for Plutus Core.
category: Language, Plutus
build-type: Simple
extra-doc-files: README.md
extra-source-files:
    src/costModel.json
    language-plutus-core/src/costModel.json

source-repository head
    type: git
    location: https://github.com/input-output-hk/plutus

common lang
    default-language: Haskell2010
    default-extensions: ExplicitForAll FlexibleContexts ScopedTypeVariables
                        DeriveGeneric StandaloneDeriving DeriveLift
                        GeneralizedNewtypeDeriving DeriveFunctor DeriveFoldable
                        DeriveTraversable DerivingStrategies DerivingVia
    other-extensions: DeriveAnyClass FlexibleInstances
                      MultiParamTypeClasses TypeFamilies OverloadedStrings
                      MonadComprehensions ConstrainedClassMethods TupleSections GADTs
                      RankNTypes TemplateHaskell QuasiQuotes TypeApplications
                      ExistentialQuantification
    ghc-options: -Wall -Wnoncanonical-monad-instances
                 -Wincomplete-uni-patterns -Wincomplete-record-updates
                 -Wredundant-constraints -Widentities
                 -Wnoncanonical-monoid-instances

library
    import: lang
    exposed-modules:
        Language.PlutusCore
        Language.PlutusCore.Quote
        Language.PlutusCore.MkPlc
        Language.PlutusCore.Evaluation.Machine.Ck
        Language.PlutusCore.Evaluation.Machine.Cek
        Language.PlutusCore.Evaluation.Machine.ExBudgeting
        Language.PlutusCore.Evaluation.Machine.ExBudgetingDefaults
        Language.PlutusCore.Evaluation.Machine.Exception
        Language.PlutusCore.Evaluation.Machine.ExMemory
        Language.PlutusCore.Evaluation.Evaluator
        Language.PlutusCore.Evaluation.Result
        Language.PlutusCore.Check.Value
        Language.PlutusCore.Check.Normal
        Language.PlutusCore.CBOR
        Language.PlutusCore.Constant
        Language.PlutusCore.Constant.Dynamic
        Language.PlutusCore.Universe
        Language.PlutusCore.Rename.Internal
        Language.PlutusCore.Rename.Monad
        Language.PlutusCore.Rename
        Language.PlutusCore.Normalize
        Language.PlutusCore.Normalize.Internal
        Language.PlutusCore.Pretty
        Language.PlutusCore.View
        Language.PlutusCore.Subst
        Language.PlutusCore.Name
        Language.PlutusCore.Core
        Language.PlutusCore.DeBruijn
        Language.PlutusCore.Check.Uniques
        Language.PlutusCore.FsTree
        Language.PlutusCore.StdLib.Data.Bool
        Language.PlutusCore.StdLib.Data.ChurchNat
        Language.PlutusCore.StdLib.Data.Function
        Language.PlutusCore.StdLib.Data.Integer
        Language.PlutusCore.StdLib.Data.List
        Language.PlutusCore.StdLib.Data.Nat
        Language.PlutusCore.StdLib.Data.Sum
        Language.PlutusCore.StdLib.Data.Unit
        Language.PlutusCore.StdLib.Data.ScottUnit
        Language.PlutusCore.StdLib.Everything
        Language.PlutusCore.StdLib.Meta
        Language.PlutusCore.StdLib.Meta.Data.Tuple
        Language.PlutusCore.StdLib.Meta.Data.Function
        Language.PlutusCore.StdLib.Type
        Language.PlutusCore.Examples.Everything
        Language.PlutusCore.Generators
        Language.PlutusCore.Generators.AST
        Language.PlutusCore.Generators.Interesting
        Language.PlutusCore.Generators.Test
        Language.PlutusCore.Lexer
        Language.PlutusCore.Parser

        Language.PlutusIR
        Language.PlutusIR.Compiler
        Language.PlutusIR.Compiler.Names
        Language.PlutusIR.Compiler.Definitions
        Language.PlutusIR.Generators.AST
        Language.PlutusIR.Parser
        Language.PlutusIR.MkPir
        Language.PlutusIR.Value
        Language.PlutusIR.Optimizer.DeadCode
        Language.PlutusIR.Transform.Substitute
        Language.PlutusIR.Transform.ThunkRecursions
        Language.PlutusIR.Transform.Rename
        Language.PlutusIR.Transform.NonStrict
        Language.PlutusIR.Transform.LetFloat

        PlutusPrelude
        Common
        Data.ByteString.Lazy.Hash
        PlcTestUtils
        Crypto
        Data.Text.Prettyprint.Doc.Custom
    build-tool-depends: alex:alex -any, happy:happy >=1.17.1
    hs-source-dirs: src prelude stdlib examples generators common plutus-ir
    other-modules:
        Language.PlutusCore.Pretty.ConfigName
        Language.PlutusCore.Core.Type
        Language.PlutusCore.Core.Plated
        Language.PlutusCore.Core.Instance.Eq
        Language.PlutusCore.Core.Instance.Pretty.Classic
        Language.PlutusCore.Core.Instance.Pretty.Common
        Language.PlutusCore.Core.Instance.Pretty.Default
        Language.PlutusCore.Core.Instance.Pretty.Plc
        Language.PlutusCore.Core.Instance.Pretty.Readable
        Language.PlutusCore.Core.Instance.Pretty
        Language.PlutusCore.Core.Instance.Recursive
        Language.PlutusCore.Core.Instance
        Language.PlutusCore.Constant.Apply
        Language.PlutusCore.Constant.Dynamic.BuiltinName
        Language.PlutusCore.Constant.Dynamic.Call
        Language.PlutusCore.Constant.Dynamic.Emit
        Language.PlutusCore.Constant.Dynamic.OnChain
        Language.PlutusCore.Constant.Dynamic.OffChain
        Language.PlutusCore.Constant.Function
        Language.PlutusCore.Constant.Name
        Language.PlutusCore.Constant.Typed
        Language.PlutusCore.Lexer.Type
        Language.PlutusCore.Eq
        Language.PlutusCore.Mark
        Language.PlutusCore.Pretty.Classic
        Language.PlutusCore.Pretty.ConfigName
        Language.PlutusCore.Pretty.Default
        Language.PlutusCore.Pretty.Plc
        Language.PlutusCore.Pretty.PrettyConst
        Language.PlutusCore.Pretty.Readable
        Language.PlutusCore.Pretty.Utils
        Language.PlutusCore.Universe.Core
        Language.PlutusCore.Universe.Default
        Language.PlutusCore.Error
        Language.PlutusCore.Size
        Language.PlutusCore.TypeCheck.Internal
        Language.PlutusCore.TypeCheck
        Language.PlutusCore.Analysis.Definitions
        Language.PlutusCore.Examples.Data.InterList
        Language.PlutusCore.Examples.Data.TreeForest
        Language.PlutusCore.Generators.Internal.Denotation
        Language.PlutusCore.Generators.Internal.Dependent
        Language.PlutusCore.Generators.Internal.Entity
        Language.PlutusCore.Generators.Internal.TypeEvalCheck
        Language.PlutusCore.Generators.Internal.TypedBuiltinGen
        Language.PlutusCore.Generators.Internal.Utils

        Language.PlutusIR.Analysis.Dependencies
        Language.PlutusIR.Analysis.Usages
        Language.PlutusIR.Compiler.Error
        Language.PlutusIR.Compiler.Let
        Language.PlutusIR.Compiler.Datatype
        Language.PlutusIR.Compiler.Provenance
        Language.PlutusIR.Compiler.Recursion
        Language.PlutusIR.Compiler.Types
        Language.PlutusIR.Compiler.Lower

        Data.Aeson.THReader
        Data.Functor.Foldable.Monadic
    build-depends:
        array -any,
        aeson -any,
        algebraic-graphs >= 0.3,
        base >=4.9 && <5,
        bimap -any,
        bytestring -any,
        cardano-crypto,
        cborg -any,
        composition-prelude >=1.1.0.1,
        containers -any,
        cryptonite -any,
        dependent-map -any,
        dependent-sum -any,
        dependent-sum-template -any,
        deriving-aeson >= 0.2.3,
        deriving-compat -any,
        deepseq -any,
        filepath -any,
        hashable,
        hedgehog >=1.0,
        integer-gmp -any,
        ghc-prim -any,
        lens -any,
        megaparsec -any,
        memory -any,
        mmorph -any,
        monoidal-containers,
        mtl -any,
        nonempty-containers -any,
        parser-combinators >= 0.4.0,
        prettyprinter >=1.1.0.1,
        prettyprinter-configurable -any,
        recursion-schemes -any,
        safe-exceptions -any,
        semigroups -any,
        semigroupoids -any,
        serialise -any,
        tasty -any,
        tasty-golden -any,
        text -any,
        th-lift -any,
        th-lift-instances -any,
        th-utilities -any,
        template-haskell -any,
        data-default -any,
        data-default-class -any,
        transformers -any

executable language-plutus-core-generate-evaluation-test
    import: lang
    main-is: Main.hs
    hs-source-dirs: generate-evaluation-test
    ghc-options: -threaded -rtsopts -with-rtsopts=-N
    build-depends:
        base -any,
        cborg -any,
        hedgehog -any,
        language-plutus-core -any,
        serialise -any,
        text -any

test-suite language-plutus-core-test
    import: lang
    type: exitcode-stdio-1.0
    main-is: Spec.hs
    hs-source-dirs: test
    ghc-options: -threaded -rtsopts -with-rtsopts=-N
    other-modules:
        Evaluation.ApplyBuiltinName
        Evaluation.DynamicBuiltins.Common
        Evaluation.DynamicBuiltins.Definition
        Evaluation.DynamicBuiltins.Logging
        Evaluation.DynamicBuiltins.MakeRead
        Evaluation.DynamicBuiltins
        Evaluation.Golden
        Evaluation.Machines
        Evaluation.Spec
        Normalization.Check
        Normalization.Type
        Pretty.Readable
        Check.Spec
        TypeSynthesis.Spec
    default-language: Haskell2010
    build-depends:
        base -any,
        bytestring -any,
        containers -any,
        filepath -any,
        hedgehog -any,
        language-plutus-core -any,
        lens -any,
        mmorph -any,
        mtl -any,
        prettyprinter -any,
        serialise -any,
        tasty -any,
        tasty-golden -any,
        tasty-hedgehog -any,
        tasty-hunit -any,
        text -any,
        transformers -any,
        tuple -any

test-suite plutus-ir-test
    import: lang
    type: exitcode-stdio-1.0
    main-is: Spec.hs
    hs-source-dirs: plutus-ir-test
    other-modules:
        OptimizerSpec
        TransformSpec
        ParserSpec
        TestLib
    build-depends:
        base >=4.9 && <5,
        hedgehog -any,
        filepath -any,
        text -any,
        language-plutus-core -any,
        mtl -any,
        mmorph -any,
        prettyprinter -any,
        serialise -any,
        tasty -any,
        tasty-hedgehog -any,
        text -any,
        megaparsec -any

benchmark language-plutus-core-bench
    import: lang
    type: exitcode-stdio-1.0
    main-is: Bench.hs
    hs-source-dirs: bench
    ghc-options: -rtsopts
    build-depends:
        base -any,
        bytestring -any,
        containers -any,
        criterion -any,
        language-plutus-core -any,
        serialise -any

benchmark language-plutus-core-weigh
    import: lang
    type: exitcode-stdio-1.0
    main-is: Bench.hs
    hs-source-dirs: weigh
    ghc-options: -rtsopts
    build-depends:
        base -any,
        bytestring -any,
        containers -any,
        language-plutus-core -any,
        serialise -any,
        weigh -any

executable plc
    import: lang
    main-is: Main.hs
    hs-source-dirs: exe
    build-depends:
        base <5,
        language-plutus-core -any,
        transformers -any,
        bytestring -any,
        serialise -any,
        text -any,
        lens -any,
        prettyprinter -any,
        optparse-applicative -any


<<<<<<< HEAD
test-suite language-plutus-core-prop-test
    type: exitcode-stdio-1.0
    main-is: Spec.hs
    hs-source-dirs: prop-test
    other-modules: Language.PlutusCore.Gen.Common
                 , Language.PlutusCore.Gen.Type
                 , Language.PlutusCore.PropTest
    default-language: Haskell2010
    other-extensions: DeriveDataTypeable EmptyDataDeriving FlexibleContexts
                      FlexibleInstances OverloadedStrings RecordWildCards
                      ScopedTypeVariables TemplateHaskell
    ghc-options: -threaded -O2 -Wall
                 -Wincomplete-uni-patterns -Wincomplete-record-updates
                 -Wredundant-constraints -Widentities
    build-depends:
        base -any,
        language-plutus-core -any,
        lazy-search -any,
        mtl -any,
        size-based -any,
        tasty -any,
        tasty-hunit -any,
        testing-feat -any,
        text -any

    if flag(eventlog)
        ghc-options: -eventlog

    if (flag(development) && impl(ghc <8.4))
        ghc-options: -Werror

    if impl(ghc >=8.4)
        ghc-options: -Wmissing-export-lists

benchmark language-plutus-core-bench
=======
benchmark language-plutus-core-budgeting-bench
    import: lang
>>>>>>> 1ca8a763
    type: exitcode-stdio-1.0
    main-is: Bench.hs
    hs-source-dirs: budgeting-bench
    default-language: Haskell2010
    ghc-options: -threaded -rtsopts -with-rtsopts=-N -Wall -Wincomplete-uni-patterns
                 -Wincomplete-record-updates -Wredundant-constraints -Widentities
    build-depends:
        base -any,
        bytestring -any,
        containers -any,
        criterion -any,
        language-plutus-core -any,
        serialise -any,
        deepseq -any,
        lens -any,
        directory -any,
        integer-gmp -any,
        hedgehog -any

benchmark language-plutus-core-create-cost-model
    type: exitcode-stdio-1.0
    main-is: CreateModel.hs
    hs-source-dirs: create-cost-model
    default-language: Haskell2010
    ghc-options: -threaded -rtsopts -with-rtsopts=-N -Wall -Wincomplete-uni-patterns
                 -Wincomplete-record-updates -Wredundant-constraints -Widentities
    build-depends:
        base -any,
        bytestring -any,
        containers -any,
        language-plutus-core -any,
        serialise -any,
        deepseq -any,
        lens -any,
        directory -any,
        inline-r -any,
        hedgehog -any,
        vector -any,
        aeson -any,
        text -any,
        deriving-aeson >= 0.2.3,
        aeson-pretty -any,
        extra -any,
        data-default -any,
        cassava -any,
        exceptions -any<|MERGE_RESOLUTION|>--- conflicted
+++ resolved
@@ -348,8 +348,6 @@
         prettyprinter -any,
         optparse-applicative -any
 
-
-<<<<<<< HEAD
 test-suite language-plutus-core-prop-test
     type: exitcode-stdio-1.0
     main-is: Spec.hs
@@ -384,11 +382,8 @@
     if impl(ghc >=8.4)
         ghc-options: -Wmissing-export-lists
 
-benchmark language-plutus-core-bench
-=======
 benchmark language-plutus-core-budgeting-bench
     import: lang
->>>>>>> 1ca8a763
     type: exitcode-stdio-1.0
     main-is: Bench.hs
     hs-source-dirs: budgeting-bench
