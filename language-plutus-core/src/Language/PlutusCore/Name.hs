--- conflicted
+++ resolved
@@ -1,15 +1,6 @@
-<<<<<<< HEAD
-{-# LANGUAGE DeriveAnyClass             #-}
-{-# LANGUAGE DeriveFunctor              #-}
-{-# LANGUAGE DerivingStrategies         #-}
-{-# LANGUAGE FlexibleContexts           #-}
-{-# LANGUAGE GeneralizedNewtypeDeriving #-}
-{-# LANGUAGE OverloadedStrings          #-}
-=======
 {-# LANGUAGE OverloadedStrings #-}
 {-# LANGUAGE DeriveAnyClass    #-}
 {-# LANGUAGE FlexibleContexts  #-}
->>>>>>> 5c9309a7
 
 module Language.PlutusCore.Name ( -- * Types
                                   IdentifierState
