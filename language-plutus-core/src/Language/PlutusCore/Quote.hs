{-# LANGUAGE DefaultSignatures     #-}
{-# LANGUAGE FlexibleInstances     #-}
{-# LANGUAGE LambdaCase            #-}
{-# LANGUAGE MultiParamTypeClasses #-}
-- just for the type equality constraint
{-# LANGUAGE GADTs                 #-}

module Language.PlutusCore.Quote (
              runQuoteT
            , runQuote
            , freshUnique
            , freshName
            , freshTyName
            , freshNameText
            , freshTyNameText
            , freshenName
            , freshenTyName
            , markNonFresh
            , markNonFreshTerm
            , markNonFreshType
            , markNonFreshProgram
            , QuoteT
            , Quote
            , MonadQuote
            , FreshState
            , liftQuote
            ) where

import           Control.Lens             (coerced)
import           Control.Monad.Except
import           Control.Monad.Morph      as MM
import           Control.Monad.Reader
import           Control.Monad.State

import qualified Data.ByteString.Lazy     as BSL
import           Data.Functor.Foldable
import           Data.Functor.Identity
<<<<<<< HEAD
import qualified Data.Text                as Text
import qualified Data.Text.Encoding       as Text
=======
import qualified Data.Set                 as Set
>>>>>>> 99a06bf8
import           Hedgehog                 (GenT)

import           Language.PlutusCore.Name
import           Language.PlutusCore.Type
import           PlutusPrelude

-- | The state contains the "next" 'Unique' that should be used for a name
type FreshState = Unique

emptyFreshState :: FreshState
emptyFreshState = Unique 0

-- | The "quotation" monad transformer. Within this monad you can do safe construction of PLC terms using quasiquotation,
-- fresh-name generation, and parsing.
newtype QuoteT m a = QuoteT { unQuoteT :: StateT FreshState m a }
    deriving (Functor, Applicative, Monad, MonadTrans, MM.MFunctor, MonadState FreshState, MonadError e, MonadReader r)

-- | A monad that allows lifting of quoted expressions.
class Monad m => MonadQuote m where
    liftQuote :: Quote a -> m a
    -- This means we don't have to implement it when we're writing an instance for a MonadTrans monad. We can't just
    -- add an instance declaration for that, because it overlaps with the base instance.
    default liftQuote :: (MonadQuote n, MonadTrans t, t n ~ m) => Quote a -> m a
    liftQuote = lift . liftQuote

instance (Monad m) => MonadQuote (QuoteT m) where
    liftQuote = MM.hoist (pure . runIdentity)

instance MonadQuote m => MonadQuote (StateT s m)
instance MonadQuote m => MonadQuote (ExceptT e m)
instance MonadQuote m => MonadQuote (ReaderT r m)
instance MonadQuote m => MonadQuote (GenT m)

-- | Run a quote from an empty identifier state. Note that the resulting term cannot necessarily
-- be safely combined with other terms - that should happen inside 'QuoteT'.
runQuoteT ::  (Monad m) => QuoteT m a -> m a
runQuoteT q = evalStateT (unQuoteT q) emptyFreshState

-- | A non-transformer version of 'QuoteT'.
type Quote = QuoteT Identity

-- | See 'runQuoteT'.
runQuote :: Quote a -> a
runQuote = runIdentity . runQuoteT

-- | Marks all the 'Unique's in a type as used, so they will not be generated in future. Useful if you
-- have a type which was not generated in 'Quote'.
markNonFreshType
    :: (HasUnique (tyname a) TypeUnique, MonadQuote m)
    => Type tyname a
    -> m ()
markNonFreshType = markNonFresh . maximum . collectTypeUniques

-- | Marks all the 'Unique's in a term as used, so they will not be generated in future. Useful if you
-- have a term which was not generated in 'Quote'.
markNonFreshTerm
    :: (HasUnique (tyname a) TypeUnique, HasUnique (name a) TermUnique, MonadQuote m)
    => Term tyname name a
    -> m ()
markNonFreshTerm = markNonFresh . maximum . collectTermUniques

-- | Marks all the 'Unique's in a program as used, so they will not be generated in future. Useful if you
-- have a program which was not generated in 'Quote'.
markNonFreshProgram
    :: (HasUnique (tyname a) TypeUnique, HasUnique (name a) TermUnique, MonadQuote m)
    => Program tyname name a
    -> m ()
markNonFreshProgram (Program _ _ body)= markNonFreshTerm body

-- | Mark a given 'Unique' (and implicitly all 'Unique's less than it) as used, so they will not be generated in future.
markNonFresh :: MonadQuote m => Unique -> m ()
markNonFresh nonFresh = liftQuote $ do
    nextU <- get
    put $ Unique (max (unUnique nonFresh + 1) (unUnique nextU))

collectTypeUniques :: (HasUnique (tyname a) TypeUnique) => Type tyname a -> Set.Set Unique
collectTypeUniques = cata f where
    f = \case
        TyVarF _ tn        -> Set.singleton (tn ^. unique . coerced)
        TyFixF _ tn t      -> Set.insert (tn ^. unique . coerced) t
        TyForallF _ tn _ t -> Set.insert (tn ^. unique . coerced) t
        TyLamF _ tn _ t    -> Set.insert (tn ^. unique . coerced) t
        TyAppF _ t1 t2     -> t1 <> t2
        TyFunF _ t1 t2     -> t1 <> t2
        _                  -> mempty

collectTermUniques :: (HasUnique (tyname a) TypeUnique, HasUnique (name a) TermUnique) => Term tyname name a -> Set.Set Unique
collectTermUniques = cata f where
    f = \case
        VarF _ n         -> Set.singleton (n ^. unique . coerced)
        LamAbsF _ n ty t -> Set.insert (n ^. unique . coerced) (collectTypeUniques ty <> t)
        WrapF _ tn ty t  -> Set.insert (tn ^. unique . coerced) (collectTypeUniques ty <> t)
        TyAbsF _ tn _ t  -> Set.insert (tn ^. unique . coerced) t
        TyInstF _ t ty   -> t <> collectTypeUniques ty
        ApplyF _ t1 t2   -> t1 <> t2
        UnwrapF _ t      -> t
        ErrorF _ ty      -> collectTypeUniques ty
        _                -> mempty

-- | Get a fresh 'Unique'.
freshUnique :: MonadQuote m => m Unique
freshUnique = liftQuote $ do
    nextU <- get
    put $ Unique (unUnique nextU + 1)
    pure nextU

<<<<<<< HEAD
-- | Get a fresh 'Name', given the annotation and the @ByteString@ name.
freshName :: (Monad m) => a -> BSL.ByteString -> QuoteT m (Name a)
=======
-- | Get a fresh 'Name', given the annotation an the name.
freshName :: Monad m => a -> BSL.ByteString -> QuoteT m (Name a)
>>>>>>> 99a06bf8
freshName ann str = Name ann str <$> freshUnique

-- | Get a fresh 'Name', given the annotation and the @Text@ name.
freshNameText :: (Monad m) => a -> Text.Text -> QuoteT m (Name a)
freshNameText ann = freshName ann . BSL.fromStrict . Text.encodeUtf8

-- | Make a copy of the given 'Name' that is distinct from the old one.
freshenName :: Monad m =>  Name a -> QuoteT m (Name a)
freshenName (Name ann str _) = Name ann str <$> freshUnique

-- | Get a fresh 'TyName', given the annotation an the name.
freshTyName :: Monad m => a -> BSL.ByteString -> QuoteT m (TyName a)
freshTyName = fmap TyName .* freshName

-- | Get a fresh 'TyName', given the annotation an the name.
freshTyNameText :: (Monad m) => a -> Text.Text -> QuoteT m (TyName a)
freshTyNameText = fmap TyName .* freshNameText

-- | Make a copy of the given 'TyName' that is distinct from the old one.
freshenTyName :: Monad m =>  TyName a -> QuoteT m (TyName a)
freshenTyName (TyName name) = TyName <$> freshenName name<|MERGE_RESOLUTION|>--- conflicted
+++ resolved
@@ -26,22 +26,20 @@
             , liftQuote
             ) where
 
-import           Control.Lens             (coerced)
+import           Control.Lens              (coerced)
 import           Control.Monad.Except
-import           Control.Monad.Morph      as MM
+import           Control.Monad.Morph       as MM
 import           Control.Monad.Reader
 import           Control.Monad.State
+import           Control.Monad.Trans.Maybe
 
-import qualified Data.ByteString.Lazy     as BSL
+import qualified Data.ByteString.Lazy      as BSL
 import           Data.Functor.Foldable
 import           Data.Functor.Identity
-<<<<<<< HEAD
-import qualified Data.Text                as Text
-import qualified Data.Text.Encoding       as Text
-=======
-import qualified Data.Set                 as Set
->>>>>>> 99a06bf8
-import           Hedgehog                 (GenT)
+import qualified Data.Set                  as Set
+import qualified Data.Text                 as Text
+import qualified Data.Text.Encoding        as Text
+import           Hedgehog                  (GenT)
 
 import           Language.PlutusCore.Name
 import           Language.PlutusCore.Type
@@ -70,6 +68,7 @@
     liftQuote = MM.hoist (pure . runIdentity)
 
 instance MonadQuote m => MonadQuote (StateT s m)
+instance MonadQuote m => MonadQuote (MaybeT m)
 instance MonadQuote m => MonadQuote (ExceptT e m)
 instance MonadQuote m => MonadQuote (ReaderT r m)
 instance MonadQuote m => MonadQuote (GenT m)
@@ -120,7 +119,7 @@
 collectTypeUniques = cata f where
     f = \case
         TyVarF _ tn        -> Set.singleton (tn ^. unique . coerced)
-        TyFixF _ tn t      -> Set.insert (tn ^. unique . coerced) t
+        TyIFixF _ pat arg  -> pat <> arg
         TyForallF _ tn _ t -> Set.insert (tn ^. unique . coerced) t
         TyLamF _ tn _ t    -> Set.insert (tn ^. unique . coerced) t
         TyAppF _ t1 t2     -> t1 <> t2
@@ -130,15 +129,15 @@
 collectTermUniques :: (HasUnique (tyname a) TypeUnique, HasUnique (name a) TermUnique) => Term tyname name a -> Set.Set Unique
 collectTermUniques = cata f where
     f = \case
-        VarF _ n         -> Set.singleton (n ^. unique . coerced)
-        LamAbsF _ n ty t -> Set.insert (n ^. unique . coerced) (collectTypeUniques ty <> t)
-        WrapF _ tn ty t  -> Set.insert (tn ^. unique . coerced) (collectTypeUniques ty <> t)
-        TyAbsF _ tn _ t  -> Set.insert (tn ^. unique . coerced) t
-        TyInstF _ t ty   -> t <> collectTypeUniques ty
-        ApplyF _ t1 t2   -> t1 <> t2
-        UnwrapF _ t      -> t
-        ErrorF _ ty      -> collectTypeUniques ty
-        _                -> mempty
+        VarF _ n           -> Set.singleton (n ^. unique . coerced)
+        LamAbsF _ n ty t   -> Set.insert (n ^. unique . coerced) (collectTypeUniques ty <> t)
+        IWrapF _ pat arg t -> collectTypeUniques pat <> collectTypeUniques arg <> t
+        TyAbsF _ tn _ t    -> Set.insert (tn ^. unique . coerced) t
+        TyInstF _ t ty     -> t <> collectTypeUniques ty
+        ApplyF _ t1 t2     -> t1 <> t2
+        UnwrapF _ t        -> t
+        ErrorF _ ty        -> collectTypeUniques ty
+        _                  -> mempty
 
 -- | Get a fresh 'Unique'.
 freshUnique :: MonadQuote m => m Unique
@@ -147,17 +146,12 @@
     put $ Unique (unUnique nextU + 1)
     pure nextU
 
-<<<<<<< HEAD
 -- | Get a fresh 'Name', given the annotation and the @ByteString@ name.
-freshName :: (Monad m) => a -> BSL.ByteString -> QuoteT m (Name a)
-=======
--- | Get a fresh 'Name', given the annotation an the name.
 freshName :: Monad m => a -> BSL.ByteString -> QuoteT m (Name a)
->>>>>>> 99a06bf8
 freshName ann str = Name ann str <$> freshUnique
 
 -- | Get a fresh 'Name', given the annotation and the @Text@ name.
-freshNameText :: (Monad m) => a -> Text.Text -> QuoteT m (Name a)
+freshNameText :: Monad m => a -> Text.Text -> QuoteT m (Name a)
 freshNameText ann = freshName ann . BSL.fromStrict . Text.encodeUtf8
 
 -- | Make a copy of the given 'Name' that is distinct from the old one.
