--- conflicted
+++ resolved
@@ -118,12 +118,8 @@
              | KwType
              | KwProgram
              | KwCon
-<<<<<<< HEAD
              | KwIWrap
-=======
              | KwBuiltin
-             | KwWrap
->>>>>>> 40e02fe7
              | KwUnwrap
              | KwError
              deriving (Show, Eq, Generic, NFData)
@@ -181,12 +177,8 @@
     pretty KwType       = "type"
     pretty KwProgram    = "program"
     pretty KwCon        = "con"
-<<<<<<< HEAD
     pretty KwIWrap      = "iwrap"
-=======
     pretty KwBuiltin    = "builtin"
-    pretty KwWrap       = "wrap"
->>>>>>> 40e02fe7
     pretty KwUnwrap     = "unwrap"
     pretty KwError      = "error"
 
