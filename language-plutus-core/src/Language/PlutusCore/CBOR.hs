{-# LANGUAGE FlexibleInstances #-}
{-# OPTIONS_GHC -fno-warn-orphans #-}

-- | Serialise instances for Plutus Core types. Make sure to read the Note [Stable encoding of PLC]
-- before touching anything in this file.
module Language.PlutusCore.CBOR () where

import           Codec.CBOR.Decoding
import           Codec.CBOR.Encoding
import           Codec.Serialise
import qualified Data.ByteString.Lazy           as BSL
import           Data.Functor.Foldable          hiding (fold)
import           Language.PlutusCore.Lexer      (AlexPosn)
import           Language.PlutusCore.Lexer.Type hiding (name)
import           Language.PlutusCore.Name
import           Language.PlutusCore.Type
import           PlutusPrelude

{- Note [Stable encoding of PLC]
READ THIS BEFORE TOUCHING ANYTHING IN THIS FILE

We need the encoding of PLC on the blockchain to be *extremely* stable. It *must not* change
arbitrarily, otherwise we'll be unable to read back old transactions and validate them.

Consequently we don't use the derivable instances of `Serialise` for the PLC types that go
on the chain.

However, the instances in this file *are* constrained by instances for names, type names,
and annotations. What's to stop the instances for *those* changing, thus changing
the overall encoding on the chain?

The answer is that what goes on the chain is *always* a `Program TyName Name ()`. The instances
for `TyName` and `Name` are nailed down here, and the instance for `()` is standard.

However, having this flexibility allows us to encode e.g. PLC with substantial annotations
(like position information) in situation where the stability is *not* critical, such as
for testing.
-}

instance Serialise TypeBuiltin where
    encode bi =
        let i = case bi of
                TyByteString -> 0
                TyInteger    -> 1
                TySize       -> 2
        in encodeTag i

    decode = go =<< decodeTag
        where go 0 = pure TyByteString
              go 1 = pure TyInteger
              go 2 = pure TySize
              go _ = fail "Failed to decode TypeBuiltin"

instance Serialise BuiltinName where
    encode bi =
        let i = case bi of
                AddInteger           -> 0
                SubtractInteger      -> 1
                MultiplyInteger      -> 2
                DivideInteger        -> 3
                RemainderInteger     -> 4
                LessThanInteger      -> 5
                LessThanEqInteger    -> 6
                GreaterThanInteger   -> 7
                GreaterThanEqInteger -> 8
                EqInteger            -> 9
                ResizeInteger        -> 10
                IntToByteString      -> 11
                Concatenate          -> 12
                TakeByteString       -> 13
                DropByteString       -> 14
                ResizeByteString     -> 15
                SHA2                 -> 16
                SHA3                 -> 17
                VerifySignature      -> 18
                EqByteString         -> 19
                TxHash               -> 20
                BlockNum             -> 21
                SizeOfInteger        -> 22
                QuotientInteger      -> 23
                ModInteger           -> 24
        in encodeTag i

    decode = go =<< decodeTag
        where go 0  = pure AddInteger
              go 1  = pure SubtractInteger
              go 2  = pure MultiplyInteger
              go 3  = pure DivideInteger
              go 4  = pure RemainderInteger
              go 5  = pure LessThanInteger
              go 6  = pure LessThanEqInteger
              go 7  = pure GreaterThanInteger
              go 8  = pure GreaterThanEqInteger
              go 9  = pure EqInteger
              go 10 = pure ResizeInteger
              go 11 = pure IntToByteString
              go 12 = pure Concatenate
              go 13 = pure TakeByteString
              go 14 = pure DropByteString
              go 15 = pure ResizeByteString
              go 16 = pure SHA2
              go 17 = pure SHA3
              go 18 = pure VerifySignature
              go 19 = pure EqByteString
              go 20 = pure TxHash
              go 21 = pure BlockNum
              go 22 = pure SizeOfInteger
              go 23 = pure QuotientInteger
              go 24 = pure ModInteger
              go _  = fail "Failed to decode BuiltinName"

instance Serialise Unique where
    encode (Unique i) = encodeInt i
    decode = Unique <$> decodeInt

instance Serialise a => Serialise (Name a) where
    -- TODO: should we encode the name or not?
    encode (Name x bs u) = encode x <> encodeBytes (BSL.toStrict bs) <> encode u
    decode = Name <$> decode <*> fmap BSL.fromStrict decodeBytes <*> decode

instance Serialise a => Serialise (TyName a) where
    encode (TyName n) = encode n
    decode = TyName <$> decode

instance Serialise a => Serialise (Version a) where
    encode (Version x n n' n'') = fold [ encode x, encode n, encode n', encode n'' ]
    decode = Version <$> decode <*> decode <*> decode <*> decode

instance Serialise a => Serialise (Kind a) where
    encode = cata a where
        a (TypeF x)           = encodeTag 0 <> encode x
        a (KindArrowF x k k') = fold [ encodeTag 1, encode x, k , k' ]
        a (SizeF x)           = encodeTag 2 <> encode x

    decode = go =<< decodeTag
        where go 0 = Type <$> decode
              go 1 = KindArrow <$> decode <*> decode <*> decode
              go 2 = Size <$> decode
              go _ = fail "Failed to decode Kind ()"

instance (Serialise a, Serialise (tyname a)) => Serialise (Type tyname a) where
    encode = cata a where
<<<<<<< HEAD
        a (TyVarF _ tn)        = encodeTag 0 <> encode tn
        a (TyFunF _ t t')      = encodeTag 1 <> t <> t'
        a (TyIFixF _ pat arg)  = encodeTag 2 <> pat <> arg
        a (TyForallF _ tn k t) = encodeTag 3 <> encode tn <> encode k <> t
        a (TyBuiltinF _ bi)    = encodeTag 4 <> encode bi
        a (TyIntF _ n)         = encodeTag 5 <> encode n
        a (TyLamF _ n k t)     = encodeTag 6 <> encode n <> encode k <> t
        a (TyAppF _ t t')      = encodeTag 7 <> t <> t'

    decode = go =<< decodeTag
        where go 0 = TyVar () <$> decode
              go 1 = TyFun () <$> decode <*> decode
              go 2 = TyIFix () <$> decode <*> decode
              go 3 = TyForall () <$> decode <*> decode <*> decode
              go 4 = TyBuiltin () <$> decode
              go 5 = TyInt () <$> decode
              go 6 = TyLam () <$> decode <*> decode <*> decode
              go 7 = TyApp () <$> decode <*> decode
=======
        a (TyVarF x tn)        = encodeTag 0 <> encode x <> encode tn
        a (TyFunF x t t')      = encodeTag 1 <> encode x <> t <> t'
        a (TyFixF x tn t)      = encodeTag 2 <> encode x <> encode tn <> t
        a (TyForallF x tn k t) = encodeTag 3 <> encode x <> encode tn <> encode k <> t
        a (TyBuiltinF x bi)    = encodeTag 4 <> encode x <> encode bi
        a (TyIntF x n)         = encodeTag 5 <> encode x <> encode n
        a (TyLamF x n k t)     = encodeTag 6 <> encode x <> encode n <> encode k <> t
        a (TyAppF x t t')      = encodeTag 7 <> encode x <> t <> t'

    decode = go =<< decodeTag
        where go 0 = TyVar <$> decode <*> decode
              go 1 = TyFun <$> decode <*> decode <*> decode
              go 2 = TyFix <$> decode <*> decode <*> decode
              go 3 = TyForall <$> decode <*> decode <*> decode <*> decode
              go 4 = TyBuiltin <$> decode <*> decode
              go 5 = TyInt <$> decode <*> decode
              go 6 = TyLam <$> decode <*> decode <*> decode <*> decode
              go 7 = TyApp <$> decode <*> decode <*> decode
>>>>>>> 40e02fe7
              go _ = fail "Failed to decode Type TyName ()"

instance Serialise DynamicBuiltinName where
    encode (DynamicBuiltinName name) = encode name
    decode = DynamicBuiltinName <$> decode

instance Serialise a => Serialise (Builtin a) where
    encode (BuiltinName x bn)     = encodeTag 0 <> encode x <> encode bn
    encode (DynBuiltinName x dbn) = encodeTag 1 <> encode x <> encode dbn

    decode = go =<< decodeTag
        where go 0 = BuiltinName <$> decode <*> decode
              go 1 = DynBuiltinName <$> decode <*> decode
              go _ = fail "Failed to decode Builtin ()"


instance Serialise a => Serialise (Constant a) where
    encode (BuiltinInt x n i) = fold [ encodeTag 0, encode x, encode n, encodeInteger i ]
    encode (BuiltinBS x n bs) = fold [ encodeTag 1, encode x, encode n, encodeBytes (BSL.toStrict bs) ]
    encode (BuiltinSize x n)  = encodeTag 2 <> encode x <> encode n
    decode = go =<< decodeTag
        where go 0 = BuiltinInt <$> decode <*> decode <*> decodeInteger
              go 1 = BuiltinBS <$> decode <*> decode <*> fmap BSL.fromStrict decodeBytes
              go 2 = BuiltinSize <$> decode <*> decode
              go _ = fail "Failed to decode Constant ()"

instance (Serialise a, Serialise (tyname a), Serialise (name a)) => Serialise (Term tyname name a) where
    encode = cata a where
<<<<<<< HEAD
        a (VarF _ n)           = encodeTag 0 <> encode n
        a (TyAbsF _ tn k t)    = encodeTag 1 <> encode tn <> encode k <> t
        a (LamAbsF _ n ty t)   = encodeTag 2 <> encode n <> encode ty <> t
        a (ApplyF _ t t')      = encodeTag 3 <> t <> t'
        a (ConstantF _ c)      = encodeTag 4 <> encode c
        a (TyInstF _ t ty)     = encodeTag 5 <> t <> encode ty
        a (UnwrapF _ t)        = encodeTag 6 <> t
        a (IWrapF _ pat arg t) = encodeTag 7 <> encode pat <> encode arg <> t
        a (ErrorF _ ty)        = encodeTag 8 <> encode ty

    decode = go =<< decodeTag
        where go 0 = Var () <$> decode
              go 1 = TyAbs () <$> decode <*> decode <*> decode
              go 2 = LamAbs () <$> decode <*> decode <*> decode
              go 3 = Apply () <$> decode <*> decode
              go 4 = Constant () <$> decode
              go 5 = TyInst () <$> decode <*> decode
              go 6 = Unwrap () <$> decode
              go 7 = IWrap () <$> decode <*> decode <*> decode
              go 8 = Error () <$> decode
=======
        a (VarF x n)         = encodeTag 0 <> encode x <> encode n
        a (TyAbsF x tn k t)  = encodeTag 1 <> encode x <> encode tn <> encode k <> t
        a (LamAbsF x n ty t) = encodeTag 2 <> encode x <> encode n <> encode ty <> t
        a (ApplyF x t t')    = encodeTag 3 <> encode x <> t <> t'
        a (ConstantF x c)    = encodeTag 4 <> encode x <> encode c
        a (TyInstF x t ty)   = encodeTag 5 <> encode x <> t <> encode ty
        a (UnwrapF x t)      = encodeTag 6 <> encode x <> t
        a (WrapF x tn ty t)  = encodeTag 7 <> encode x <> encode tn <> encode ty <> t
        a (ErrorF x ty)      = encodeTag 8 <> encode x <> encode ty
        a (BuiltinF x bi)    = encodeTag 9 <> encode x <> encode bi

    decode = go =<< decodeTag
        where go 0 = Var <$> decode <*> decode
              go 1 = TyAbs <$> decode <*> decode <*> decode <*> decode
              go 2 = LamAbs <$> decode <*> decode <*> decode <*> decode
              go 3 = Apply <$> decode <*> decode <*> decode
              go 4 = Constant <$> decode <*> decode
              go 5 = TyInst <$> decode <*> decode <*> decode
              go 6 = Unwrap <$> decode <*> decode
              go 7 = Wrap <$> decode <*> decode <*> decode <*> decode
              go 8 = Error <$> decode <*> decode
              go 9 = Builtin <$> decode <*> decode
>>>>>>> 40e02fe7
              go _ = fail "Failed to decode Term TyName Name ()"

instance (Serialise a, Serialise (tyname a), Serialise (name a)) => Serialise (Program tyname name a) where
    encode (Program x v t) = encode x <> encode v <> encode t
    decode = Program <$> decode <*> decode <*> decode

instance Serialise AlexPosn<|MERGE_RESOLUTION|>--- conflicted
+++ resolved
@@ -140,29 +140,9 @@
 
 instance (Serialise a, Serialise (tyname a)) => Serialise (Type tyname a) where
     encode = cata a where
-<<<<<<< HEAD
-        a (TyVarF _ tn)        = encodeTag 0 <> encode tn
-        a (TyFunF _ t t')      = encodeTag 1 <> t <> t'
-        a (TyIFixF _ pat arg)  = encodeTag 2 <> pat <> arg
-        a (TyForallF _ tn k t) = encodeTag 3 <> encode tn <> encode k <> t
-        a (TyBuiltinF _ bi)    = encodeTag 4 <> encode bi
-        a (TyIntF _ n)         = encodeTag 5 <> encode n
-        a (TyLamF _ n k t)     = encodeTag 6 <> encode n <> encode k <> t
-        a (TyAppF _ t t')      = encodeTag 7 <> t <> t'
-
-    decode = go =<< decodeTag
-        where go 0 = TyVar () <$> decode
-              go 1 = TyFun () <$> decode <*> decode
-              go 2 = TyIFix () <$> decode <*> decode
-              go 3 = TyForall () <$> decode <*> decode <*> decode
-              go 4 = TyBuiltin () <$> decode
-              go 5 = TyInt () <$> decode
-              go 6 = TyLam () <$> decode <*> decode <*> decode
-              go 7 = TyApp () <$> decode <*> decode
-=======
         a (TyVarF x tn)        = encodeTag 0 <> encode x <> encode tn
         a (TyFunF x t t')      = encodeTag 1 <> encode x <> t <> t'
-        a (TyFixF x tn t)      = encodeTag 2 <> encode x <> encode tn <> t
+        a (TyIFixF x pat arg)  = encodeTag 2 <> encode x <> pat <> arg
         a (TyForallF x tn k t) = encodeTag 3 <> encode x <> encode tn <> encode k <> t
         a (TyBuiltinF x bi)    = encodeTag 4 <> encode x <> encode bi
         a (TyIntF x n)         = encodeTag 5 <> encode x <> encode n
@@ -172,13 +152,12 @@
     decode = go =<< decodeTag
         where go 0 = TyVar <$> decode <*> decode
               go 1 = TyFun <$> decode <*> decode <*> decode
-              go 2 = TyFix <$> decode <*> decode <*> decode
+              go 2 = TyIFix <$> decode <*> decode <*> decode
               go 3 = TyForall <$> decode <*> decode <*> decode <*> decode
               go 4 = TyBuiltin <$> decode <*> decode
               go 5 = TyInt <$> decode <*> decode
               go 6 = TyLam <$> decode <*> decode <*> decode <*> decode
               go 7 = TyApp <$> decode <*> decode <*> decode
->>>>>>> 40e02fe7
               go _ = fail "Failed to decode Type TyName ()"
 
 instance Serialise DynamicBuiltinName where
@@ -207,38 +186,16 @@
 
 instance (Serialise a, Serialise (tyname a), Serialise (name a)) => Serialise (Term tyname name a) where
     encode = cata a where
-<<<<<<< HEAD
-        a (VarF _ n)           = encodeTag 0 <> encode n
-        a (TyAbsF _ tn k t)    = encodeTag 1 <> encode tn <> encode k <> t
-        a (LamAbsF _ n ty t)   = encodeTag 2 <> encode n <> encode ty <> t
-        a (ApplyF _ t t')      = encodeTag 3 <> t <> t'
-        a (ConstantF _ c)      = encodeTag 4 <> encode c
-        a (TyInstF _ t ty)     = encodeTag 5 <> t <> encode ty
-        a (UnwrapF _ t)        = encodeTag 6 <> t
-        a (IWrapF _ pat arg t) = encodeTag 7 <> encode pat <> encode arg <> t
-        a (ErrorF _ ty)        = encodeTag 8 <> encode ty
-
-    decode = go =<< decodeTag
-        where go 0 = Var () <$> decode
-              go 1 = TyAbs () <$> decode <*> decode <*> decode
-              go 2 = LamAbs () <$> decode <*> decode <*> decode
-              go 3 = Apply () <$> decode <*> decode
-              go 4 = Constant () <$> decode
-              go 5 = TyInst () <$> decode <*> decode
-              go 6 = Unwrap () <$> decode
-              go 7 = IWrap () <$> decode <*> decode <*> decode
-              go 8 = Error () <$> decode
-=======
-        a (VarF x n)         = encodeTag 0 <> encode x <> encode n
-        a (TyAbsF x tn k t)  = encodeTag 1 <> encode x <> encode tn <> encode k <> t
-        a (LamAbsF x n ty t) = encodeTag 2 <> encode x <> encode n <> encode ty <> t
-        a (ApplyF x t t')    = encodeTag 3 <> encode x <> t <> t'
-        a (ConstantF x c)    = encodeTag 4 <> encode x <> encode c
-        a (TyInstF x t ty)   = encodeTag 5 <> encode x <> t <> encode ty
-        a (UnwrapF x t)      = encodeTag 6 <> encode x <> t
-        a (WrapF x tn ty t)  = encodeTag 7 <> encode x <> encode tn <> encode ty <> t
-        a (ErrorF x ty)      = encodeTag 8 <> encode x <> encode ty
-        a (BuiltinF x bi)    = encodeTag 9 <> encode x <> encode bi
+        a (VarF x n)           = encodeTag 0 <> encode x <> encode n
+        a (TyAbsF x tn k t)    = encodeTag 1 <> encode x <> encode tn <> encode k <> t
+        a (LamAbsF x n ty t)   = encodeTag 2 <> encode x <> encode n <> encode ty <> t
+        a (ApplyF x t t')      = encodeTag 3 <> encode x <> t <> t'
+        a (ConstantF x c)      = encodeTag 4 <> encode x <> encode c
+        a (TyInstF x t ty)     = encodeTag 5 <> encode x <> t <> encode ty
+        a (UnwrapF x t)        = encodeTag 6 <> encode x <> t
+        a (IWrapF x pat arg t) = encodeTag 7 <> encode x <> encode pat <> encode arg <> t
+        a (ErrorF x ty)        = encodeTag 8 <> encode x <> encode ty
+        a (BuiltinF x bi)      = encodeTag 9 <> encode x <> encode bi
 
     decode = go =<< decodeTag
         where go 0 = Var <$> decode <*> decode
@@ -248,10 +205,9 @@
               go 4 = Constant <$> decode <*> decode
               go 5 = TyInst <$> decode <*> decode <*> decode
               go 6 = Unwrap <$> decode <*> decode
-              go 7 = Wrap <$> decode <*> decode <*> decode <*> decode
+              go 7 = IWrap <$> decode <*> decode <*> decode <*> decode
               go 8 = Error <$> decode <*> decode
               go 9 = Builtin <$> decode <*> decode
->>>>>>> 40e02fe7
               go _ = fail "Failed to decode Term TyName Name ()"
 
 instance (Serialise a, Serialise (tyname a), Serialise (name a)) => Serialise (Program tyname name a) where
