-- | Computing constant application.

{-# LANGUAGE DataKinds             #-}
{-# LANGUAGE FlexibleInstances     #-}
{-# LANGUAGE GADTs                 #-}
{-# LANGUAGE MultiParamTypeClasses #-}
{-# LANGUAGE OverloadedStrings     #-}
{-# LANGUAGE RankNTypes            #-}
{-# LANGUAGE TupleSections         #-}
{-# LANGUAGE UndecidableInstances  #-}

module Language.PlutusCore.Constant.Apply
    ( ConstAppError (..)
    , ConstAppResult (..)
    , ConstAppResultDef
    , EvaluateConstApp
    , EvaluateConstAppDef
    , makeConstAppResult
    , runEvaluateConstApp
    , applyTypeSchemed
    , applyBuiltinName
    , runApplyBuiltinName
    ) where

import           Language.PlutusCore.Constant.Dynamic.Instances ()
import           Language.PlutusCore.Constant.Function
import           Language.PlutusCore.Constant.Make
import           Language.PlutusCore.Constant.Name
import           Language.PlutusCore.Constant.Typed
import           Language.PlutusCore.Evaluation.Result
import           Language.PlutusCore.Lexer.Type                 (BuiltinName (..))
import           Language.PlutusCore.Name
import           Language.PlutusCore.Type
import           PlutusPrelude

import           Control.Monad.Trans.Class
import           Control.Monad.Trans.Inner
import           Crypto
import qualified Data.ByteString.Lazy                           as BSL
import qualified Data.ByteString.Lazy.Hash                      as Hash
import           Data.Text                                      (Text)

-- | The type of constant applications errors.
data ConstAppError
    = IllTypedConstAppError BuiltinStatic (Constant ())
      -- ^ A mismatch between the type of an argument function expects and its actual type.
    | ExcessArgumentsConstAppError [Value TyName Name ()]
      -- ^ A constant is applied to more arguments than needed in order to reduce.
      -- Note that this error occurs even if an expression is well-typed, because
      -- constant application is supposed to be computed as soon as there are enough arguments.
    | NonConstantConstAppError (Value TyName Name ())
    | UnreadableBuiltinConstAppError (Value TyName Name ()) Text
      -- ^ Could not construct denotation for a built-in.
    deriving (Show, Eq)

-- | The type of constant applications results.
data ConstAppResult a
    = ConstAppSuccess a
      -- ^ Successfully computed a value.
    | ConstAppFailure
      -- ^ Not enough gas.
    | ConstAppStuck
      -- ^ Not enough arguments.
    | ConstAppError ConstAppError
      -- ^ An internal error occurred during evaluation.
    deriving (Show, Eq, Functor, Foldable, Traversable)

instance Applicative ConstAppResult where
    pure = ConstAppSuccess

    ConstAppSuccess f <*> a = fmap f a
    ConstAppFailure   <*> _ = ConstAppFailure
    ConstAppStuck     <*> _ = ConstAppStuck
    ConstAppError err <*> _ = ConstAppError err

instance Monad ConstAppResult where
    ConstAppSuccess x >>= f = f x
    ConstAppFailure   >>= _ = ConstAppFailure
    ConstAppStuck     >>= _ = ConstAppStuck
    ConstAppError err >>= _ = ConstAppError err

type ConstAppResultDef = ConstAppResult (Value TyName Name ())

instance ( PrettyBy config (Constant ())
         , PrettyBy config (Value TyName Name ())
         ) => PrettyBy config ConstAppError where
    prettyBy config (IllTypedConstAppError expType con)      = fold
        [ "Ill-typed constant application:", "\n"
        , "expected type: ", pretty expType, "\n"
        , "actual constant: ", prettyBy config con
        ]
    prettyBy config (ExcessArgumentsConstAppError args)      = fold
        [ "A constant applied to too many arguments:", "\n"
        , "Excess ones are: ", prettyBy config args
        ]
    prettyBy config (NonConstantConstAppError arg)      = fold
        [ "An argument to a builtin type is not a constant:", "\n"
        , prettyBy config arg
        ]
    prettyBy config (UnreadableBuiltinConstAppError arg err) = fold
        [ "Could not construct denotation for a built-in:", "\n"
        , prettyBy config arg, "\n"
        , "The error was: "
        , pretty err
        ]

instance ( PrettyBy config (Constant ())
         , PrettyBy config (Value TyName Name ())
         , PrettyBy config a
         ) => PrettyBy config (ConstAppResult a) where
    prettyBy config (ConstAppSuccess res) = prettyBy config res
    prettyBy _      ConstAppFailure       = "Constant application failure"
    prettyBy _      ConstAppStuck         = "Stuck constant applcation"
    prettyBy config (ConstAppError err)   = prettyBy config err

<<<<<<< HEAD
instance Enum SizeVar where
    toEnum = SizeVar
    fromEnum (SizeVar sizeIndex) = sizeIndex

-- | Constant application computation runs in a monad @m@, requires an evaluator and
-- returns a 'ConstAppResult'.
type EvaluateConstApp m = EvaluateT (InnerT ConstAppResult) m

-- | Default constant application computation that in case of 'ConstAppSuccess' returns
-- a 'Value'.
type EvaluateConstAppDef m = EvaluateConstApp m (Value TyName Name ())

-- | Evaluate a constant application computation using the given evaluator.
runEvaluateConstApp :: Evaluator Term m -> EvaluateConstApp m a -> m (ConstAppResult a)
runEvaluateConstApp eval = unInnerT . runEvaluateT eval

-- | Lift the result of a constant application to a constant application computation.
liftConstAppResult :: Monad m => ConstAppResult a -> EvaluateConstApp m a
-- Could it be @yield . yield@?
liftConstAppResult = EvaluateT . lift . yield

=======
>>>>>>> 12472d4a
-- | Same as 'makeBuiltin', but returns a 'ConstAppResult'.
makeConstAppResult :: TypedBuiltinValue a -> ConstAppResultDef
makeConstAppResult = maybe ConstAppFailure ConstAppSuccess . makeBuiltin

-- | Convert a PLC constant into the corresponding Haskell value.
-- Checks that the constant is of a given type.
extractStaticBuiltin
    :: TypedBuiltinStatic a -> Constant () -> ConstAppResult a
extractStaticBuiltin TypedBuiltinStaticInt (BuiltinInt () int) = ConstAppSuccess int
extractStaticBuiltin TypedBuiltinStaticBS  (BuiltinBS  () bs ) = ConstAppSuccess bs
extractStaticBuiltin tbs                  constant            = ConstAppError $ IllTypedConstAppError (eraseTypedBuiltinStatic tbs) constant

-- | Convert a PLC constant (unwrapped from 'Value') into the corresponding Haskell value.
-- Checks that the constant is of a given built-in type.
extractBuiltin
    :: Monad m
    => TypedBuiltin a
    -> Value TyName Name ()
<<<<<<< HEAD
    -> EvaluateConstApp m (a, SizeValues)
extractBuiltin (TypedBuiltinSized sizeEntry tbs) (SizeValues sizes) value =
    liftConstAppResult $ case value of
        Constant () constant -> case sizeEntry of
            SizeValue size                ->
                (SizeValues sizes <$) <$> extractSizedBuiltin tbs (Just size) constant
            SizeBound (SizeVar sizeIndex) ->
                unPairT . fmap SizeValues $ IntMap.alterF upd sizeIndex sizes where
                    upd maySize = fmap Just . PairT $ extractSizedBuiltin tbs maySize constant
        _                    -> ConstAppError $ SizedNonConstantConstAppError value
extractBuiltin TypedBuiltinDyn                   sizeValues         value =
    fmap (, sizeValues) . thoist (InnerT . fmap nat . runReflectT) $ readDynamicBuiltinM value where
        nat :: EvaluationResult (Either Text a) -> ConstAppResult a
        nat EvaluationFailure              = ConstAppFailure
        nat (EvaluationSuccess (Left err)) = ConstAppError $ UnreadableBuiltinConstAppError value err
        nat (EvaluationSuccess (Right x )) = ConstAppSuccess x
=======
    -> Evaluate m (ConstAppResult a)
extractBuiltin (TypedBuiltinStatic tbs) value =
    return $ case value of
        Constant () constant -> extractStaticBuiltin tbs constant
        _                    -> ConstAppError $ NonConstantConstAppError value
extractBuiltin TypedBuiltinDyn                   value =
    readDynamicBuiltinM value <&> \conv -> case runExceptT conv of
        EvaluationFailure            -> ConstAppFailure
        EvaluationSuccess (Left err) -> ConstAppError $ UnreadableBuiltinConstAppError value err
        EvaluationSuccess (Right x ) -> ConstAppSuccess x
>>>>>>> 12472d4a

-- | Convert a PLC constant (unwrapped from 'Value') into the corresponding Haskell value.
-- Checks that the constant is of a given type.
extractSchemed
    :: Monad m
    => TypeScheme a r
    -> Value TyName Name ()
<<<<<<< HEAD
    -> EvaluateConstApp m (a, SizeValues)
extractSchemed (TypeSchemeBuiltin a)   sizeValues value = extractBuiltin a sizeValues value
extractSchemed (TypeSchemeArrow _ _)   _          _     = error "Not implemented."
extractSchemed (TypeSchemeAllType _ _) _          _     = error "Not implemented."
extractSchemed (TypeSchemeAllSize _)   _          _     = error "Not implemented."
=======
    -> Evaluate m (ConstAppResult a)
extractSchemed (TypeSchemeBuiltin a)   value = extractBuiltin a value
extractSchemed (TypeSchemeArrow _ _)   _     = error "Not implemented."
extractSchemed (TypeSchemeAllType _ _) _     = error "Not implemented."
>>>>>>> 12472d4a

-- | Apply a function with a known 'TypeScheme' to a list of 'Constant's (unwrapped from 'Value's).
-- Checks that the constants are of expected types.
applyTypeSchemed
<<<<<<< HEAD
    :: Monad m => TypeScheme SizeVar a r -> a -> [Value TyName Name ()] -> EvaluateConstAppDef m
applyTypeSchemed schema = go schema (SizeVar 0) (SizeValues mempty) where
=======
    :: Monad m
    => TypeScheme a r -> a -> [Value TyName Name ()] -> Evaluate m ConstAppResultDef
applyTypeSchemed = go where
>>>>>>> 12472d4a
    go
        :: Monad m
        => TypeScheme a r
        -> a
        -> [Value TyName Name ()]
<<<<<<< HEAD
        -> EvaluateConstAppDef m
    go (TypeSchemeBuiltin tb)      _       sizeValues y args =  -- Computed the result.
        liftConstAppResult $ case args of
            -- This is where all the size checks prescribed by the specification happen.
            -- We instantiate the size variable of a final 'TypedBuiltin' to its value and call
            -- 'makeConstAppResult' which performs the final size check before converting
            -- a Haskell value to the corresponding PLC one.
            [] -> makeConstAppResult $ TypedBuiltinValue (substSizeVar sizeValues tb) y
            _  -> ConstAppError $ ExcessArgumentsConstAppError args  -- Too many arguments.
    go (TypeSchemeAllType _ schK)  sizeVar sizeValues f args =
        go (schK TypedBuiltinDyn) sizeVar sizeValues f args
    go (TypeSchemeArrow schA schB) sizeVar sizeValues f args = case args of
        []          -> liftConstAppResult ConstAppStuck  -- Not enough arguments to compute.
        arg : args' -> do                                -- Peel off one argument.
            -- Coerce the argument to a Haskell value.
            (x, sizeValues') <- extractSchemed schA sizeValues arg
            -- Apply the function to the coerced argument and proceed recursively.
            go schB sizeVar sizeValues' (f x) args'
    go (TypeSchemeAllSize schK)    sizeVar sizeValues f args =
        -- Instantiate the `forall` with a fresh var and proceed recursively.
        go (schK sizeVar) (succ sizeVar) sizeValues f args
=======
        -> Evaluate m ConstAppResultDef
    go (TypeSchemeBuiltin tb)      y args = case args of  -- Computed the result.
        [] -> return . makeConstAppResult $ TypedBuiltinValue tb y
        _  -> return . ConstAppError $ ExcessArgumentsConstAppError args     -- Too many arguments.
    go (TypeSchemeAllType _ schK)  f args =
        go (schK TypedBuiltinDyn) f args
    go (TypeSchemeArrow schA schB) f args = case args of
        []          -> return ConstAppStuck             -- Not enough arguments to compute.
        arg : args' -> do                               -- Peel off one argument.
            -- Coerce the argument to a Haskell value.
            res <- extractSchemed schA arg
            forBind res $ \x ->
                -- Apply the function to the coerced argument and proceed recursively.
                go schB (f x) args'
>>>>>>> 12472d4a

-- | Apply a 'TypedBuiltinName' to a list of 'Constant's (unwrapped from 'Value's)
-- Checks that the constants are of expected types.
applyTypedBuiltinName
    :: Monad m => TypedBuiltinName a r -> a -> [Value TyName Name ()] -> EvaluateConstAppDef m
applyTypedBuiltinName (TypedBuiltinName _ schema) = applyTypeSchemed schema

<<<<<<< HEAD
-- | Apply a 'TypedBuiltinName' to a list of 'Value's.
-- Checks that the values are of expected types and there are no size mismatches.
=======
-- | Apply a 'TypedBuiltinName' to a list of 'Constant's (unwrapped from 'Value's)
-- Checks that the constants are of expected types.
>>>>>>> 12472d4a
applyBuiltinName
    :: Monad m => BuiltinName -> [Value TyName Name ()] -> EvaluateConstAppDef m
applyBuiltinName AddInteger           = applyTypedBuiltinName typedAddInteger           (+)
applyBuiltinName SubtractInteger      = applyTypedBuiltinName typedSubtractInteger      (-)
applyBuiltinName MultiplyInteger      = applyTypedBuiltinName typedMultiplyInteger      (*)
applyBuiltinName DivideInteger        = applyTypedBuiltinName typedDivideInteger        div
applyBuiltinName QuotientInteger      = applyTypedBuiltinName typedQuotientInteger      quot
applyBuiltinName RemainderInteger     = applyTypedBuiltinName typedRemainderInteger     rem
applyBuiltinName ModInteger           = applyTypedBuiltinName typedModInteger           mod
applyBuiltinName LessThanInteger      = applyTypedBuiltinName typedLessThanInteger      (<)
applyBuiltinName LessThanEqInteger    = applyTypedBuiltinName typedLessThanEqInteger    (<=)
applyBuiltinName GreaterThanInteger   = applyTypedBuiltinName typedGreaterThanInteger   (>)
applyBuiltinName GreaterThanEqInteger = applyTypedBuiltinName typedGreaterThanEqInteger (>=)
applyBuiltinName EqInteger            = applyTypedBuiltinName typedEqInteger            (==)
applyBuiltinName IntToByteString      = applyTypedBuiltinName typedIntToByteString      undefined
applyBuiltinName Concatenate          = applyTypedBuiltinName typedConcatenate          (<>)
applyBuiltinName TakeByteString       = applyTypedBuiltinName typedTakeByteString
                                                                  (BSL.take . fromIntegral)
applyBuiltinName DropByteString       = applyTypedBuiltinName typedDropByteString
                                                                  (BSL.drop . fromIntegral)
applyBuiltinName SHA2                 = applyTypedBuiltinName typedSHA2                 Hash.sha2
applyBuiltinName SHA3                 = applyTypedBuiltinName typedSHA3                 Hash.sha3
applyBuiltinName VerifySignature      = applyTypedBuiltinName typedVerifySignature      verifySignature
<<<<<<< HEAD
applyBuiltinName EqByteString         = applyTypedBuiltinName typedEqByteString         (==)
applyBuiltinName SizeOfInteger        = applyTypedBuiltinName typedSizeOfInteger        (const ())

-- | Apply a 'BuiltinName' to a list of 'Value's and evaluate the resulting computation usign the
-- given evaluator.
runApplyBuiltinName
    :: Monad m => Evaluator Term m -> BuiltinName -> [Value TyName Name ()] -> m ConstAppResultDef
runApplyBuiltinName eval name = runEvaluateConstApp eval . applyBuiltinName name
=======
applyBuiltinName EqByteString         = applyTypedBuiltinName typedEqByteString         (==)
>>>>>>> 12472d4a
<|MERGE_RESOLUTION|>--- conflicted
+++ resolved
@@ -6,7 +6,6 @@
 {-# LANGUAGE MultiParamTypeClasses #-}
 {-# LANGUAGE OverloadedStrings     #-}
 {-# LANGUAGE RankNTypes            #-}
-{-# LANGUAGE TupleSections         #-}
 {-# LANGUAGE UndecidableInstances  #-}
 
 module Language.PlutusCore.Constant.Apply
@@ -113,11 +112,6 @@
     prettyBy _      ConstAppStuck         = "Stuck constant applcation"
     prettyBy config (ConstAppError err)   = prettyBy config err
 
-<<<<<<< HEAD
-instance Enum SizeVar where
-    toEnum = SizeVar
-    fromEnum (SizeVar sizeIndex) = sizeIndex
-
 -- | Constant application computation runs in a monad @m@, requires an evaluator and
 -- returns a 'ConstAppResult'.
 type EvaluateConstApp m = EvaluateT (InnerT ConstAppResult) m
@@ -135,8 +129,6 @@
 -- Could it be @yield . yield@?
 liftConstAppResult = EvaluateT . lift . yield
 
-=======
->>>>>>> 12472d4a
 -- | Same as 'makeBuiltin', but returns a 'ConstAppResult'.
 makeConstAppResult :: TypedBuiltinValue a -> ConstAppResultDef
 makeConstAppResult = maybe ConstAppFailure ConstAppSuccess . makeBuiltin
@@ -147,7 +139,8 @@
     :: TypedBuiltinStatic a -> Constant () -> ConstAppResult a
 extractStaticBuiltin TypedBuiltinStaticInt (BuiltinInt () int) = ConstAppSuccess int
 extractStaticBuiltin TypedBuiltinStaticBS  (BuiltinBS  () bs ) = ConstAppSuccess bs
-extractStaticBuiltin tbs                  constant            = ConstAppError $ IllTypedConstAppError (eraseTypedBuiltinStatic tbs) constant
+extractStaticBuiltin tbs                   constant            =
+    ConstAppError $ IllTypedConstAppError (eraseTypedBuiltinStatic tbs) constant
 
 -- | Convert a PLC constant (unwrapped from 'Value') into the corresponding Haskell value.
 -- Checks that the constant is of a given built-in type.
@@ -155,35 +148,17 @@
     :: Monad m
     => TypedBuiltin a
     -> Value TyName Name ()
-<<<<<<< HEAD
-    -> EvaluateConstApp m (a, SizeValues)
-extractBuiltin (TypedBuiltinSized sizeEntry tbs) (SizeValues sizes) value =
+    -> EvaluateConstApp m a
+extractBuiltin (TypedBuiltinStatic tbs) value =
     liftConstAppResult $ case value of
-        Constant () constant -> case sizeEntry of
-            SizeValue size                ->
-                (SizeValues sizes <$) <$> extractSizedBuiltin tbs (Just size) constant
-            SizeBound (SizeVar sizeIndex) ->
-                unPairT . fmap SizeValues $ IntMap.alterF upd sizeIndex sizes where
-                    upd maySize = fmap Just . PairT $ extractSizedBuiltin tbs maySize constant
-        _                    -> ConstAppError $ SizedNonConstantConstAppError value
-extractBuiltin TypedBuiltinDyn                   sizeValues         value =
-    fmap (, sizeValues) . thoist (InnerT . fmap nat . runReflectT) $ readDynamicBuiltinM value where
+        Constant () constant -> extractStaticBuiltin tbs constant
+        _                    -> ConstAppError $ NonConstantConstAppError value
+extractBuiltin TypedBuiltinDyn                   value =
+    thoist (InnerT . fmap nat . runReflectT) $ readDynamicBuiltinM value where
         nat :: EvaluationResult (Either Text a) -> ConstAppResult a
         nat EvaluationFailure              = ConstAppFailure
         nat (EvaluationSuccess (Left err)) = ConstAppError $ UnreadableBuiltinConstAppError value err
         nat (EvaluationSuccess (Right x )) = ConstAppSuccess x
-=======
-    -> Evaluate m (ConstAppResult a)
-extractBuiltin (TypedBuiltinStatic tbs) value =
-    return $ case value of
-        Constant () constant -> extractStaticBuiltin tbs constant
-        _                    -> ConstAppError $ NonConstantConstAppError value
-extractBuiltin TypedBuiltinDyn                   value =
-    readDynamicBuiltinM value <&> \conv -> case runExceptT conv of
-        EvaluationFailure            -> ConstAppFailure
-        EvaluationSuccess (Left err) -> ConstAppError $ UnreadableBuiltinConstAppError value err
-        EvaluationSuccess (Right x ) -> ConstAppSuccess x
->>>>>>> 12472d4a
 
 -- | Convert a PLC constant (unwrapped from 'Value') into the corresponding Haskell value.
 -- Checks that the constant is of a given type.
@@ -191,73 +166,39 @@
     :: Monad m
     => TypeScheme a r
     -> Value TyName Name ()
-<<<<<<< HEAD
-    -> EvaluateConstApp m (a, SizeValues)
-extractSchemed (TypeSchemeBuiltin a)   sizeValues value = extractBuiltin a sizeValues value
-extractSchemed (TypeSchemeArrow _ _)   _          _     = error "Not implemented."
-extractSchemed (TypeSchemeAllType _ _) _          _     = error "Not implemented."
-extractSchemed (TypeSchemeAllSize _)   _          _     = error "Not implemented."
-=======
-    -> Evaluate m (ConstAppResult a)
+    -> EvaluateConstApp m a
 extractSchemed (TypeSchemeBuiltin a)   value = extractBuiltin a value
 extractSchemed (TypeSchemeArrow _ _)   _     = error "Not implemented."
 extractSchemed (TypeSchemeAllType _ _) _     = error "Not implemented."
->>>>>>> 12472d4a
 
 -- | Apply a function with a known 'TypeScheme' to a list of 'Constant's (unwrapped from 'Value's).
 -- Checks that the constants are of expected types.
 applyTypeSchemed
-<<<<<<< HEAD
-    :: Monad m => TypeScheme SizeVar a r -> a -> [Value TyName Name ()] -> EvaluateConstAppDef m
-applyTypeSchemed schema = go schema (SizeVar 0) (SizeValues mempty) where
-=======
-    :: Monad m
-    => TypeScheme a r -> a -> [Value TyName Name ()] -> Evaluate m ConstAppResultDef
+    :: Monad m => TypeScheme a r -> a -> [Value TyName Name ()] -> EvaluateConstAppDef m
 applyTypeSchemed = go where
->>>>>>> 12472d4a
     go
         :: Monad m
         => TypeScheme a r
         -> a
         -> [Value TyName Name ()]
-<<<<<<< HEAD
         -> EvaluateConstAppDef m
-    go (TypeSchemeBuiltin tb)      _       sizeValues y args =  -- Computed the result.
+    go (TypeSchemeBuiltin tb)      y args =  -- Computed the result.
         liftConstAppResult $ case args of
             -- This is where all the size checks prescribed by the specification happen.
             -- We instantiate the size variable of a final 'TypedBuiltin' to its value and call
             -- 'makeConstAppResult' which performs the final size check before converting
             -- a Haskell value to the corresponding PLC one.
-            [] -> makeConstAppResult $ TypedBuiltinValue (substSizeVar sizeValues tb) y
+            [] -> makeConstAppResult $ TypedBuiltinValue tb y
             _  -> ConstAppError $ ExcessArgumentsConstAppError args  -- Too many arguments.
-    go (TypeSchemeAllType _ schK)  sizeVar sizeValues f args =
-        go (schK TypedBuiltinDyn) sizeVar sizeValues f args
-    go (TypeSchemeArrow schA schB) sizeVar sizeValues f args = case args of
+    go (TypeSchemeAllType _ schK)  f args =
+        go (schK TypedBuiltinDyn) f args
+    go (TypeSchemeArrow schA schB) f args = case args of
         []          -> liftConstAppResult ConstAppStuck  -- Not enough arguments to compute.
         arg : args' -> do                                -- Peel off one argument.
             -- Coerce the argument to a Haskell value.
-            (x, sizeValues') <- extractSchemed schA sizeValues arg
+            x <- extractSchemed schA arg
             -- Apply the function to the coerced argument and proceed recursively.
-            go schB sizeVar sizeValues' (f x) args'
-    go (TypeSchemeAllSize schK)    sizeVar sizeValues f args =
-        -- Instantiate the `forall` with a fresh var and proceed recursively.
-        go (schK sizeVar) (succ sizeVar) sizeValues f args
-=======
-        -> Evaluate m ConstAppResultDef
-    go (TypeSchemeBuiltin tb)      y args = case args of  -- Computed the result.
-        [] -> return . makeConstAppResult $ TypedBuiltinValue tb y
-        _  -> return . ConstAppError $ ExcessArgumentsConstAppError args     -- Too many arguments.
-    go (TypeSchemeAllType _ schK)  f args =
-        go (schK TypedBuiltinDyn) f args
-    go (TypeSchemeArrow schA schB) f args = case args of
-        []          -> return ConstAppStuck             -- Not enough arguments to compute.
-        arg : args' -> do                               -- Peel off one argument.
-            -- Coerce the argument to a Haskell value.
-            res <- extractSchemed schA arg
-            forBind res $ \x ->
-                -- Apply the function to the coerced argument and proceed recursively.
-                go schB (f x) args'
->>>>>>> 12472d4a
+            go schB (f x) args'
 
 -- | Apply a 'TypedBuiltinName' to a list of 'Constant's (unwrapped from 'Value's)
 -- Checks that the constants are of expected types.
@@ -265,13 +206,8 @@
     :: Monad m => TypedBuiltinName a r -> a -> [Value TyName Name ()] -> EvaluateConstAppDef m
 applyTypedBuiltinName (TypedBuiltinName _ schema) = applyTypeSchemed schema
 
-<<<<<<< HEAD
 -- | Apply a 'TypedBuiltinName' to a list of 'Value's.
--- Checks that the values are of expected types and there are no size mismatches.
-=======
--- | Apply a 'TypedBuiltinName' to a list of 'Constant's (unwrapped from 'Value's)
--- Checks that the constants are of expected types.
->>>>>>> 12472d4a
+-- Checks that the values are of expected types.
 applyBuiltinName
     :: Monad m => BuiltinName -> [Value TyName Name ()] -> EvaluateConstAppDef m
 applyBuiltinName AddInteger           = applyTypedBuiltinName typedAddInteger           (+)
@@ -295,15 +231,10 @@
 applyBuiltinName SHA2                 = applyTypedBuiltinName typedSHA2                 Hash.sha2
 applyBuiltinName SHA3                 = applyTypedBuiltinName typedSHA3                 Hash.sha3
 applyBuiltinName VerifySignature      = applyTypedBuiltinName typedVerifySignature      verifySignature
-<<<<<<< HEAD
 applyBuiltinName EqByteString         = applyTypedBuiltinName typedEqByteString         (==)
-applyBuiltinName SizeOfInteger        = applyTypedBuiltinName typedSizeOfInteger        (const ())
 
 -- | Apply a 'BuiltinName' to a list of 'Value's and evaluate the resulting computation usign the
 -- given evaluator.
 runApplyBuiltinName
     :: Monad m => Evaluator Term m -> BuiltinName -> [Value TyName Name ()] -> m ConstAppResultDef
-runApplyBuiltinName eval name = runEvaluateConstApp eval . applyBuiltinName name
-=======
-applyBuiltinName EqByteString         = applyTypedBuiltinName typedEqByteString         (==)
->>>>>>> 12472d4a
+runApplyBuiltinName eval name = runEvaluateConstApp eval . applyBuiltinName name