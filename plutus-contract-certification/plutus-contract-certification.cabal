--- conflicted
+++ resolved
@@ -33,7 +33,7 @@
     ScopedTypeVariables
     StandaloneDeriving
 
-  -- See Plutus Tx readme for why we need the following flags: 
+  -- See Plutus Tx readme for why we need the following flags:
   -- -fobject-code -fno-ignore-interface-pragmas and -fno-omit-interface-pragmas
   ghc-options:
     -Wall -Wnoncanonical-monad-instances -Wunused-packages
@@ -42,26 +42,6 @@
     -fno-ignore-interface-pragmas -fno-omit-interface-pragmas
 
 library
-<<<<<<< HEAD
-    import: lang
-    exposed-modules:
-        Plutus.Contract.Test.Certification
-        Plutus.Contract.Test.Certification.Run
-    hs-source-dirs: src
-    build-depends:
-        base >=4.7 && <5,
-        containers -any,
-        lens -any,
-        plutus-contract -any,
-        plutus-tx >= 1.0.0,
-        QuickCheck -any,
-        stm -any,
-        tasty -any,
-        aeson -any,
-        splitmix -any,
-        bytestring -any,
-        mtl -any
-=======
   import:          lang
   exposed-modules:
     Plutus.Contract.Test.Certification
@@ -70,15 +50,14 @@
   hs-source-dirs:  src
   build-depends:
     , aeson
-    , base             >=4.7 && <5
+    , base             >=4.7   && <5
     , bytestring
     , containers
     , lens
     , mtl
     , plutus-contract
-    , plutus-tx
+    , plutus-tx        >=1.0.0
     , QuickCheck
     , splitmix
     , stm
-    , tasty
->>>>>>> 13e7b668
+    , tasty