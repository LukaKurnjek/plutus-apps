{-# LANGUAGE DerivingStrategies #-}
{-# LANGUAGE GADTs              #-}
{-# LANGUAGE NamedFieldPuns     #-}
{-# LANGUAGE OverloadedStrings  #-}
{-# LANGUAGE RecordWildCards    #-}
{-|

Interface to the transaction types from 'cardano-api'

-}
module Plutus.Contract.CardanoAPI(
    fromCardanoBlock
  , fromCardanoTx
  , setValidity
  , module Export
) where

import Cardano.Api qualified as C
import Cardano.Api.Shelley qualified as C
import Data.Set qualified as Set
import Ledger qualified as P
import Ledger.Tx.CardanoAPI as Export
<<<<<<< HEAD
import Plutus.ChainIndex.Tx (ChainIndexTx (..), fromTxOut)
import Plutus.ChainIndex.Tx qualified as ChainIndex.Tx

fromCardanoBlock :: C.BlockInMode C.CardanoMode -> Either FromCardanoError [ChainIndexTx]
fromCardanoBlock (C.BlockInMode (C.Block C.BlockHeader {} txs) eraInMode) =
  case eraInMode of
    -- Unfortunately, we need to pattern match again all eras because
    -- 'fromCardanoTx' has the constraints 'C.IsCardanoEra era', but not
    -- 'C.BlockInMode'.
    C.ByronEraInCardanoMode   -> traverse (fromCardanoTx eraInMode) txs
    C.ShelleyEraInCardanoMode -> traverse (fromCardanoTx eraInMode) txs
    C.AllegraEraInCardanoMode -> traverse (fromCardanoTx eraInMode) txs
    C.MaryEraInCardanoMode    -> traverse (fromCardanoTx eraInMode) txs
    C.AlonzoEraInCardanoMode  -> traverse (fromCardanoTx eraInMode) txs
    C.BabbageEraInCardanoMode -> traverse (fromCardanoTx eraInMode) txs
=======
import Plutus.ChainIndex.Types (ChainIndexTx (..), ChainIndexTxOutputs (..))

fromCardanoBlock :: C.BlockInMode C.CardanoMode -> Either FromCardanoError [ChainIndexTx]
fromCardanoBlock (C.BlockInMode (C.Block C.BlockHeader {} txs) eraInMode) =
  Export.withIsCardanoEra eraInMode (traverse (fromCardanoTx eraInMode) txs)
>>>>>>> 13e7b668

-- | Convert a Cardano API tx of any given era to a Plutus chain index tx.
fromCardanoTx
  :: C.IsCardanoEra era
  => C.EraInMode era C.CardanoMode
  -> C.Tx era
  -> Either FromCardanoError ChainIndexTx
fromCardanoTx eraInMode tx@(C.Tx txBody@(C.TxBody C.TxBodyContent{..}) _) = do
    txOutputs <- traverse fromTxOut txOuts
    let scriptMap = plutusScriptsFromTxBody txBody
        isTxScriptValid = fromTxScriptValidity txScriptValidity
        (datums, redeemers) = scriptDataFromCardanoTxBody txBody
        inputs =
          if isTxScriptValid
            then fst <$> txIns
            else case txInsCollateral of
                   C.TxInsCollateralNone     -> []
                   C.TxInsCollateral _ txins -> txins

    pure ChainIndexTx
            { _citxTxId = fromCardanoTxId (C.getTxId txBody)
            , _citxValidRange = fromCardanoValidityRange txValidityRange
            -- If the transaction is invalid, we use collateral inputs
            , _citxInputs = Set.fromList $ fmap ((`P.TxIn` Nothing) . fromCardanoTxIn) inputs
            -- No outputs if the one of scripts failed
            , _citxOutputs = if isTxScriptValid then ValidTx txOutputs
                                                else InvalidTx
            , _citxData = datums
            , _citxRedeemers = redeemers
            , _citxScripts = scriptMap
            , _citxCardanoTx = Just $ SomeTx tx eraInMode
            }

setValidity :: Bool -> C.Tx era -> C.Tx era
setValidity validity (C.Tx (C.ShelleyTxBody C.ShelleyBasedEraAlonzo txBody scripts dat aux _) era) =
  C.Tx (C.ShelleyTxBody C.ShelleyBasedEraAlonzo txBody scripts dat aux (toTxScriptValidity validity)) era
setValidity _ tx = tx -- @setValidity@ only applies in Alonzo era (and newer)<|MERGE_RESOLUTION|>--- conflicted
+++ resolved
@@ -1,8 +1,9 @@
 {-# LANGUAGE DerivingStrategies #-}
 {-# LANGUAGE GADTs              #-}
-{-# LANGUAGE NamedFieldPuns     #-}
+{-# LANGUAGE LambdaCase         #-}
 {-# LANGUAGE OverloadedStrings  #-}
 {-# LANGUAGE RecordWildCards    #-}
+
 {-|
 
 Interface to the transaction types from 'cardano-api'
@@ -12,6 +13,8 @@
     fromCardanoBlock
   , fromCardanoTx
   , setValidity
+  , fromCardanoTxOut
+  , fromCardanoTxOutRefScript
   , module Export
 ) where
 
@@ -19,30 +22,12 @@
 import Cardano.Api.Shelley qualified as C
 import Data.Set qualified as Set
 import Ledger qualified as P
-import Ledger.Tx.CardanoAPI as Export
-<<<<<<< HEAD
-import Plutus.ChainIndex.Tx (ChainIndexTx (..), fromTxOut)
-import Plutus.ChainIndex.Tx qualified as ChainIndex.Tx
-
-fromCardanoBlock :: C.BlockInMode C.CardanoMode -> Either FromCardanoError [ChainIndexTx]
-fromCardanoBlock (C.BlockInMode (C.Block C.BlockHeader {} txs) eraInMode) =
-  case eraInMode of
-    -- Unfortunately, we need to pattern match again all eras because
-    -- 'fromCardanoTx' has the constraints 'C.IsCardanoEra era', but not
-    -- 'C.BlockInMode'.
-    C.ByronEraInCardanoMode   -> traverse (fromCardanoTx eraInMode) txs
-    C.ShelleyEraInCardanoMode -> traverse (fromCardanoTx eraInMode) txs
-    C.AllegraEraInCardanoMode -> traverse (fromCardanoTx eraInMode) txs
-    C.MaryEraInCardanoMode    -> traverse (fromCardanoTx eraInMode) txs
-    C.AlonzoEraInCardanoMode  -> traverse (fromCardanoTx eraInMode) txs
-    C.BabbageEraInCardanoMode -> traverse (fromCardanoTx eraInMode) txs
-=======
-import Plutus.ChainIndex.Types (ChainIndexTx (..), ChainIndexTxOutputs (..))
+import Ledger.Tx.CardanoAPI as Export hiding (fromCardanoTxOut)
+import Plutus.ChainIndex.Types (ChainIndexTx (..), ChainIndexTxOut (..), ChainIndexTxOutputs (..), ReferenceScript (..))
 
 fromCardanoBlock :: C.BlockInMode C.CardanoMode -> Either FromCardanoError [ChainIndexTx]
 fromCardanoBlock (C.BlockInMode (C.Block C.BlockHeader {} txs) eraInMode) =
   Export.withIsCardanoEra eraInMode (traverse (fromCardanoTx eraInMode) txs)
->>>>>>> 13e7b668
 
 -- | Convert a Cardano API tx of any given era to a Plutus chain index tx.
 fromCardanoTx
@@ -51,7 +36,7 @@
   -> C.Tx era
   -> Either FromCardanoError ChainIndexTx
 fromCardanoTx eraInMode tx@(C.Tx txBody@(C.TxBody C.TxBodyContent{..}) _) = do
-    txOutputs <- traverse fromTxOut txOuts
+    txOutputs <- traverse fromCardanoTxOut txOuts
     let scriptMap = plutusScriptsFromTxBody txBody
         isTxScriptValid = fromTxScriptValidity txScriptValidity
         (datums, redeemers) = scriptDataFromCardanoTxBody txBody
@@ -76,7 +61,20 @@
             , _citxCardanoTx = Just $ SomeTx tx eraInMode
             }
 
+fromCardanoTxOut :: C.TxOut C.CtxTx era -> Either FromCardanoError ChainIndexTxOut
+fromCardanoTxOut (C.TxOut addr val datum refScript) =
+    ChainIndexTxOut
+        <$> fromCardanoAddress addr
+        <*> (pure $ fromCardanoValue $ C.txOutValueToValue val)
+        <*> (pure $ fromCardanoTxOutDatum datum)
+        <*> (pure $ fromCardanoTxOutRefScript refScript)
+
 setValidity :: Bool -> C.Tx era -> C.Tx era
 setValidity validity (C.Tx (C.ShelleyTxBody C.ShelleyBasedEraAlonzo txBody scripts dat aux _) era) =
   C.Tx (C.ShelleyTxBody C.ShelleyBasedEraAlonzo txBody scripts dat aux (toTxScriptValidity validity)) era
-setValidity _ tx = tx -- @setValidity@ only applies in Alonzo era (and newer)+setValidity _ tx = tx -- @setValidity@ only applies in Alonzo era (and newer)
+
+fromCardanoTxOutRefScript :: C.ReferenceScript era -> ReferenceScript
+fromCardanoTxOutRefScript = \case
+    C.ReferenceScriptNone      -> ReferenceScriptNone
+    C.ReferenceScript _ script -> ReferenceScriptInAnyLang script