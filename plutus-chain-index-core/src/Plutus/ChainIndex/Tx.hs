<<<<<<< HEAD
{-# LANGUAGE DataKinds           #-}
{-# LANGUAGE DerivingVia         #-}
{-# LANGUAGE FlexibleInstances   #-}
{-# LANGUAGE GADTs               #-}
{-# LANGUAGE LambdaCase          #-}
{-# LANGUAGE NamedFieldPuns      #-}
{-# LANGUAGE OverloadedStrings   #-}
{-# LANGUAGE PolyKinds           #-}
{-# LANGUAGE RankNTypes          #-}
{-# LANGUAGE ScopedTypeVariables #-}
{-# LANGUAGE TupleSections       #-}
=======
{-# LANGUAGE DerivingVia       #-}
{-# LANGUAGE LambdaCase        #-}
{-# LANGUAGE NamedFieldPuns    #-}
{-# LANGUAGE OverloadedStrings #-}
{-# LANGUAGE TupleSections     #-}

>>>>>>> a5ab40d6
{-| The chain index' version of a transaction
-}
module Plutus.ChainIndex.Tx(
    ChainIndexTx(..)
    , ChainIndexTxOutputs(..)
    , ChainIndexTxOut(..)
    , ReferenceScript(..)
    , Address(..)
    , OutputDatum(..)
    , Value(..)
    , fromOnChainTx
    , txOutRefs
    , txOutsWithRef
    , txOutRefMap
    , txOutRefMapForAddr
    , txRedeemersWithHash
    -- ** Lenses
    , citxTxId
    , citxInputs
    , citxOutputs
    , citxValidRange
    , citxData
    , citxRedeemers
    , citxScripts
    , citxCardanoTx
    , _InvalidTx
    , _ValidTx
    ) where

import Cardano.Api (NetworkId)
import Data.Map (Map)
import Data.Map qualified as Map
import Data.Set (Set)
import Data.Set qualified as Set
import Data.Tuple (swap)
import Ledger (OnChainTx (..), SomeCardanoApiTx (SomeTx), Tx (..), TxIn (..), TxInType (..), TxOutRef (..), onCardanoTx,
               txId)
import Ledger.Tx.CardanoAPI (toCardanoTxOut, toCardanoTxOutDatumHash)
import Plutus.ChainIndex.Types
<<<<<<< HEAD
import Plutus.Contract.CardanoAPI (fromCardanoTx, fromCardanoTxOut, setValidity)
import Plutus.Script.Utils.V1.Scripts (datumHash, mintingPolicyHash, redeemerHash, validatorHash)
import Plutus.V1.Ledger.Api (Datum, DatumHash, MintingPolicy (getMintingPolicy), MintingPolicyHash (MintingPolicyHash),
                             Redeemer, RedeemerHash, Script, Validator (getValidator), ValidatorHash (ValidatorHash))
import Plutus.V1.Ledger.Scripts (ScriptHash (ScriptHash))
=======
import Plutus.Contract.CardanoAPI (fromCardanoTx, setValidity)
import Plutus.Script.Utils.Scripts (datumHash, redeemerHash)
import Plutus.Script.Utils.V1.Scripts (mintingPolicyHash, validatorHash)
import Plutus.V1.Ledger.Scripts (Datum, DatumHash, MintingPolicy (getMintingPolicy),
                                 MintingPolicyHash (MintingPolicyHash), Redeemer, RedeemerHash, Script, ScriptHash (..),
                                 Validator (getValidator), ValidatorHash (ValidatorHash))
>>>>>>> a5ab40d6
import Plutus.V1.Ledger.Tx (RedeemerPtr (RedeemerPtr), Redeemers, ScriptTag (Spend))
import Plutus.V2.Ledger.Api (Address (..), OutputDatum (..), Value (..))

-- | Get tx output references from tx.
txOutRefs :: ChainIndexTx -> [TxOutRef]
txOutRefs ChainIndexTx { _citxTxId, _citxOutputs = ValidTx outputs } =
    map (\idx -> TxOutRef _citxTxId idx) [0 .. fromIntegral $ length outputs - 1]
txOutRefs ChainIndexTx{_citxOutputs = InvalidTx} = []

-- | Get tx output references and tx outputs from tx.
txOutsWithRef :: ChainIndexTx -> [(ChainIndexTxOut, TxOutRef)]
txOutsWithRef tx@ChainIndexTx { _citxOutputs = ValidTx outputs } = zip outputs $ txOutRefs tx
txOutsWithRef ChainIndexTx { _citxOutputs = InvalidTx }          = []

-- | Get 'Map' of tx outputs references to tx.
txOutRefMap :: ChainIndexTx -> Map TxOutRef (ChainIndexTxOut, ChainIndexTx)
txOutRefMap tx =
    fmap (, tx) $ Map.fromList $ fmap swap $ txOutsWithRef tx

-- | Get 'Map' of tx outputs from tx for a specific address.
txOutRefMapForAddr :: Address -> ChainIndexTx -> Map TxOutRef (ChainIndexTxOut, ChainIndexTx)
txOutRefMapForAddr addr tx =
    Map.filter ((==) addr . citoAddress . fst) $ txOutRefMap tx

-- | Convert a 'OnChainTx' to a 'ChainIndexTx'. An invalid 'OnChainTx' will not
-- produce any 'ChainIndexTx' outputs and the collateral inputs of the
-- 'OnChainTx' will be the inputs of the 'ChainIndexTx'.
fromOnChainTx :: NetworkId -> OnChainTx -> ChainIndexTx
fromOnChainTx networkId = \case
    Valid ctx ->
        onCardanoTx
            (\tx@Tx{txInputs, txOutputs, txValidRange, txData, txMintScripts} ->
                let (validatorHashes, otherDataHashes, redeemers) = validators txInputs in
                ChainIndexTx
                    { _citxTxId = txId tx
                    , _citxInputs = Set.toList txInputs
                    , _citxOutputs = case traverse (toCardanoTxOut networkId toCardanoTxOutDatumHash) txOutputs of
                        Right txs -> either (const InvalidTx) ValidTx $ traverse fromCardanoTxOut txs
                        Left _    -> InvalidTx
                    , _citxValidRange = txValidRange
                    , _citxData = txData <> otherDataHashes
                    , _citxRedeemers = redeemers
                    , _citxScripts = mintingPolicies txMintScripts <> validatorHashes
                    , _citxCardanoTx = Nothing
                    })
            (fromOnChainCardanoTx True)
            ctx
    Invalid ctx ->
        onCardanoTx
            (\tx@Tx{txCollateral, txValidRange, txData, txInputs, txMintScripts} ->
                let (validatorHashes, otherDataHashes, redeemers) = validators txInputs in
                ChainIndexTx
                    { _citxTxId = txId tx
                    , _citxInputs = Set.toList txCollateral
                    , _citxOutputs = InvalidTx
                    , _citxValidRange = txValidRange
                    , _citxData = txData <> otherDataHashes
                    , _citxRedeemers = redeemers
                    , _citxScripts = mintingPolicies txMintScripts <> validatorHashes
                    , _citxCardanoTx = Nothing
                    })
            (fromOnChainCardanoTx False)
            ctx

-- Cardano api transactions store validity internally. Our emulated blockchain stores validity outside of the transactions,
-- so we need to make sure these match up. Once we only have cardano api txs this can be removed.
fromOnChainCardanoTx :: Bool -> SomeCardanoApiTx -> ChainIndexTx
fromOnChainCardanoTx validity (SomeTx tx era) =
    either (error . ("Plutus.ChainIndex.Tx.fromOnChainCardanoTx: " ++) . show) id $ fromCardanoTx era $ setValidity validity tx

mintingPolicies :: Set MintingPolicy -> Map ScriptHash Script
mintingPolicies = Map.fromList . fmap withHash . Set.toList
  where
    withHash mp = let (MintingPolicyHash mph) = mintingPolicyHash mp
                   in (ScriptHash mph, getMintingPolicy mp)

validators :: Set TxIn -> (Map ScriptHash Script, Map DatumHash Datum, Redeemers)
validators txIns = foldMap (\(ix, txIn) -> maybe mempty (withHash ix) $ txInType txIn) $ zip [0..] (Set.toList txIns)
  where
    -- TODO: the index of the txin is probably incorrect as we take it from the set.
    -- To determine the proper index we have to convert the plutus's `TxIn` to cardano-api `TxIn` and
    -- sort them by using the standard `Ord` instance.
    withHash ix (ConsumeScriptAddress val red dat) =
      let (ValidatorHash vh) = validatorHash val
       in ( Map.singleton (ScriptHash vh) (getValidator val)
          , Map.singleton (datumHash dat) dat
          , Map.singleton (RedeemerPtr Spend ix) red
          )
    withHash _ _ = mempty

txRedeemersWithHash :: ChainIndexTx -> Map RedeemerHash Redeemer
txRedeemersWithHash ChainIndexTx{_citxRedeemers} = Map.fromList
    $ fmap (\r -> (redeemerHash r, r))
    $ Map.elems _citxRedeemers<|MERGE_RESOLUTION|>--- conflicted
+++ resolved
@@ -1,4 +1,3 @@
-<<<<<<< HEAD
 {-# LANGUAGE DataKinds           #-}
 {-# LANGUAGE DerivingVia         #-}
 {-# LANGUAGE FlexibleInstances   #-}
@@ -10,14 +9,6 @@
 {-# LANGUAGE RankNTypes          #-}
 {-# LANGUAGE ScopedTypeVariables #-}
 {-# LANGUAGE TupleSections       #-}
-=======
-{-# LANGUAGE DerivingVia       #-}
-{-# LANGUAGE LambdaCase        #-}
-{-# LANGUAGE NamedFieldPuns    #-}
-{-# LANGUAGE OverloadedStrings #-}
-{-# LANGUAGE TupleSections     #-}
-
->>>>>>> a5ab40d6
 {-| The chain index' version of a transaction
 -}
 module Plutus.ChainIndex.Tx(
@@ -57,20 +48,12 @@
                txId)
 import Ledger.Tx.CardanoAPI (toCardanoTxOut, toCardanoTxOutDatumHash)
 import Plutus.ChainIndex.Types
-<<<<<<< HEAD
 import Plutus.Contract.CardanoAPI (fromCardanoTx, fromCardanoTxOut, setValidity)
-import Plutus.Script.Utils.V1.Scripts (datumHash, mintingPolicyHash, redeemerHash, validatorHash)
+import Plutus.Script.Utils.Scripts (datumHash, redeemerHash)
+import Plutus.Script.Utils.V1.Scripts (mintingPolicyHash, validatorHash)
 import Plutus.V1.Ledger.Api (Datum, DatumHash, MintingPolicy (getMintingPolicy), MintingPolicyHash (MintingPolicyHash),
                              Redeemer, RedeemerHash, Script, Validator (getValidator), ValidatorHash (ValidatorHash))
 import Plutus.V1.Ledger.Scripts (ScriptHash (ScriptHash))
-=======
-import Plutus.Contract.CardanoAPI (fromCardanoTx, setValidity)
-import Plutus.Script.Utils.Scripts (datumHash, redeemerHash)
-import Plutus.Script.Utils.V1.Scripts (mintingPolicyHash, validatorHash)
-import Plutus.V1.Ledger.Scripts (Datum, DatumHash, MintingPolicy (getMintingPolicy),
-                                 MintingPolicyHash (MintingPolicyHash), Redeemer, RedeemerHash, Script, ScriptHash (..),
-                                 Validator (getValidator), ValidatorHash (ValidatorHash))
->>>>>>> a5ab40d6
 import Plutus.V1.Ledger.Tx (RedeemerPtr (RedeemerPtr), Redeemers, ScriptTag (Spend))
 import Plutus.V2.Ledger.Api (Address (..), OutputDatum (..), Value (..))
 
