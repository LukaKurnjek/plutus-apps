{-# LANGUAGE DeriveGeneric   #-}
{-# LANGUAGE DerivingVia     #-}
{-# LANGUAGE NamedFieldPuns  #-}
{-# LANGUAGE TemplateHaskell #-}
{-# LANGUAGE TupleSections   #-}
{-# LANGUAGE TypeFamilies    #-}
{-| The disk state is the part of the chain index that is kept on disk. This
module defines an in-memory implementation of the disk state which can be
used in the emulator.
-}
module Plutus.ChainIndex.Emulator.DiskState(
    DiskState
    , dataMap
    , scriptMap
    , redeemerMap
    , txMap
    , addressMap
    , assetClassMap
    , fromTx
    , CredentialMap
    , unCredentialMap
    , AssetClassMap
    , unAssetClassMap
    , diagnostics
) where

import Control.Lens (At (..), Index, IxValue, Ixed (..), lens, makeLenses, view, (&), (.~), (^.))
import Data.Bifunctor (Bifunctor (..))
import Data.Map (Map)
import Data.Map qualified as Map
import Data.Semigroup.Generic (GenericSemigroupMonoid (..))
import Data.Set (Set)
import Data.Set qualified as Set
import GHC.Generics (Generic)
<<<<<<< HEAD
import Ledger (Address (..), Script, ScriptHash, TxOut (..), TxOutRef)
import Ledger.Ada qualified as Ada
import Ledger.Credential (Credential)
import Ledger.Scripts (Datum, DatumHash, Redeemer, RedeemerHash)
import Ledger.Tx (TxId)
import Plutus.ChainIndex.Tx (ChainIndexTx (..), citxData, citxRedeemers, citxScripts, citxTxId, txOutsWithRef)
import Plutus.ChainIndex.Types (Diagnostics (..))
=======
import Ledger (Address (..), TxOut (..), TxOutRef)
import Ledger.Credential (Credential)
import Ledger.TxId (TxId)
import Plutus.ChainIndex.Tx (ChainIndexTx (..), citxData, citxRedeemers, citxScripts, citxTxId, txOutsWithRef)
import Plutus.ChainIndex.Types (Diagnostics (..))
import Plutus.V1.Ledger.Ada qualified as Ada
import Plutus.V1.Ledger.Api (Datum, DatumHash, Redeemer, RedeemerHash)
import Plutus.V1.Ledger.Scripts (Script, ScriptHash)
>>>>>>> 92021ae4
import Plutus.V1.Ledger.Value (AssetClass (AssetClass), flattenValue)

-- | Set of transaction output references for each address.
newtype CredentialMap = CredentialMap { _unCredentialMap :: Map Credential (Set TxOutRef) }
    deriving stock (Eq, Show, Generic)

makeLenses ''CredentialMap

type instance IxValue CredentialMap = Set TxOutRef
type instance Index CredentialMap = Credential

instance Ixed CredentialMap where
    ix cred f (CredentialMap mp) = CredentialMap <$> ix cred f mp

instance At CredentialMap where
    at idx = lens g s where
        g (CredentialMap mp) = mp ^. at idx
        s (CredentialMap mp) refs = CredentialMap $ mp & at idx .~ refs

instance Semigroup CredentialMap where
    (CredentialMap l) <> (CredentialMap r) = CredentialMap $ Map.unionWith (<>) l r

instance Monoid CredentialMap where
    mappend = (<>)
    mempty  = CredentialMap mempty

-- | Convert the outputs of the transaction into a 'CredentialMap'.
txCredentialMap :: ChainIndexTx -> CredentialMap
txCredentialMap  =
    let credential TxOut{txOutAddress=Address{addressCredential}} = addressCredential
    in CredentialMap
       . Map.fromListWith (<>)
       . fmap (bimap credential Set.singleton)
       . txOutsWithRef

-- | Set of transaction output references for each asset class.
newtype AssetClassMap = AssetClassMap { _unAssetClassMap :: Map AssetClass (Set TxOutRef) }
    deriving stock (Eq, Show, Generic)

makeLenses ''AssetClassMap

type instance IxValue AssetClassMap = Set TxOutRef
type instance Index AssetClassMap = AssetClass

instance Ixed AssetClassMap where
    ix ac f (AssetClassMap mp) = AssetClassMap <$> ix ac f mp

instance At AssetClassMap where
    at idx = lens g s where
        g (AssetClassMap mp) = mp ^. at idx
        s (AssetClassMap mp) refs = AssetClassMap $ mp & at idx .~ refs

instance Semigroup AssetClassMap where
    (AssetClassMap l) <> (AssetClassMap r) = AssetClassMap $ Map.unionWith (<>) l r

instance Monoid AssetClassMap where
    mappend = (<>)
    mempty  = AssetClassMap mempty

-- | Convert the outputs of the transaction into a 'AssetClassMap'.
--
-- Note that we don't store the Ada currency, as all 'TxOutRef' contain Ada.
txAssetClassMap :: ChainIndexTx -> AssetClassMap
txAssetClassMap =
    AssetClassMap
      . Map.fromListWith (<>)
      . concatMap (\(txOut, txOutRef) ->
          fmap (, Set.singleton txOutRef) $ assetClassesOfTxOut txOut)
      . txOutsWithRef
  where
    assetClassesOfTxOut :: TxOut -> [AssetClass]
    assetClassesOfTxOut TxOut { txOutValue } =
      fmap (\(c, t, _) -> AssetClass (c, t))
           $ filter (\(c, t, _) -> not $ c == Ada.adaSymbol && t == Ada.adaToken)
           $ flattenValue txOutValue

-- | Data that we keep on disk. (This type is used for testing only - we need
--   other structures for the disk-backed storage)
data DiskState =
    DiskState
        { _DataMap       :: Map DatumHash Datum
        , _ScriptMap     :: Map ScriptHash Script
        , _RedeemerMap   :: Map RedeemerHash Redeemer
        , _TxMap         :: Map TxId ChainIndexTx
        , _AddressMap    :: CredentialMap
        , _AssetClassMap :: AssetClassMap
        }
        deriving stock (Eq, Show, Generic)
        deriving (Semigroup, Monoid) via (GenericSemigroupMonoid DiskState)

makeLenses ''DiskState

-- | The data we store on disk for a given 'ChainIndexTx'
fromTx :: ChainIndexTx -> DiskState
fromTx tx =
    DiskState
        { _DataMap = view citxData tx
        , _ScriptMap = view citxScripts tx
        , _TxMap = Map.singleton (view citxTxId tx) tx
        , _RedeemerMap = view citxRedeemers tx
        , _AddressMap = txCredentialMap tx
        , _AssetClassMap = txAssetClassMap tx
        }

diagnostics :: DiskState -> Diagnostics
diagnostics DiskState{_DataMap, _ScriptMap, _TxMap, _RedeemerMap, _AddressMap, _AssetClassMap} =
    Diagnostics
        { numTransactions = toInteger $ Map.size _TxMap
        , numScripts = toInteger $ Map.size _ScriptMap
        , numAddresses = toInteger $ Map.size $ _unCredentialMap _AddressMap
        , numAssetClasses = toInteger $ Map.size $ _unAssetClassMap _AssetClassMap
        , someTransactions = take 10 $ fmap fst $ Map.toList _TxMap
        -- These 2 are filled in Handlers.hs
        , numUnmatchedInputs = 0
        , numUnspentOutputs = 0
        }<|MERGE_RESOLUTION|>--- conflicted
+++ resolved
@@ -32,24 +32,14 @@
 import Data.Set (Set)
 import Data.Set qualified as Set
 import GHC.Generics (Generic)
-<<<<<<< HEAD
-import Ledger (Address (..), Script, ScriptHash, TxOut (..), TxOutRef)
 import Ledger.Ada qualified as Ada
 import Ledger.Credential (Credential)
-import Ledger.Scripts (Datum, DatumHash, Redeemer, RedeemerHash)
 import Ledger.Tx (TxId)
-import Plutus.ChainIndex.Tx (ChainIndexTx (..), citxData, citxRedeemers, citxScripts, citxTxId, txOutsWithRef)
-import Plutus.ChainIndex.Types (Diagnostics (..))
-=======
-import Ledger (Address (..), TxOut (..), TxOutRef)
-import Ledger.Credential (Credential)
-import Ledger.TxId (TxId)
-import Plutus.ChainIndex.Tx (ChainIndexTx (..), citxData, citxRedeemers, citxScripts, citxTxId, txOutsWithRef)
-import Plutus.ChainIndex.Types (Diagnostics (..))
-import Plutus.V1.Ledger.Ada qualified as Ada
-import Plutus.V1.Ledger.Api (Datum, DatumHash, Redeemer, RedeemerHash)
-import Plutus.V1.Ledger.Scripts (Script, ScriptHash)
->>>>>>> 92021ae4
+import Plutus.ChainIndex.Tx (ChainIndexTx, citxData, citxRedeemers, citxScripts, citxTxId, txOutsWithRef)
+import Plutus.ChainIndex.Types (Diagnostics (Diagnostics, numAddresses, numAssetClasses, numScripts, numTransactions, numUnmatchedInputs, numUnspentOutputs, someTransactions))
+import Plutus.V1.Ledger.Api (Address (Address, addressCredential), Datum, DatumHash, Redeemer, RedeemerHash, Script,
+                             TxOut (TxOut, txOutAddress, txOutValue), TxOutRef)
+import Plutus.V1.Ledger.Scripts (ScriptHash)
 import Plutus.V1.Ledger.Value (AssetClass (AssetClass), flattenValue)
 
 -- | Set of transaction output references for each address.
