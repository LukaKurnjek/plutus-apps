{-# LANGUAGE FlexibleContexts      #-}
{-# LANGUAGE FlexibleInstances     #-}
{-# LANGUAGE GADTs                 #-}
{-# LANGUAGE LambdaCase            #-}
{-# LANGUAGE NamedFieldPuns        #-}
{-# LANGUAGE QuantifiedConstraints #-}
{-# LANGUAGE RankNTypes            #-}
{-# LANGUAGE TupleSections         #-}
{-# LANGUAGE TypeApplications      #-}
{-# LANGUAGE TypeOperators         #-}
{-# LANGUAGE UndecidableInstances  #-}
{-# LANGUAGE ViewPatterns          #-}

{-| Handlers for the 'ChainIndexQueryEffect' and the 'ChainIndexControlEffect' -}
module Plutus.ChainIndex.Handlers
    ( handleQuery
    , handleControl
    , restoreStateFromDb
    , getResumePoints
    , ChainIndexState
    ) where

import Cardano.Api qualified as C
import Control.Applicative (Const (..))
import Control.Lens (Lens', _Just, ix, view, (^?))
import Control.Monad (foldM)
import Control.Monad.Freer (Eff, Member, type (~>))
import Control.Monad.Freer.Error (Error, throwError)
import Control.Monad.Freer.Extras.Beam (BeamEffect (..), BeamableSqlite, combined, selectList, selectOne, selectPage)
import Control.Monad.Freer.Extras.Log (LogMsg, logDebug, logError, logWarn)
import Control.Monad.Freer.Extras.Pagination (Page (Page, nextPageQuery, pageItems), PageQuery (..))
import Control.Monad.Freer.Reader (Reader, ask)
import Control.Monad.Freer.State (State, get, gets, put)
import Data.ByteString (ByteString)
import Data.FingerTree qualified as FT
import Data.List qualified as List
import Data.Map qualified as Map
import Data.Maybe (catMaybes, fromMaybe, mapMaybe, maybeToList)
import Data.Proxy (Proxy (..))
import Data.Set qualified as Set
import Data.Word (Word64)
import Database.Beam (Columnar, Identity, SqlSelect, TableEntity, aggregate_, all_, countAll_, delete, filter_, in_,
                      limit_, nub_, select, val_)
import Database.Beam.Backend.SQL (BeamSqlBackendCanSerialize)
import Database.Beam.Query (HasSqlEqualityCheck, asc_, desc_, exists_, guard_, isJust_, isNothing_, leftJoin_, orderBy_,
                            update, (&&.), (<-.), (<.), (==.), (>.))
import Database.Beam.Schema.Tables (zipTables)
import Database.Beam.Sqlite (Sqlite)
import Ledger (TxId)
import Ledger qualified as L
import Ledger.Ada qualified as Ada
import Ledger.Value (AssetClass (AssetClass), flattenValue)
import Plutus.ChainIndex.Api (IsUtxoResponse (IsUtxoResponse), QueryResponse (QueryResponse),
                              TxosResponse (TxosResponse), UtxosResponse (UtxosResponse))
import Plutus.ChainIndex.ChainIndexError (ChainIndexError (..))
import Plutus.ChainIndex.ChainIndexLog (ChainIndexLog (..))
import Plutus.ChainIndex.Compatibility (toCardanoPoint)
import Plutus.ChainIndex.DbSchema
import Plutus.ChainIndex.Effects (ChainIndexControlEffect (..), ChainIndexQueryEffect (..))
import Plutus.ChainIndex.Tx
import Plutus.ChainIndex.TxUtxoBalance qualified as TxUtxoBalance
import Plutus.ChainIndex.Types (ChainSyncBlock (..), Depth (..), Diagnostics (..), Point (..), Tip (..),
                                TxProcessOption (..), TxUtxoBalance (..), fromReferenceScript, tipAsPoint)
import Plutus.ChainIndex.UtxoState (InsertUtxoSuccess (..), RollbackResult (..), UtxoIndex)
import Plutus.ChainIndex.UtxoState qualified as UtxoState
import Plutus.V2.Ledger.Api (Credential (..), Datum (..), DatumHash (..), TxOutRef (..))

type ChainIndexState = UtxoIndex TxUtxoBalance

getResumePoints :: Member BeamEffect effs => Eff effs [C.ChainPoint]
getResumePoints
    = fmap (mapMaybe (toCardanoPoint . tipAsPoint . fromDbValue . Just))
    . selectList . select . orderBy_ (desc_ . _tipRowSlot) . all_ $ tipRows db

handleQuery ::
    ( Member (State ChainIndexState) effs
    , Member BeamEffect effs
    , Member (Error ChainIndexError) effs
    , Member (LogMsg ChainIndexLog) effs
    ) => ChainIndexQueryEffect
    ~> Eff effs
handleQuery = \case
    DatumFromHash dh            -> getDatumFromHash dh
    ValidatorFromHash hash      -> getScriptFromHash hash
    MintingPolicyFromHash hash  -> getScriptFromHash hash
    RedeemerFromHash hash       -> getRedeemerFromHash hash
    StakeValidatorFromHash hash -> getScriptFromHash hash
    TxFromTxId txId -> getTxFromTxId txId
    TxOutFromRef tor            -> getTxOutFromRef tor
    UnspentTxOutFromRef tor     -> getUtxoutFromRef tor
    UtxoSetMembership r -> do
        utxoState <- gets @ChainIndexState UtxoState.utxoState
        case UtxoState.tip utxoState of
            TipAtGenesis -> throwError QueryFailedNoTip
            tp           -> pure (IsUtxoResponse tp (TxUtxoBalance.isUnspentOutput r utxoState))
    UtxoSetAtAddress pageQuery cred -> getUtxoSetAtAddress pageQuery cred
    UnspentTxOutSetAtAddress pageQuery cred -> getTxOutSetAtAddress pageQuery cred
    UtxoSetWithCurrency pageQuery assetClass ->
      getUtxoSetWithCurrency pageQuery assetClass
    TxoSetAtAddress pageQuery cred -> getTxoSetAtAddress pageQuery cred
    TxsFromTxIds txids -> getTxsFromTxIds txids
    GetTip -> getTip

getTip :: Member BeamEffect effs => Eff effs Tip
getTip = fmap fromDbValue . selectOne . select $ limit_ 1 (orderBy_ (desc_ . _tipRowSlot) (all_ (tipRows db)))

getDatumFromHash :: Member BeamEffect effs => DatumHash -> Eff effs (Maybe Datum)
getDatumFromHash = queryOne . queryKeyValue datumRows _datumRowHash _datumRowDatum

getTxFromTxId :: Member BeamEffect effs => TxId -> Eff effs (Maybe ChainIndexTx)
getTxFromTxId = queryOne . queryKeyValue txRows _txRowTxId _txRowTx

getScriptFromHash ::
    ( Member BeamEffect effs
    , HasDbType i
    , DbType i ~ ByteString
    , HasDbType o
    , DbType o ~ ByteString
    ) => i
    -> Eff effs (Maybe o)
getScriptFromHash = queryOne . queryKeyValue scriptRows _scriptRowHash _scriptRowScript

getRedeemerFromHash ::
    ( Member BeamEffect effs
    , HasDbType i
    , DbType i ~ ByteString
    , HasDbType o
    , DbType o ~ ByteString
    ) => i
    -> Eff effs (Maybe o)
getRedeemerFromHash = queryOne . queryKeyValue redeemerRows _redeemerRowHash _redeemerRowRedeemer

queryKeyValue ::
    ( HasDbType key
    , HasSqlEqualityCheck Sqlite (DbType key)
    , BeamSqlBackendCanSerialize Sqlite (DbType key)
    ) => (forall f. Db f -> f (TableEntity table))
    -> (forall f. table f -> Columnar f (DbType key))
    -> (forall f. table f -> Columnar f value)
    -> key
    -> SqlSelect Sqlite value
queryKeyValue table getKey getValue (toDbValue -> key) =
    select $ getValue <$> filter_ (\row -> getKey row ==. val_ key) (all_ (table db))

queryOne ::
    ( Member BeamEffect effs
    , HasDbType o
    ) => SqlSelect Sqlite (DbType o)
    -> Eff effs (Maybe o)
queryOne = fmap (fmap fromDbValue) . selectOne

queryList ::
    ( Member BeamEffect effs
    , HasDbType o
    ) => SqlSelect Sqlite (DbType o)
    -> Eff effs [o]
queryList = fmap (fmap fromDbValue) . selectList

-- | Get the 'ChainIndexTxOut' for a 'TxOutRef'.
getTxOutFromRef ::
  forall effs.
  ( Member BeamEffect effs
  , Member (LogMsg ChainIndexLog) effs
  )
  => TxOutRef
  -> Eff effs (Maybe L.ChainIndexTxOut)
getTxOutFromRef ref@TxOutRef{txOutRefId, txOutRefIdx} = do
  mTx <- getTxFromTxId txOutRefId
  -- Find the output in the tx matching the output ref
  case mTx ^? _Just . citxOutputs . _ValidTx . ix (fromIntegral txOutRefIdx) of
    Nothing    -> logWarn (TxOutNotFound ref) >> pure Nothing
    Just txout -> makeChainIndexTxOut txout

-- | Get the 'ChainIndexTxOut' for a 'TxOutRef'.
getUtxoutFromRef ::
  forall effs.
  ( Member BeamEffect effs
  , Member (LogMsg ChainIndexLog) effs
  )
  => TxOutRef
  -> Eff effs (Maybe L.ChainIndexTxOut)
getUtxoutFromRef txOutRef = do
    mTxOut <- queryOne $ queryKeyValue utxoOutRefRows _utxoRowOutRef _utxoRowTxOut txOutRef
    case mTxOut of
      Nothing    -> logWarn (TxOutNotFound txOutRef) >> pure Nothing
      Just txout -> makeChainIndexTxOut txout

makeChainIndexTxOut ::
  forall effs.
  ( Member BeamEffect effs
  , Member (LogMsg ChainIndexLog) effs
  )
<<<<<<< HEAD
  => ChainIndexTxOut
  -> Eff effs (Maybe L.ChainIndexTxOut)
makeChainIndexTxOut txout@(ChainIndexTxOut address value datum refScript) =
  case addressCredential address of
    PubKeyCredential _ ->
      pure $ Just $ L.PublicKeyChainIndexTxOut address value datum script
    ScriptCredential vh ->
      case datum of
        OutputDatumHash dh -> do
          v <- maybe (Left vh) Right <$> getScriptFromHash vh
          d <- maybe (Left dh) Right <$> getDatumFromHash dh
          pure $ Just $ L.ScriptChainIndexTxOut address value d script v
        OutputDatum d -> do
          v <- maybe (Left vh) Right <$> getScriptFromHash vh
          pure $ Just $ L.ScriptChainIndexTxOut address value (Right d) script v
        NoOutputDatum -> do
          -- If the txout comes from a script address, the Datum should not be Nothing
          logWarn $ NoDatumScriptAddr txout
          pure Nothing
  where
    script = fromReferenceScript refScript
=======
  => TxOut
  -> Eff effs (Maybe ChainIndexTxOut)
makeChainIndexTxOut txout@(TxOut address value dh) =
  case addressCredential address of
    PubKeyCredential _ -> do
      d <- maybe (pure Nothing) getDatumFromHash dh
      pure $ Just $ PublicKeyChainIndexTxOut address value ((, d) <$> dh)
    ScriptCredential vh ->
      case dh of
        Just h -> do
          v <- getScriptFromHash vh
          d <- getDatumFromHash h
          pure $ Just $ ScriptChainIndexTxOut address value (h, d) (vh, v)
        Nothing -> do
          -- If the txout comes from a script address, the Datum should not be Nothing
          logWarn $ NoDatumScriptAddr txout
          pure Nothing
>>>>>>> a5ab40d6

getUtxoSetAtAddress
  :: forall effs.
    ( Member (State ChainIndexState) effs
    , Member BeamEffect effs
    , Member (LogMsg ChainIndexLog) effs
    )
  => PageQuery TxOutRef
  -> Credential
  -> Eff effs UtxosResponse
getUtxoSetAtAddress pageQuery (toDbValue -> cred) = do
  utxoState <- gets @ChainIndexState UtxoState.utxoState

  case UtxoState.tip utxoState of
      TipAtGenesis -> do
          logWarn TipIsGenesis
          pure (UtxosResponse TipAtGenesis (Page pageQuery Nothing []))
      tp           -> do
          let query = do
                rowRef <- fmap _unspentOutputRowOutRef (all_ (unspentOutputRows db))
                rowCred <- leftJoin_
                           (fmap _addressRowOutRef (filter_ (\row -> _addressRowCred row ==. val_ cred) (all_ (addressRows db))))
                           (\row -> row ==. rowRef)
                utxi <- leftJoin_ (fmap _unmatchedInputRowOutRef $ all_ (unmatchedInputRows db)) (\utxi -> rowRef ==. utxi)
                guard_ (isNothing_ utxi)
                guard_ (isJust_ rowCred)
                pure rowRef

          outRefs <- selectPage (fmap toDbValue pageQuery) query
          let page = fmap fromDbValue outRefs

          pure (UtxosResponse tp page)


getTxOutSetAtAddress ::
  forall effs.
  ( Member (State ChainIndexState) effs
  , Member BeamEffect effs
  , Member (LogMsg ChainIndexLog) effs
  )
  => PageQuery TxOutRef
  -> Credential
  -> Eff effs (QueryResponse [(TxOutRef, L.ChainIndexTxOut)])
getTxOutSetAtAddress pageQuery cred = do
  (UtxosResponse tip page) <- getUtxoSetAtAddress pageQuery cred
  case tip of
    TipAtGenesis -> do
      pure (QueryResponse [] Nothing)
    _             -> do
      mtxouts <- mapM getUtxoutFromRef (pageItems page)
      let txouts = [ (t, o) | (t, mo) <- List.zip (pageItems page) mtxouts, o <- maybeToList mo]
      pure $ QueryResponse txouts (nextPageQuery page)


getUtxoSetWithCurrency
  :: forall effs.
    ( Member (State ChainIndexState) effs
    , Member BeamEffect effs
    , Member (LogMsg ChainIndexLog) effs
    )
  => PageQuery TxOutRef
  -> AssetClass
  -> Eff effs UtxosResponse
getUtxoSetWithCurrency pageQuery (toDbValue -> assetClass) = do
  utxoState <- gets @ChainIndexState UtxoState.utxoState

  case UtxoState.tip utxoState of
      TipAtGenesis -> do
          logWarn TipIsGenesis
          pure (UtxosResponse TipAtGenesis (Page pageQuery Nothing []))
      tp           -> do
          let query = do
                rowRef <- fmap _unspentOutputRowOutRef (all_ (unspentOutputRows db))
                rowClass <- leftJoin_
                            (fmap _assetClassRowOutRef (filter_ (\row -> _assetClassRowAssetClass row ==. val_ assetClass) (all_ (assetClassRows db))))
                            (\row -> row ==. rowRef)
                utxi <- leftJoin_ (fmap _unmatchedInputRowOutRef $ all_ (unmatchedInputRows db)) (\utxi -> rowRef ==. utxi)
                guard_ (isNothing_ utxi)
                guard_ (isJust_ rowClass)
                pure rowRef

          outRefs <- selectPage (fmap toDbValue pageQuery) query
          let page = fmap fromDbValue outRefs

          pure (UtxosResponse tp page)

getTxsFromTxIds
  :: forall effs.
    ( Member BeamEffect effs
    )
  => [TxId]
  -> Eff effs [ChainIndexTx]
getTxsFromTxIds txIds =
  do
    let
      txIds' = toDbValue <$> txIds
      query =
        fmap _txRowTx
          $ filter_ (\row -> _txRowTxId row `in_` fmap val_ txIds')
          $ all_ (txRows db)
    txs <- selectList $ select query
    pure $ fmap fromDbValue txs

getTxoSetAtAddress
  :: forall effs.
    ( Member (State ChainIndexState) effs
    , Member BeamEffect effs
    , Member (LogMsg ChainIndexLog) effs
    )
  => PageQuery TxOutRef
  -> Credential
  -> Eff effs TxosResponse
getTxoSetAtAddress pageQuery (toDbValue -> cred) = do
  utxoState <- gets @ChainIndexState UtxoState.utxoState
  case UtxoState.tip utxoState of
      TipAtGenesis -> do
          logWarn TipIsGenesis
          pure (TxosResponse (Page pageQuery Nothing []))
      _           -> do
          let query =
                fmap _addressRowOutRef
                  $ filter_ (\row -> _addressRowCred row ==. val_ cred)
                  $ all_ (addressRows db)
          txOutRefs' <- selectPage (fmap toDbValue pageQuery) query
          let page = fmap fromDbValue txOutRefs'
          pure $ TxosResponse page

appendBlocks ::
    forall effs.
    ( Member (State ChainIndexState) effs
    , Member (Reader Depth) effs
    , Member BeamEffect effs
    , Member (LogMsg ChainIndexLog) effs
    )
    => [ChainSyncBlock] -> Eff effs ()
appendBlocks [] = pure ()
appendBlocks blocks = do
    let
        processBlock (utxoIndexState, txs, utxoStates) (Block tip_ transactions) = do
            let newUtxoState = TxUtxoBalance.fromBlock tip_ (map fst transactions)
            case UtxoState.insert newUtxoState utxoIndexState of
                Left err -> do
                    logError $ Err $ InsertionFailed err
                    return (utxoIndexState, txs, utxoStates)
                Right InsertUtxoSuccess{newIndex, insertPosition} -> do
                    logDebug $ InsertionSuccess tip_ insertPosition
                    return (newIndex, transactions ++ txs, newUtxoState : utxoStates)
    oldIndex <- get @ChainIndexState
    (newIndex, transactions, utxoStates) <- foldM processBlock (oldIndex, [], []) blocks
    depth <- ask @Depth
    reduceOldUtxoDbEffect <- case UtxoState.reduceBlockCount depth newIndex of
      UtxoState.BlockCountNotReduced -> do
        put newIndex
        pure $ Combined []
      lbcResult -> do
        put $ UtxoState.reducedIndex lbcResult
        pure $ reduceOldUtxoDb $ UtxoState._usTip $ UtxoState.combinedState lbcResult
    combined
        [ reduceOldUtxoDbEffect
        , insertRows $ foldMap (\(tx, opt) -> if tpoStoreTx opt then fromTx tx else mempty) transactions
        , insertUtxoDb (map fst transactions) utxoStates
        ]

handleControl ::
    forall effs.
    ( Member (State ChainIndexState) effs
    , Member (Reader Depth) effs
    , Member BeamEffect effs
    , Member (Error ChainIndexError) effs
    , Member (LogMsg ChainIndexLog) effs
    )
    => ChainIndexControlEffect
    ~> Eff effs
handleControl = \case
    AppendBlocks blocks -> appendBlocks blocks
    Rollback tip_ -> do
        oldIndex <- get @ChainIndexState
        case TxUtxoBalance.rollback tip_ oldIndex of
            Left err -> do
                let reason = RollbackFailed err
                logError $ Err reason
                throwError reason
            Right RollbackResult{newTip, rolledBackIndex} -> do
                put rolledBackIndex
                combined [rollbackUtxoDb $ tipAsPoint newTip]
                logDebug $ RollbackSuccess newTip
    ResumeSync tip_ -> do
        combined [rollbackUtxoDb tip_]
        newState <- restoreStateFromDb
        put newState
    CollectGarbage -> do
        -- Rebuild the index using only transactions that still have at
        -- least one output in the UTXO set
        utxos <- gets $
            Set.toList
            . Set.map txOutRefId
            . TxUtxoBalance.unspentOutputs
            . UtxoState.utxoState
        rows <- foldMap fromTx . catMaybes <$> mapM getTxFromTxId utxos
        combined $
            [ DeleteRows $ truncateTable (datumRows db)
            , DeleteRows $ truncateTable (scriptRows db)
            , DeleteRows $ truncateTable (redeemerRows db)
            , DeleteRows $ truncateTable (txRows db)
            , DeleteRows $ truncateTable (utxoOutRefRows db)
            , DeleteRows $ truncateTable (addressRows db)
            , DeleteRows $ truncateTable (assetClassRows db)
            ] ++ getConst (zipTables Proxy (\tbl (InsertRows r) -> Const [AddRowsInBatches batchSize tbl r]) db rows)

        where
            truncateTable table = delete table (const (val_ True))
    GetDiagnostics -> diagnostics


-- Use a batch size of 200 so that we don't hit the sql too-many-variables
-- limit.
batchSize :: Int
batchSize = 200

insertUtxoDb
    :: [ChainIndexTx]
    -> [UtxoState.UtxoState TxUtxoBalance]
    -> BeamEffect ()
insertUtxoDb txs utxoStates =
    let
        go acc (UtxoState.UtxoState _ TipAtGenesis) = acc
        go (tipRows, unspentRows, unmatchedRows) (UtxoState.UtxoState (TxUtxoBalance outputs inputs) tip) =
            let
                tipRowId = TipRowId (toDbValue (tipSlot tip))
                newTips = catMaybes [toDbValue tip]
                newUnspent = UnspentOutputRow tipRowId . toDbValue <$> Set.toList outputs
                newUnmatched = UnmatchedInputRow tipRowId . toDbValue <$> Set.toList inputs
            in
            ( newTips ++ tipRows
            , newUnspent ++ unspentRows
            , newUnmatched ++ unmatchedRows)
        (tr, ur, umr) = foldl go ([] :: [TipRow], [] :: [UnspentOutputRow], [] :: [UnmatchedInputRow]) utxoStates
        txOuts = concatMap txOutsWithRef txs
    in insertRows $ mempty
        { tipRows = InsertRows tr
        , unspentOutputRows = InsertRows ur
        , unmatchedInputRows = InsertRows umr
        , utxoOutRefRows = InsertRows $ map (\(txOut, txOutRef) -> UtxoRow (toDbValue txOutRef) (toDbValue txOut)) txOuts
        }

reduceOldUtxoDb :: Tip -> BeamEffect ()
reduceOldUtxoDb TipAtGenesis = Combined []
reduceOldUtxoDb (Tip (toDbValue -> slot) _ _) = Combined
    -- Delete all the tips before 'slot'
    [ DeleteRows $ delete (tipRows db) (\row -> _tipRowSlot row <. val_ slot)
    -- Assign all the older utxo changes to 'slot'
    , UpdateRows $ update
        (unspentOutputRows db)
        (\row -> _unspentOutputRowTip row <-. TipRowId (val_ slot))
        (\row -> unTipRowId (_unspentOutputRowTip row) <. val_ slot)
    , UpdateRows $ update
        (unmatchedInputRows db)
        (\row -> _unmatchedInputRowTip row <-. TipRowId (val_ slot))
        (\row -> unTipRowId (_unmatchedInputRowTip row) <. val_ slot)
    -- Among these older changes, delete the matching input/output pairs
    -- We're deleting only the outputs here, the matching input is deleted by a trigger (See Main.hs)
    , DeleteRows $ delete
        (utxoOutRefRows db)
        (\utxoRow ->
            exists_ (filter_
                (\input ->
                    (unTipRowId (_unmatchedInputRowTip input) ==. val_ slot) &&.
                    (_utxoRowOutRef utxoRow ==. _unmatchedInputRowOutRef input))
                (all_ (unmatchedInputRows db))))
    , DeleteRows $ delete
        (unspentOutputRows db)
        (\output -> unTipRowId (_unspentOutputRowTip output) ==. val_ slot &&.
            exists_ (filter_
                (\input ->
                    (unTipRowId (_unmatchedInputRowTip input) ==. val_ slot) &&.
                    (_unspentOutputRowOutRef output ==. _unmatchedInputRowOutRef input))
                (all_ (unmatchedInputRows db))))
    ]

rollbackUtxoDb :: Point -> BeamEffect ()
rollbackUtxoDb PointAtGenesis = DeleteRows $ delete (tipRows db) (const (val_ True))
rollbackUtxoDb (Point (toDbValue -> slot) _) = Combined
    [ DeleteRows $ delete (tipRows db) (\row -> _tipRowSlot row >. val_ slot)
    , DeleteRows $ delete (utxoOutRefRows db)
        (\utxoRow ->
            exists_ (filter_
                (\output ->
                    (unTipRowId (_unspentOutputRowTip output) >. val_ slot) &&.
                    (_utxoRowOutRef utxoRow ==. _unspentOutputRowOutRef output))
                (all_ (unspentOutputRows db))))
    , DeleteRows $ delete (unspentOutputRows db) (\row -> unTipRowId (_unspentOutputRowTip row) >. val_ slot)
    , DeleteRows $ delete (unmatchedInputRows db) (\row -> unTipRowId (_unmatchedInputRowTip row) >. val_ slot)
    ]

restoreStateFromDb :: Member BeamEffect effs => Eff effs ChainIndexState
restoreStateFromDb = do
    uo <- selectList . select $ all_ (unspentOutputRows db)
    ui <- selectList . select $ all_ (unmatchedInputRows db)
    let balances = Map.fromListWith (<>) $ fmap outputToTxUtxoBalance uo ++ fmap inputToTxUtxoBalance ui
    tips <- selectList . select
        . orderBy_ (asc_ . _tipRowSlot)
        $ all_ (tipRows db)
    pure $ FT.fromList . fmap (toUtxoState balances) $ tips
    where
        outputToTxUtxoBalance :: UnspentOutputRow -> (Word64, TxUtxoBalance)
        outputToTxUtxoBalance (UnspentOutputRow (TipRowId slot) outRef)
            = (slot, TxUtxoBalance (Set.singleton (fromDbValue outRef)) mempty)
        inputToTxUtxoBalance :: UnmatchedInputRow -> (Word64, TxUtxoBalance)
        inputToTxUtxoBalance (UnmatchedInputRow (TipRowId slot) outRef)
            = (slot, TxUtxoBalance mempty (Set.singleton (fromDbValue outRef)))
        toUtxoState :: Map.Map Word64 TxUtxoBalance -> TipRow -> UtxoState.UtxoState TxUtxoBalance
        toUtxoState balances tip@(TipRow slot _ _)
            = UtxoState.UtxoState (Map.findWithDefault mempty slot balances) (fromDbValue (Just tip))

data InsertRows te where
    InsertRows :: BeamableSqlite t => [t Identity] -> InsertRows (TableEntity t)

instance Semigroup (InsertRows te) where
    InsertRows l <> InsertRows r = InsertRows (l <> r)
instance BeamableSqlite t => Monoid (InsertRows (TableEntity t)) where
    mempty = InsertRows []

insertRows :: Db InsertRows -> BeamEffect ()
insertRows = getConst . zipTables Proxy (\tbl (InsertRows rows) -> Const $ AddRowsInBatches batchSize tbl rows) db

fromTx :: ChainIndexTx -> Db InsertRows
fromTx tx = mempty
    { datumRows = fromMap citxData
    , scriptRows = fromMap citxScripts
    , redeemerRows = fromPairs (Map.toList . txRedeemersWithHash)
    , txRows = InsertRows [toDbValue (_citxTxId tx, tx)]
    , addressRows = fromPairs (fmap credential . txOutsWithRef)
    , assetClassRows = fromPairs (concatMap assetClasses . txOutsWithRef)
    }
    where
        credential :: (ChainIndexTxOut, TxOutRef) -> (Credential, TxOutRef)
        credential (ChainIndexTxOut{citoAddress=Address{addressCredential}}, ref) =
          (addressCredential, ref)
        assetClasses :: (ChainIndexTxOut, TxOutRef) -> [(AssetClass, TxOutRef)]
        assetClasses (ChainIndexTxOut{citoValue}, ref) =
          fmap (\(c, t, _) -> (AssetClass (c, t), ref))
               -- We don't store the 'AssetClass' when it is the Ada currency.
               $ filter (\(c, t, _) -> not $ Ada.adaSymbol == c && Ada.adaToken == t)
               $ flattenValue citoValue
        fromMap
            :: (BeamableSqlite t, HasDbType (k, v), DbType (k, v) ~ t Identity)
            => Lens' ChainIndexTx (Map.Map k v)
            -> InsertRows (TableEntity t)
        fromMap l = fromPairs (Map.toList . view l)
        fromPairs
            :: (BeamableSqlite t, HasDbType (k, v), DbType (k, v) ~ t Identity)
            => (ChainIndexTx -> [(k, v)])
            -> InsertRows (TableEntity t)
        fromPairs l = InsertRows . fmap toDbValue . l $ tx


diagnostics ::
    ( Member BeamEffect effs
    , Member (State ChainIndexState) effs
    ) => Eff effs Diagnostics
diagnostics = do
    numTransactions <- selectOne . select $ aggregate_ (const countAll_) (all_ (txRows db))
    txIds <- queryList . select $ _txRowTxId <$> limit_ 10 (all_ (txRows db))
    unspentTxOuts <- queryList . select $ _utxoRowTxOut <$> limit_ 10 (all_ (utxoOutRefRows db))
    numScripts <- selectOne . select $ aggregate_ (const countAll_) (all_ (scriptRows db))
    numAddresses <- selectOne . select $ aggregate_ (const countAll_) $ nub_ $ _addressRowCred <$> all_ (addressRows db)
    numAssetClasses <- selectOne . select $ aggregate_ (const countAll_) $ nub_ $ _assetClassRowAssetClass <$> all_ (assetClassRows db)
    TxUtxoBalance outputs inputs <- UtxoState._usTxUtxoData . UtxoState.utxoState <$> get @ChainIndexState

    pure $ Diagnostics
        { numTransactions    = fromMaybe (-1) numTransactions
        , numScripts         = fromMaybe (-1) numScripts
        , numAddresses       = fromMaybe (-1) numAddresses
        , numAssetClasses    = fromMaybe (-1) numAssetClasses
        , numUnspentOutputs  = length outputs
        , numUnmatchedInputs = length inputs
        , someTransactions   = txIds
        , unspentTxOuts = unspentTxOuts
        }<|MERGE_RESOLUTION|>--- conflicted
+++ resolved
@@ -5,7 +5,6 @@
 {-# LANGUAGE NamedFieldPuns        #-}
 {-# LANGUAGE QuantifiedConstraints #-}
 {-# LANGUAGE RankNTypes            #-}
-{-# LANGUAGE TupleSections         #-}
 {-# LANGUAGE TypeApplications      #-}
 {-# LANGUAGE TypeOperators         #-}
 {-# LANGUAGE UndecidableInstances  #-}
@@ -63,6 +62,7 @@
                                 TxProcessOption (..), TxUtxoBalance (..), fromReferenceScript, tipAsPoint)
 import Plutus.ChainIndex.UtxoState (InsertUtxoSuccess (..), RollbackResult (..), UtxoIndex)
 import Plutus.ChainIndex.UtxoState qualified as UtxoState
+import Plutus.Script.Utils.Scripts (datumHash)
 import Plutus.V2.Ledger.Api (Credential (..), Datum (..), DatumHash (..), TxOutRef (..))
 
 type ChainIndexState = UtxoIndex TxUtxoBalance
@@ -190,47 +190,32 @@
   ( Member BeamEffect effs
   , Member (LogMsg ChainIndexLog) effs
   )
-<<<<<<< HEAD
   => ChainIndexTxOut
   -> Eff effs (Maybe L.ChainIndexTxOut)
-makeChainIndexTxOut txout@(ChainIndexTxOut address value datum refScript) =
+makeChainIndexTxOut txout@(ChainIndexTxOut address value datum refScript) = do
+  datumWithHash <- getDatumWithHash datum
   case addressCredential address of
     PubKeyCredential _ ->
-      pure $ Just $ L.PublicKeyChainIndexTxOut address value datum script
+        pure $ Just $ L.PublicKeyChainIndexTxOut address value datumWithHash script
     ScriptCredential vh ->
-      case datum of
-        OutputDatumHash dh -> do
-          v <- maybe (Left vh) Right <$> getScriptFromHash vh
-          d <- maybe (Left dh) Right <$> getDatumFromHash dh
-          pure $ Just $ L.ScriptChainIndexTxOut address value d script v
-        OutputDatum d -> do
-          v <- maybe (Left vh) Right <$> getScriptFromHash vh
-          pure $ Just $ L.ScriptChainIndexTxOut address value (Right d) script v
-        NoOutputDatum -> do
+      case datumWithHash of
+        Just d -> do
+          v <- getScriptFromHash vh
+          pure $ Just $ L.ScriptChainIndexTxOut address value d script (vh, v)
+        Nothing -> do
           -- If the txout comes from a script address, the Datum should not be Nothing
           logWarn $ NoDatumScriptAddr txout
           pure Nothing
   where
+    getDatumWithHash :: OutputDatum -> Eff effs (Maybe (DatumHash, Maybe Datum))
+    getDatumWithHash NoOutputDatum = pure Nothing
+    getDatumWithHash (OutputDatumHash dh) = do
+        d <- getDatumFromHash dh
+        pure $ Just (dh, d)
+    getDatumWithHash (OutputDatum d) = do
+        pure $ Just (datumHash d, Just d)
+
     script = fromReferenceScript refScript
-=======
-  => TxOut
-  -> Eff effs (Maybe ChainIndexTxOut)
-makeChainIndexTxOut txout@(TxOut address value dh) =
-  case addressCredential address of
-    PubKeyCredential _ -> do
-      d <- maybe (pure Nothing) getDatumFromHash dh
-      pure $ Just $ PublicKeyChainIndexTxOut address value ((, d) <$> dh)
-    ScriptCredential vh ->
-      case dh of
-        Just h -> do
-          v <- getScriptFromHash vh
-          d <- getDatumFromHash h
-          pure $ Just $ ScriptChainIndexTxOut address value (h, d) (vh, v)
-        Nothing -> do
-          -- If the txout comes from a script address, the Datum should not be Nothing
-          logWarn $ NoDatumScriptAddr txout
-          pure Nothing
->>>>>>> a5ab40d6
 
 getUtxoSetAtAddress
   :: forall effs.
