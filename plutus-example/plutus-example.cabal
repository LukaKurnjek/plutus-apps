--- conflicted
+++ resolved
@@ -69,36 +69,23 @@
   --------------------
   -- Local components
   --------------------
-  build-depends:   plutus-script-utils
-
-  --------------------------
-  -- Other IOG dependencies
-  --------------------------
-  build-depends:
-<<<<<<< HEAD
-    , aeson
-    , bytestring
+  build-depends:   plutus-script-utils >=1.0.0
+
+  --------------------------
+  -- Other IOG dependencies
+  --------------------------
+  build-depends:
     , cardano-api             >=1.35
     , cardano-cli             >=1.35
-=======
-    , cardano-api
-    , cardano-cli
->>>>>>> 50b7bb5a
     , cardano-ledger-alonzo
     , cardano-ledger-core
     , cardano-ledger-shelley
     , cardano-slotting
     , ouroboros-consensus
     , ouroboros-network
-<<<<<<< HEAD
     , plutus-ledger-api       >=1.0.0
-    , plutus-script-utils     >=1.0.0
     , plutus-tx               >=1.0.0
     , plutus-tx-plugin        >=1.0.0
-=======
-    , plutus-ledger-api
-    , plutus-tx
-    , plutus-tx-plugin
 
   ------------------------
   -- Non-IOG dependencies
@@ -107,7 +94,6 @@
     , aeson
     , bytestring
     , containers
->>>>>>> 50b7bb5a
     , serialise
     , strict-containers
     , text
@@ -128,16 +114,12 @@
   --------------------------
   -- Other IOG dependencies
   --------------------------
-  build-depends:  cardano-api
-
-  ------------------------
-  -- Non-IOG dependencies
-  ------------------------
-  build-depends:
-<<<<<<< HEAD
-    , cardano-api     >=1.35
-=======
->>>>>>> 50b7bb5a
+  build-depends:  cardano-api >=1.35
+
+  ------------------------
+  -- Non-IOG dependencies
+  ------------------------
+  build-depends:
     , directory
     , filepath
 
@@ -151,13 +133,7 @@
   -- Local components
   --------------------
   build-depends:
-<<<<<<< HEAD
-    , bytestring
-    , cardano-api           >=1.35
-    , optparse-applicative
-=======
-    , cardano-api
->>>>>>> 50b7bb5a
+    , cardano-api     >=1.35
     , plutus-example
 
   --------------------------
@@ -180,32 +156,23 @@
   --------------------
   -- Local components
   --------------------
-  build-depends:      plutus-example
-
-  --------------------------
-  -- Other IOG dependencies
-  --------------------------
-  build-depends:
-<<<<<<< HEAD
-    , aeson
-    , base16-bytestring
-    , bytestring
+  build-depends:
+    , plutus-example
+    , plutus-ledger   >=1.0.0
+
+  --------------------------
+  -- Other IOG dependencies
+  --------------------------
+  build-depends:
     , cardano-api:{cardano-api, gen}  >=1.35
     , cardano-cli                     >=1.35
-=======
-    , cardano-api:{cardano-api, gen}
-    , cardano-cli
->>>>>>> 50b7bb5a
     , cardano-ledger-alonzo
     , cardano-ledger-core
     , cardano-ledger-shelley
     , cardano-prelude
-<<<<<<< HEAD
-    , cardano-testnet                 >=1.35
-=======
     , cardano-testnet
     , hedgehog-extras
-    , plutus-ledger-api
+    , plutus-ledger-api               >=1.0.0
 
   ------------------------
   -- Non-IOG dependencies
@@ -214,20 +181,12 @@
     , aeson
     , base16-bytestring
     , bytestring
->>>>>>> 50b7bb5a
     , containers
     , directory
     , filepath
     , hedgehog
-<<<<<<< HEAD
-    , hedgehog-extras
-    , plutus-example
-    , plutus-ledger                   >=1.0.0
-    , plutus-ledger-api               >=1.0.0
-=======
->>>>>>> 50b7bb5a
     , tasty
-    , tasty-hedgehog                  >=1.2.0.0
+    , tasty-hedgehog        >=1.2.0.0
     , text
     , unordered-containers
 
