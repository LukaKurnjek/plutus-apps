cabal-version: 3.0

name:                   plutus-example
version:                1.33.0
description:            End to end examples of creating and executing Plutus scripts.
author:                 IOHK
maintainer:             operations@iohk.io
license:                Apache-2.0
build-type:             Simple
extra-source-files:     README.md

Flag unexpected_thunks
  Description:   Turn on unexpected thunks checks
  Default:       False

flag defer-plugin-errors
    description:
        Defer errors from the plugin, useful for things like Haddock that can't handle it.

    default:     False
    manual:      True

common base
  build-depends: base >= 4.14 && < 4.15

common project-config
  default-language:     Haskell2010

  default-extensions:   NoImplicitPrelude
                        OverloadedStrings
                        ImportQualifiedPost

  ghc-options:          -Wall
                        -Wcompat
                        -Wincomplete-record-updates
                        -Wincomplete-uni-patterns
                        -Wpartial-fields
                        -Wredundant-constraints
                        -Wunused-packages
                        -fobject-code
                        -fno-ignore-interface-pragmas
                        -fno-omit-interface-pragmas

  -- See Plutus Tx readme
  if flag(defer-plugin-errors)
      ghc-options: -fplugin-opt PlutusTx.Plugin:defer-errors

common maybe-Win32
  if os(windows)
     build-depends:     Win32

library
  import:               base, project-config
                      , maybe-Win32

  if flag(unexpected_thunks)
    cpp-options: -DUNEXPECTED_THUNKS

  hs-source-dirs:       src

  exposed-modules:      PlutusExample.AlwaysFails
                        PlutusExample.AlwaysSucceeds
                        PlutusExample.CustomDatumRedeemerGuess
                        PlutusExample.DatumRedeemerGuess
                        PlutusExample.MintingScript
                        PlutusExample.ScriptContextChecker
                        PlutusExample.Sum
                        PlutusExample.Loop

  build-depends:        aeson
                      , bytestring
                      , cardano-api
                      , cardano-cli
                      , cardano-ledger-alonzo
                      , cardano-ledger-core
                      , cardano-slotting
                      , containers
                      , ouroboros-consensus
                      , ouroboros-network
<<<<<<< HEAD
                      , plutus-ledger
                      , plutus-ledger-api >= 1.0.0
                      , plutus-tx >= 1.0.0
                      , plutus-tx-plugin >= 1.0.0
=======
                      , plutus-ledger-api
                      , plutus-script-utils
                      , plutus-tx
                      , plutus-tx-plugin
>>>>>>> 92021ae4
                      , serialise
                      , strict-containers
                      , transformers
                      , transformers-except


executable plutus-example
  import:               base, project-config
  hs-source-dirs:       app
  main-is:              plutus-example.hs
  ghc-options:          -threaded -rtsopts "-with-rtsopts=-T"

  build-depends:        cardano-api
                      , directory
                      , filepath
                      , plutus-example

executable create-script-context
  import:               base, project-config
  hs-source-dirs:       app
  main-is:              create-script-context.hs
  ghc-options:          -threaded -rtsopts "-with-rtsopts=-T"

  build-depends:        bytestring
                      , cardano-api
                      , optparse-applicative
                      , plutus-example
                      , transformers

test-suite plutus-example-test
  import:               base, project-config

  hs-source-dirs:       test
  main-is:              plutus-example-test.hs
  type:                 exitcode-stdio-1.0

  build-depends:        cardano-prelude
                      , aeson
                      , base16-bytestring
                      , bytestring
                      , cardano-api
                      , cardano-api:gen
                      , cardano-cli
                      , cardano-ledger-alonzo
                      , cardano-ledger-core
                      , cardano-ledger-shelley
                      , cardano-testnet
                      , containers
                      , directory
                      , filepath
                      , hedgehog
                      , hedgehog-extras
                      , plutus-example
<<<<<<< HEAD
                      , plutus-ledger
                      , plutus-ledger-api >= 1.0.0
=======
                      , plutus-ledger-api
>>>>>>> 92021ae4
                      , tasty
                      , tasty-hedgehog
                      , text
                      , unordered-containers


  other-modules:

                        Test.PlutusExample.Direct.ScriptContextEquality
                        Test.PlutusExample.Direct.CertifyingAndWithdrawingPlutus
                        Test.PlutusExample.Direct.ScriptContextEqualityMint
                        Test.PlutusExample.Direct.TxInLockingPlutus
                        Test.PlutusExample.Script.TxInLockingPlutus
                        Test.PlutusExample.SubmitApi.TxInLockingPlutus
                        Test.PlutusExample.Gen
                        Test.PlutusExample.Plutus
                        Test.PlutusExample.ScriptData

  ghc-options:          -threaded -rtsopts -with-rtsopts=-N -with-rtsopts=-T

  build-tool-depends:   cardano-node:cardano-node
                      , cardano-cli:cardano-cli
                      , cardano-submit-api:cardano-submit-api
                      , plutus-example:create-script-context
<|MERGE_RESOLUTION|>--- conflicted
+++ resolved
@@ -77,17 +77,10 @@
                       , containers
                       , ouroboros-consensus
                       , ouroboros-network
-<<<<<<< HEAD
-                      , plutus-ledger
                       , plutus-ledger-api >= 1.0.0
+                      , plutus-script-utils
                       , plutus-tx >= 1.0.0
                       , plutus-tx-plugin >= 1.0.0
-=======
-                      , plutus-ledger-api
-                      , plutus-script-utils
-                      , plutus-tx
-                      , plutus-tx-plugin
->>>>>>> 92021ae4
                       , serialise
                       , strict-containers
                       , transformers
@@ -141,12 +134,7 @@
                       , hedgehog
                       , hedgehog-extras
                       , plutus-example
-<<<<<<< HEAD
-                      , plutus-ledger
                       , plutus-ledger-api >= 1.0.0
-=======
-                      , plutus-ledger-api
->>>>>>> 92021ae4
                       , tasty
                       , tasty-hedgehog
                       , text
