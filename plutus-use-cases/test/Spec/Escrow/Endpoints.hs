--- conflicted
+++ resolved
@@ -48,13 +48,8 @@
 badRefund inst pk = do
     unspentOutputs <- utxosAt (Scripts.validatorAddress inst)
     current <- currentTime
-<<<<<<< HEAD
-    let flt _ ciTxOut = either id Ledger.datumHash (Tx._ciTxOutScriptDatum ciTxOut) == Ledger.datumHash (Datum (PlutusTx.toBuiltinData pk))
-        tx' = Typed.collectFromScriptFilter flt unspentOutputs Refund
-=======
     let flt _ ciTxOut = fst (Tx._ciTxOutScriptDatum ciTxOut) == Ledger.datumHash (Datum (PlutusTx.toBuiltinData pk))
         tx' = Constraints.collectFromTheScriptFilter flt unspentOutputs Refund
->>>>>>> a5ab40d6
            <> Constraints.mustValidateIn (from (current - 1))
     utx <- mkTxConstraints ( Constraints.plutusV1TypedValidatorLookups inst
                           <> Constraints.unspentOutputs unspentOutputs
