<<<<<<< HEAD
Slot 0: TxnValidate 379d8ae9af82de10d7d35ded1bdd533276afa32b7b6049e7c13f6ebaf63c3c7f
=======
Slot 0: TxnValidate e0003dd5ccd2f89acf4e18d6299e78a44ceb30e06b64ae4f0103ff4942e018af
>>>>>>> main
Slot 1: 00000000-0000-4000-8000-000000000000 {Wallet W[1]}:
          Contract instance started
Slot 1: 00000000-0000-4000-8000-000000000000 {Wallet W[1]}:
          Receive endpoint call on 'schedule collection' for Object (fromList [("contents",Array [Object (fromList [("getEndpointDescription",String "schedule collection")]),Object (fromList [("unEndpointValue",Array [])])]),("tag",String "ExposeEndpointResp")])
Slot 1: 00000000-0000-4000-8000-000000000000 {Wallet W[1]}:
          Contract log: String "Campaign started. Waiting for campaign deadline to collect funds."
Slot 1: 00000000-0000-4000-8000-000000000001 {Wallet W[2]}:
          Contract instance started
Slot 1: 00000000-0000-4000-8000-000000000001 {Wallet W[2]}:
          Receive endpoint call on 'contribute' for Object (fromList [("contents",Array [Object (fromList [("getEndpointDescription",String "contribute")]),Object (fromList [("unEndpointValue",Object (fromList [("contribValue",Object (fromList [("getValue",Array [Array [Object (fromList [("unCurrencySymbol",String "")]),Array [Array [Object (fromList [("unTokenName",String "")]),Number 1.0e7]]]])]))]))])]),("tag",String "ExposeEndpointResp")])
Slot 1: 00000000-0000-4000-8000-000000000001 {Wallet W[2]}:
          Contract log: String "Contributing Value (Map [(,Map [(\"\",10000000)])])"
Slot 1: 00000000-0000-4000-8000-000000000002 {Wallet W[3]}:
          Contract instance started
Slot 1: 00000000-0000-4000-8000-000000000002 {Wallet W[3]}:
          Receive endpoint call on 'contribute' for Object (fromList [("contents",Array [Object (fromList [("getEndpointDescription",String "contribute")]),Object (fromList [("unEndpointValue",Object (fromList [("contribValue",Object (fromList [("getValue",Array [Array [Object (fromList [("unCurrencySymbol",String "")]),Array [Array [Object (fromList [("unTokenName",String "")]),Number 1.0e7]]]])]))]))])]),("tag",String "ExposeEndpointResp")])
Slot 1: 00000000-0000-4000-8000-000000000002 {Wallet W[3]}:
          Contract log: String "Contributing Value (Map [(,Map [(\"\",10000000)])])"
Slot 1: 00000000-0000-4000-8000-000000000003 {Wallet W[4]}:
          Contract instance started
Slot 1: W[2]: Balancing an unbalanced transaction:
                Tx:
<<<<<<< HEAD
                  Tx 66a8fcfccd8d60f03f00dda842c17417ec632f13b68118380d9549bd7642bf09:
=======
                  Tx 74771685a77a9a829ce56c3d0fe05acc7bb070a52714ac5d903b1db649b3ee52:
>>>>>>> main
                    {inputs:
                    reference inputs:
                    collateral inputs:
                    outputs:
                      - Value (Map [(,Map [("",10000000)])]) addressed to
<<<<<<< HEAD
                        ScriptCredential: 8ff252c8c5423de7925e0c556871c90ed904ec3beb3dab519e9bfd9f (no staking credential)
                        with datum hash 77ab184b7537cd4b1dc3730f6a8a76a3d3aad1642fae9d769aa5dae40be38b51
                        and with no reference script
=======
                        ScriptCredential: 00ee6dbf662e3b75aeb3ef366c25a92c5226657ccc1e0ba8c02ec8c5 (no staking credential)
>>>>>>> main
                    mint: Value (Map [])
                    fee: Value (Map [])
                    mps:
                    signatures:
                    validity range: Interval {ivFrom = LowerBound NegInf True, ivTo = UpperBound PosInf True}
                    data:
                      ( 77ab184b7537cd4b1dc3730f6a8a76a3d3aad1642fae9d769aa5dae40be38b51
                      , "\128\164\244[V\184\141\DC19\218#\188L<u\236m2\148<\b\DEL%\v\134\EM<\167" )}
                Requires signatures:
                Utxo index:
                Validity range:
                  (-∞ , POSIXTime 1596059111000 ]
Slot 1: W[2]: Finished balancing:
<<<<<<< HEAD
                Tx a461d756dcb403971b1cad49aa06db9ded2ae9913c3a4f4ab9693814ed8f5f42:
                  {inputs:
                     - 379d8ae9af82de10d7d35ded1bdd533276afa32b7b6049e7c13f6ebaf63c3c7f!20

                     - 379d8ae9af82de10d7d35ded1bdd533276afa32b7b6049e7c13f6ebaf63c3c7f!21
=======
                Tx 7d996786a6af862befb5c3fb6007571401180185cc7899b79d28f93009486f34:
                  {inputs:
                     - e0003dd5ccd2f89acf4e18d6299e78a44ceb30e06b64ae4f0103ff4942e018af!20

                     - e0003dd5ccd2f89acf4e18d6299e78a44ceb30e06b64ae4f0103ff4942e018af!21
>>>>>>> main

                  reference inputs:
                  collateral inputs:
<<<<<<< HEAD
                    - 379d8ae9af82de10d7d35ded1bdd533276afa32b7b6049e7c13f6ebaf63c3c7f!20

                  outputs:
                    - Value (Map [(,Map [("",10000000)])]) addressed to
                      ScriptCredential: 8ff252c8c5423de7925e0c556871c90ed904ec3beb3dab519e9bfd9f (no staking credential)
                      with datum hash 77ab184b7537cd4b1dc3730f6a8a76a3d3aad1642fae9d769aa5dae40be38b51
                      and with no reference script
                    - Value (Map [(,Map [("",9817647)])]) addressed to
=======
                    - e0003dd5ccd2f89acf4e18d6299e78a44ceb30e06b64ae4f0103ff4942e018af!20

                  outputs:
                    - Value (Map [(,Map [("",10000000)])]) addressed to
                      ScriptCredential: 00ee6dbf662e3b75aeb3ef366c25a92c5226657ccc1e0ba8c02ec8c5 (no staking credential)
                    - Value (Map [(,Map [("",9817867)])]) addressed to
>>>>>>> main
                      PubKeyCredential: 80a4f45b56b88d1139da23bc4c3c75ec6d32943c087f250b86193ca7 (no staking credential)
                      with no datum
                      and with no reference script
                  mint: Value (Map [])
<<<<<<< HEAD
                  fee: Value (Map [(,Map [("",182353)])])
                  mps:
                  signatures:
=======
                  fee: Value (Map [(,Map [("",182133)])])
>>>>>>> main
                  validity range: Interval {ivFrom = LowerBound NegInf True, ivTo = UpperBound (Finite (Slot {getSlot = 20})) False}
                  data:
                    ( 77ab184b7537cd4b1dc3730f6a8a76a3d3aad1642fae9d769aa5dae40be38b51
                    , "\128\164\244[V\184\141\DC19\218#\188L<u\236m2\148<\b\DEL%\v\134\EM<\167" )
                  redeemers:}
Slot 1: 00000000-0000-4000-8000-000000000003 {Wallet W[4]}:
          Receive endpoint call on 'contribute' for Object (fromList [("contents",Array [Object (fromList [("getEndpointDescription",String "contribute")]),Object (fromList [("unEndpointValue",Object (fromList [("contribValue",Object (fromList [("getValue",Array [Array [Object (fromList [("unCurrencySymbol",String "")]),Array [Array [Object (fromList [("unTokenName",String "")]),Number 2500000.0]]]])]))]))])]),("tag",String "ExposeEndpointResp")])
Slot 1: 00000000-0000-4000-8000-000000000003 {Wallet W[4]}:
          Contract log: String "Contributing Value (Map [(,Map [(\"\",2500000)])])"
<<<<<<< HEAD
Slot 1: W[2]: Signing tx: a461d756dcb403971b1cad49aa06db9ded2ae9913c3a4f4ab9693814ed8f5f42
Slot 1: W[2]: Submitting tx: a461d756dcb403971b1cad49aa06db9ded2ae9913c3a4f4ab9693814ed8f5f42
Slot 1: W[2]: TxSubmit: a461d756dcb403971b1cad49aa06db9ded2ae9913c3a4f4ab9693814ed8f5f42
Slot 1: W[3]: Balancing an unbalanced transaction:
                Tx:
                  Tx 25a6bdb542f7f70ae48f2ff75d42b7ffe1a8b12d2c8ea92bd96698b6f559fbdd:
=======
Slot 1: W[2]: Signing tx: 7d996786a6af862befb5c3fb6007571401180185cc7899b79d28f93009486f34
Slot 1: W[2]: Submitting tx: 7d996786a6af862befb5c3fb6007571401180185cc7899b79d28f93009486f34
Slot 1: W[2]: TxSubmit: 7d996786a6af862befb5c3fb6007571401180185cc7899b79d28f93009486f34
Slot 1: W[3]: Balancing an unbalanced transaction:
                Tx:
                  Tx 8bee0fd4c2ccd8ce67817a4a9aa92521398fc3acfe2f86aa8f0f537b8267a3d4:
>>>>>>> main
                    {inputs:
                    reference inputs:
                    collateral inputs:
                    outputs:
                      - Value (Map [(,Map [("",10000000)])]) addressed to
<<<<<<< HEAD
                        ScriptCredential: 8ff252c8c5423de7925e0c556871c90ed904ec3beb3dab519e9bfd9f (no staking credential)
                        with datum hash 2cc2afd267462229babbc139837611310e4307bd6c7e870049c22fb02c2ad122
                        and with no reference script
=======
                        ScriptCredential: 00ee6dbf662e3b75aeb3ef366c25a92c5226657ccc1e0ba8c02ec8c5 (no staking credential)
>>>>>>> main
                    mint: Value (Map [])
                    fee: Value (Map [])
                    mps:
                    signatures:
                    validity range: Interval {ivFrom = LowerBound NegInf True, ivTo = UpperBound PosInf True}
                    data:
                      ( 2cc2afd267462229babbc139837611310e4307bd6c7e870049c22fb02c2ad122
                      , ".\n\214\f2\a$\140\236\212}\189\227\215R\224\170\209A\214\184\248\SUB\194\198\236\162|" )}
                Requires signatures:
                Utxo index:
                Validity range:
                  (-∞ , POSIXTime 1596059111000 ]
Slot 1: W[3]: Finished balancing:
<<<<<<< HEAD
                Tx 4f3549b97ce27589661068a58674751f01484a0035f20c7704728dc591fc7a54:
                  {inputs:
                     - 379d8ae9af82de10d7d35ded1bdd533276afa32b7b6049e7c13f6ebaf63c3c7f!0

                     - 379d8ae9af82de10d7d35ded1bdd533276afa32b7b6049e7c13f6ebaf63c3c7f!1
=======
                Tx feaa7d23240909b1b4f1d87d51d1bffe13900365f5b579b9fb457ed56d620a6c:
                  {inputs:
                     - e0003dd5ccd2f89acf4e18d6299e78a44ceb30e06b64ae4f0103ff4942e018af!0

                     - e0003dd5ccd2f89acf4e18d6299e78a44ceb30e06b64ae4f0103ff4942e018af!1
>>>>>>> main

                  reference inputs:
                  collateral inputs:
<<<<<<< HEAD
                    - 379d8ae9af82de10d7d35ded1bdd533276afa32b7b6049e7c13f6ebaf63c3c7f!0

                  outputs:
                    - Value (Map [(,Map [("",10000000)])]) addressed to
                      ScriptCredential: 8ff252c8c5423de7925e0c556871c90ed904ec3beb3dab519e9bfd9f (no staking credential)
                      with datum hash 2cc2afd267462229babbc139837611310e4307bd6c7e870049c22fb02c2ad122
                      and with no reference script
                    - Value (Map [(,Map [("",9817647)])]) addressed to
=======
                    - e0003dd5ccd2f89acf4e18d6299e78a44ceb30e06b64ae4f0103ff4942e018af!0

                  outputs:
                    - Value (Map [(,Map [("",10000000)])]) addressed to
                      ScriptCredential: 00ee6dbf662e3b75aeb3ef366c25a92c5226657ccc1e0ba8c02ec8c5 (no staking credential)
                    - Value (Map [(,Map [("",9817867)])]) addressed to
>>>>>>> main
                      PubKeyCredential: 2e0ad60c3207248cecd47dbde3d752e0aad141d6b8f81ac2c6eca27c (no staking credential)
                      with no datum
                      and with no reference script
                  mint: Value (Map [])
<<<<<<< HEAD
                  fee: Value (Map [(,Map [("",182353)])])
                  mps:
                  signatures:
                  validity range: Interval {ivFrom = LowerBound NegInf True, ivTo = UpperBound (Finite (Slot {getSlot = 20})) False}
                  data:
                    ( 2cc2afd267462229babbc139837611310e4307bd6c7e870049c22fb02c2ad122
                    , ".\n\214\f2\a$\140\236\212}\189\227\215R\224\170\209A\214\184\248\SUB\194\198\236\162|" )
                  redeemers:}
Slot 1: W[3]: Signing tx: 4f3549b97ce27589661068a58674751f01484a0035f20c7704728dc591fc7a54
Slot 1: W[3]: Submitting tx: 4f3549b97ce27589661068a58674751f01484a0035f20c7704728dc591fc7a54
Slot 1: W[3]: TxSubmit: 4f3549b97ce27589661068a58674751f01484a0035f20c7704728dc591fc7a54
Slot 1: W[4]: Balancing an unbalanced transaction:
                Tx:
                  Tx 95fd258de37ca0de1ad8bb3aadc8c67067e6d29296bfff5fb63ddcd17a3b0ea2:
=======
                  fee: Value (Map [(,Map [("",182133)])])
                  validity range: Interval {ivFrom = LowerBound NegInf True, ivTo = UpperBound (Finite (Slot {getSlot = 20})) False}
                  data:
                    ".\n\214\f2\a$\140\236\212}\189\227\215R\224\170\209A\214\184\248\SUB\194\198\236\162|"}
Slot 1: W[3]: Signing tx: feaa7d23240909b1b4f1d87d51d1bffe13900365f5b579b9fb457ed56d620a6c
Slot 1: W[3]: Submitting tx: feaa7d23240909b1b4f1d87d51d1bffe13900365f5b579b9fb457ed56d620a6c
Slot 1: W[3]: TxSubmit: feaa7d23240909b1b4f1d87d51d1bffe13900365f5b579b9fb457ed56d620a6c
Slot 1: W[4]: Balancing an unbalanced transaction:
                Tx:
                  Tx f9648866de6cf89336ffa00c86ab0416890a0683c52e0281ddd6d5b119305fb4:
>>>>>>> main
                    {inputs:
                    reference inputs:
                    collateral inputs:
                    outputs:
                      - Value (Map [(,Map [("",2500000)])]) addressed to
<<<<<<< HEAD
                        ScriptCredential: 8ff252c8c5423de7925e0c556871c90ed904ec3beb3dab519e9bfd9f (no staking credential)
                        with datum hash 63f4305deedb48449f218150b39eceb8d5951aa680e28a414024bc4c04758969
                        and with no reference script
=======
                        ScriptCredential: 00ee6dbf662e3b75aeb3ef366c25a92c5226657ccc1e0ba8c02ec8c5 (no staking credential)
>>>>>>> main
                    mint: Value (Map [])
                    fee: Value (Map [])
                    mps:
                    signatures:
                    validity range: Interval {ivFrom = LowerBound NegInf True, ivTo = UpperBound PosInf True}
                    data:
                      ( 63f4305deedb48449f218150b39eceb8d5951aa680e28a414024bc4c04758969
                      , "U}#\192\165\&3\180\210\149\172-\193Kx:~\252);\194>\222\136\166\254\253 =" )}
                Requires signatures:
                Utxo index:
                Validity range:
                  (-∞ , POSIXTime 1596059111000 ]
Slot 1: W[4]: Finished balancing:
<<<<<<< HEAD
                Tx 1392dd20a08de6c8f41ed6a1418bd6092c75f95ecbf5e3507e2039b601fc00ba:
                  {inputs:
                     - 379d8ae9af82de10d7d35ded1bdd533276afa32b7b6049e7c13f6ebaf63c3c7f!10
=======
                Tx b349d755c691489a17b3276665afe1d5a83e3d347ee8655bcdf94d23ed75a089:
                  {inputs:
                     - e0003dd5ccd2f89acf4e18d6299e78a44ceb30e06b64ae4f0103ff4942e018af!10
>>>>>>> main

                  reference inputs:
                  collateral inputs:
<<<<<<< HEAD
                    - 379d8ae9af82de10d7d35ded1bdd533276afa32b7b6049e7c13f6ebaf63c3c7f!10

                  outputs:
                    - Value (Map [(,Map [("",2500000)])]) addressed to
                      ScriptCredential: 8ff252c8c5423de7925e0c556871c90ed904ec3beb3dab519e9bfd9f (no staking credential)
                      with datum hash 63f4305deedb48449f218150b39eceb8d5951aa680e28a414024bc4c04758969
                      and with no reference script
                    - Value (Map [(,Map [("",7323675)])]) addressed to
=======
                    - e0003dd5ccd2f89acf4e18d6299e78a44ceb30e06b64ae4f0103ff4942e018af!10

                  outputs:
                    - Value (Map [(,Map [("",2500000)])]) addressed to
                      ScriptCredential: 00ee6dbf662e3b75aeb3ef366c25a92c5226657ccc1e0ba8c02ec8c5 (no staking credential)
                    - Value (Map [(,Map [("",7323895)])]) addressed to
>>>>>>> main
                      PubKeyCredential: 557d23c0a533b4d295ac2dc14b783a7efc293bc23ede88a6fefd203d (no staking credential)
                      with no datum
                      and with no reference script
                  mint: Value (Map [])
<<<<<<< HEAD
                  fee: Value (Map [(,Map [("",176325)])])
                  mps:
                  signatures:
                  validity range: Interval {ivFrom = LowerBound NegInf True, ivTo = UpperBound (Finite (Slot {getSlot = 20})) False}
                  data:
                    ( 63f4305deedb48449f218150b39eceb8d5951aa680e28a414024bc4c04758969
                    , "U}#\192\165\&3\180\210\149\172-\193Kx:~\252);\194>\222\136\166\254\253 =" )
                  redeemers:}
Slot 1: W[4]: Signing tx: 1392dd20a08de6c8f41ed6a1418bd6092c75f95ecbf5e3507e2039b601fc00ba
Slot 1: W[4]: Submitting tx: 1392dd20a08de6c8f41ed6a1418bd6092c75f95ecbf5e3507e2039b601fc00ba
Slot 1: W[4]: TxSubmit: 1392dd20a08de6c8f41ed6a1418bd6092c75f95ecbf5e3507e2039b601fc00ba
Slot 1: TxnValidate 1392dd20a08de6c8f41ed6a1418bd6092c75f95ecbf5e3507e2039b601fc00ba
Slot 1: TxnValidate 4f3549b97ce27589661068a58674751f01484a0035f20c7704728dc591fc7a54
Slot 1: TxnValidate a461d756dcb403971b1cad49aa06db9ded2ae9913c3a4f4ab9693814ed8f5f42
=======
                  fee: Value (Map [(,Map [("",176105)])])
                  validity range: Interval {ivFrom = LowerBound NegInf True, ivTo = UpperBound (Finite (Slot {getSlot = 20})) False}
                  data:
                    "U}#\192\165\&3\180\210\149\172-\193Kx:~\252);\194>\222\136\166\254\253 ="}
Slot 1: W[4]: Signing tx: b349d755c691489a17b3276665afe1d5a83e3d347ee8655bcdf94d23ed75a089
Slot 1: W[4]: Submitting tx: b349d755c691489a17b3276665afe1d5a83e3d347ee8655bcdf94d23ed75a089
Slot 1: W[4]: TxSubmit: b349d755c691489a17b3276665afe1d5a83e3d347ee8655bcdf94d23ed75a089
Slot 1: TxnValidate b349d755c691489a17b3276665afe1d5a83e3d347ee8655bcdf94d23ed75a089
Slot 1: TxnValidate feaa7d23240909b1b4f1d87d51d1bffe13900365f5b579b9fb457ed56d620a6c
Slot 1: TxnValidate 7d996786a6af862befb5c3fb6007571401180185cc7899b79d28f93009486f34
>>>>>>> main
Slot 20: 00000000-0000-4000-8000-000000000000 {Wallet W[1]}:
           Contract log: String "Collecting funds"
Slot 20: W[1]: Balancing an unbalanced transaction:
                 Tx:
<<<<<<< HEAD
                   Tx 27c2bbb2ba97284f081b739fe2f1eeb7d3b9ced47f2a36503914b66d75ca038b:
                     {inputs:
                        - a461d756dcb403971b1cad49aa06db9ded2ae9913c3a4f4ab9693814ed8f5f42!0
                          <>
                        - 4f3549b97ce27589661068a58674751f01484a0035f20c7704728dc591fc7a54!0
                          <>
                        - 1392dd20a08de6c8f41ed6a1418bd6092c75f95ecbf5e3507e2039b601fc00ba!0
=======
                   Tx 3f6db2a6958e4e1864655fad995634a42dd90a297727e99c85657e09826ba3e8:
                     {inputs:
                        - 7d996786a6af862befb5c3fb6007571401180185cc7899b79d28f93009486f34!0
                          <>
                        - b349d755c691489a17b3276665afe1d5a83e3d347ee8655bcdf94d23ed75a089!0
                          <>
                        - feaa7d23240909b1b4f1d87d51d1bffe13900365f5b579b9fb457ed56d620a6c!0
>>>>>>> main
                          <>
                     reference inputs:
                     collateral inputs:
                     outputs:
                     mint: Value (Map [])
                     fee: Value (Map [])
                     mps:
                     signatures:
                     validity range: Interval {ivFrom = LowerBound NegInf True, ivTo = UpperBound PosInf True}
                     data:
                       ( 2cc2afd267462229babbc139837611310e4307bd6c7e870049c22fb02c2ad122
                       , ".\n\214\f2\a$\140\236\212}\189\227\215R\224\170\209A\214\184\248\SUB\194\198\236\162|" )
                       ( 63f4305deedb48449f218150b39eceb8d5951aa680e28a414024bc4c04758969
                       , "U}#\192\165\&3\180\210\149\172-\193Kx:~\252);\194>\222\136\166\254\253 =" )
                       ( 77ab184b7537cd4b1dc3730f6a8a76a3d3aad1642fae9d769aa5dae40be38b51
                       , "\128\164\244[V\184\141\DC19\218#\188L<u\236m2\148<\b\DEL%\v\134\EM<\167" )
                     attached scripts:
                       8ff252c8c5423de7925e0c556871c90ed904ec3beb3dab519e9bfd9f}
                 Requires signatures:
                   a2c20c77887ace1cd986193e4e75babd8993cfd56995cd5cfce609c2
                 Utxo index:
<<<<<<< HEAD
                   ( 1392dd20a08de6c8f41ed6a1418bd6092c75f95ecbf5e3507e2039b601fc00ba!0
                   , - Value (Map [(,Map [("",2500000)])]) addressed to
                       ScriptCredential: 8ff252c8c5423de7925e0c556871c90ed904ec3beb3dab519e9bfd9f (no staking credential)
                       with datum hash 63f4305deedb48449f218150b39eceb8d5951aa680e28a414024bc4c04758969
                       and with no reference script )
                   ( 4f3549b97ce27589661068a58674751f01484a0035f20c7704728dc591fc7a54!0
                   , - Value (Map [(,Map [("",10000000)])]) addressed to
                       ScriptCredential: 8ff252c8c5423de7925e0c556871c90ed904ec3beb3dab519e9bfd9f (no staking credential)
                       with datum hash 2cc2afd267462229babbc139837611310e4307bd6c7e870049c22fb02c2ad122
                       and with no reference script )
                   ( a461d756dcb403971b1cad49aa06db9ded2ae9913c3a4f4ab9693814ed8f5f42!0
                   , - Value (Map [(,Map [("",10000000)])]) addressed to
                       ScriptCredential: 8ff252c8c5423de7925e0c556871c90ed904ec3beb3dab519e9bfd9f (no staking credential)
                       with datum hash 77ab184b7537cd4b1dc3730f6a8a76a3d3aad1642fae9d769aa5dae40be38b51
                       and with no reference script )
=======
                   ( 7d996786a6af862befb5c3fb6007571401180185cc7899b79d28f93009486f34!0
                   , - Value (Map [(,Map [("",10000000)])]) addressed to
                       ScriptCredential: 00ee6dbf662e3b75aeb3ef366c25a92c5226657ccc1e0ba8c02ec8c5 (no staking credential) )
                   ( b349d755c691489a17b3276665afe1d5a83e3d347ee8655bcdf94d23ed75a089!0
                   , - Value (Map [(,Map [("",2500000)])]) addressed to
                       ScriptCredential: 00ee6dbf662e3b75aeb3ef366c25a92c5226657ccc1e0ba8c02ec8c5 (no staking credential) )
                   ( feaa7d23240909b1b4f1d87d51d1bffe13900365f5b579b9fb457ed56d620a6c!0
                   , - Value (Map [(,Map [("",10000000)])]) addressed to
                       ScriptCredential: 00ee6dbf662e3b75aeb3ef366c25a92c5226657ccc1e0ba8c02ec8c5 (no staking credential) )
>>>>>>> main
                 Validity range:
                   [ POSIXTime 1596059111000 , POSIXTime 1596059120998 ]
Slot 20: W[1]: Finished balancing:
<<<<<<< HEAD
                 Tx 0ef047e168d9ca4da973ed6010146ebc2bf02498a8e51f3058c958f8b1367ec3:
                   {inputs:
                      - a461d756dcb403971b1cad49aa06db9ded2ae9913c3a4f4ab9693814ed8f5f42!0
                        <>
                      - 4f3549b97ce27589661068a58674751f01484a0035f20c7704728dc591fc7a54!0
                        <>
                      - 1392dd20a08de6c8f41ed6a1418bd6092c75f95ecbf5e3507e2039b601fc00ba!0
                        <>
                   reference inputs:
                   collateral inputs:
                     - 379d8ae9af82de10d7d35ded1bdd533276afa32b7b6049e7c13f6ebaf63c3c7f!50
=======
                 Tx cbdb234d11c16df6d29a2ca43b0be842acad3e9dca37bffc67ed25440ed3cd87:
                   {inputs:
                      - 7d996786a6af862befb5c3fb6007571401180185cc7899b79d28f93009486f34!0

                      - b349d755c691489a17b3276665afe1d5a83e3d347ee8655bcdf94d23ed75a089!0

                      - feaa7d23240909b1b4f1d87d51d1bffe13900365f5b579b9fb457ed56d620a6c!0

                   collateral inputs:
                     - e0003dd5ccd2f89acf4e18d6299e78a44ceb30e06b64ae4f0103ff4942e018af!50
>>>>>>> main

                   outputs:
                     - Value (Map [(,Map [("",22012680)])]) addressed to
                       PubKeyCredential: a2c20c77887ace1cd986193e4e75babd8993cfd56995cd5cfce609c2 (no staking credential)
                       with no datum
                       and with no reference script
                   mint: Value (Map [])
<<<<<<< HEAD
                   fee: Value (Map [(,Map [("",300581)])])
                   mps:
                   signatures:
                   validity range: Interval {ivFrom = LowerBound (Finite (Slot {getSlot = 20})) True, ivTo = UpperBound (Finite (Slot {getSlot = 29})) True}
                   data:
                     ( 2cc2afd267462229babbc139837611310e4307bd6c7e870049c22fb02c2ad122
                     , ".\n\214\f2\a$\140\236\212}\189\227\215R\224\170\209A\214\184\248\SUB\194\198\236\162|" )
                     ( 63f4305deedb48449f218150b39eceb8d5951aa680e28a414024bc4c04758969
                     , "U}#\192\165\&3\180\210\149\172-\193Kx:~\252);\194>\222\136\166\254\253 =" )
                     ( 77ab184b7537cd4b1dc3730f6a8a76a3d3aad1642fae9d769aa5dae40be38b51
                     , "\128\164\244[V\184\141\DC19\218#\188L<u\236m2\148<\b\DEL%\v\134\EM<\167" )
                   redeemers:
                     <>
                     <>
                     <>}
Slot 20: W[1]: Signing tx: 0ef047e168d9ca4da973ed6010146ebc2bf02498a8e51f3058c958f8b1367ec3
Slot 20: W[1]: Submitting tx: 0ef047e168d9ca4da973ed6010146ebc2bf02498a8e51f3058c958f8b1367ec3
Slot 20: W[1]: TxSubmit: 0ef047e168d9ca4da973ed6010146ebc2bf02498a8e51f3058c958f8b1367ec3
Slot 20: 00000000-0000-4000-8000-000000000000 {Wallet W[1]}:
           Contract instance stopped (no errors)
Slot 20: TxnValidate 0ef047e168d9ca4da973ed6010146ebc2bf02498a8e51f3058c958f8b1367ec3
=======
                   fee: Value (Map [(,Map [("",487320)])])
                   validity range: Interval {ivFrom = LowerBound (Finite (Slot {getSlot = 20})) True, ivTo = UpperBound (Finite (Slot {getSlot = 29})) False}
                   data:}
Slot 20: W[1]: Signing tx: cbdb234d11c16df6d29a2ca43b0be842acad3e9dca37bffc67ed25440ed3cd87
Slot 20: W[1]: Submitting tx: cbdb234d11c16df6d29a2ca43b0be842acad3e9dca37bffc67ed25440ed3cd87
Slot 20: W[1]: TxSubmit: cbdb234d11c16df6d29a2ca43b0be842acad3e9dca37bffc67ed25440ed3cd87
Slot 20: 00000000-0000-4000-8000-000000000000 {Wallet W[1]}:
           Contract instance stopped (no errors)
Slot 20: TxnValidate cbdb234d11c16df6d29a2ca43b0be842acad3e9dca37bffc67ed25440ed3cd87
>>>>>>> main<|MERGE_RESOLUTION|>--- conflicted
+++ resolved
@@ -1,8 +1,4 @@
-<<<<<<< HEAD
-Slot 0: TxnValidate 379d8ae9af82de10d7d35ded1bdd533276afa32b7b6049e7c13f6ebaf63c3c7f
-=======
-Slot 0: TxnValidate e0003dd5ccd2f89acf4e18d6299e78a44ceb30e06b64ae4f0103ff4942e018af
->>>>>>> main
+Slot 0: TxnValidate 43ba666cc8a22a04b63a3b605ce14146dfa5ed999986625ad90c1bc16dabdd84
 Slot 1: 00000000-0000-4000-8000-000000000000 {Wallet W[1]}:
           Contract instance started
 Slot 1: 00000000-0000-4000-8000-000000000000 {Wallet W[1]}:
@@ -25,23 +21,15 @@
           Contract instance started
 Slot 1: W[2]: Balancing an unbalanced transaction:
                 Tx:
-<<<<<<< HEAD
-                  Tx 66a8fcfccd8d60f03f00dda842c17417ec632f13b68118380d9549bd7642bf09:
-=======
-                  Tx 74771685a77a9a829ce56c3d0fe05acc7bb070a52714ac5d903b1db649b3ee52:
->>>>>>> main
+                  Tx 90e5fc272cbfe94e2fd77e41bfea1971969d193febcf2f1c9f82d7fedf780643:
                     {inputs:
                     reference inputs:
                     collateral inputs:
                     outputs:
                       - Value (Map [(,Map [("",10000000)])]) addressed to
-<<<<<<< HEAD
-                        ScriptCredential: 8ff252c8c5423de7925e0c556871c90ed904ec3beb3dab519e9bfd9f (no staking credential)
+                        ScriptCredential: dbf5886c23bd2aade401340003b0c45a44d40aab13b18c6f739d6937 (no staking credential)
                         with datum hash 77ab184b7537cd4b1dc3730f6a8a76a3d3aad1642fae9d769aa5dae40be38b51
                         and with no reference script
-=======
-                        ScriptCredential: 00ee6dbf662e3b75aeb3ef366c25a92c5226657ccc1e0ba8c02ec8c5 (no staking credential)
->>>>>>> main
                     mint: Value (Map [])
                     fee: Value (Map [])
                     mps:
@@ -55,50 +43,27 @@
                 Validity range:
                   (-∞ , POSIXTime 1596059111000 ]
 Slot 1: W[2]: Finished balancing:
-<<<<<<< HEAD
-                Tx a461d756dcb403971b1cad49aa06db9ded2ae9913c3a4f4ab9693814ed8f5f42:
+                Tx a9b4c06e62454dd37dffd753b159526298a3833608332a74b5f303bb8f273d76:
                   {inputs:
-                     - 379d8ae9af82de10d7d35ded1bdd533276afa32b7b6049e7c13f6ebaf63c3c7f!20
-
-                     - 379d8ae9af82de10d7d35ded1bdd533276afa32b7b6049e7c13f6ebaf63c3c7f!21
-=======
-                Tx 7d996786a6af862befb5c3fb6007571401180185cc7899b79d28f93009486f34:
-                  {inputs:
-                     - e0003dd5ccd2f89acf4e18d6299e78a44ceb30e06b64ae4f0103ff4942e018af!20
-
-                     - e0003dd5ccd2f89acf4e18d6299e78a44ceb30e06b64ae4f0103ff4942e018af!21
->>>>>>> main
+                     - 43ba666cc8a22a04b63a3b605ce14146dfa5ed999986625ad90c1bc16dabdd84!20
+
+                     - 43ba666cc8a22a04b63a3b605ce14146dfa5ed999986625ad90c1bc16dabdd84!21
 
                   reference inputs:
                   collateral inputs:
-<<<<<<< HEAD
-                    - 379d8ae9af82de10d7d35ded1bdd533276afa32b7b6049e7c13f6ebaf63c3c7f!20
+                    - 43ba666cc8a22a04b63a3b605ce14146dfa5ed999986625ad90c1bc16dabdd84!20
 
                   outputs:
                     - Value (Map [(,Map [("",10000000)])]) addressed to
-                      ScriptCredential: 8ff252c8c5423de7925e0c556871c90ed904ec3beb3dab519e9bfd9f (no staking credential)
+                      ScriptCredential: dbf5886c23bd2aade401340003b0c45a44d40aab13b18c6f739d6937 (no staking credential)
                       with datum hash 77ab184b7537cd4b1dc3730f6a8a76a3d3aad1642fae9d769aa5dae40be38b51
                       and with no reference script
                     - Value (Map [(,Map [("",9817647)])]) addressed to
-=======
-                    - e0003dd5ccd2f89acf4e18d6299e78a44ceb30e06b64ae4f0103ff4942e018af!20
-
-                  outputs:
-                    - Value (Map [(,Map [("",10000000)])]) addressed to
-                      ScriptCredential: 00ee6dbf662e3b75aeb3ef366c25a92c5226657ccc1e0ba8c02ec8c5 (no staking credential)
-                    - Value (Map [(,Map [("",9817867)])]) addressed to
->>>>>>> main
                       PubKeyCredential: 80a4f45b56b88d1139da23bc4c3c75ec6d32943c087f250b86193ca7 (no staking credential)
                       with no datum
                       and with no reference script
                   mint: Value (Map [])
-<<<<<<< HEAD
                   fee: Value (Map [(,Map [("",182353)])])
-                  mps:
-                  signatures:
-=======
-                  fee: Value (Map [(,Map [("",182133)])])
->>>>>>> main
                   validity range: Interval {ivFrom = LowerBound NegInf True, ivTo = UpperBound (Finite (Slot {getSlot = 20})) False}
                   data:
                     ( 77ab184b7537cd4b1dc3730f6a8a76a3d3aad1642fae9d769aa5dae40be38b51
@@ -108,33 +73,20 @@
           Receive endpoint call on 'contribute' for Object (fromList [("contents",Array [Object (fromList [("getEndpointDescription",String "contribute")]),Object (fromList [("unEndpointValue",Object (fromList [("contribValue",Object (fromList [("getValue",Array [Array [Object (fromList [("unCurrencySymbol",String "")]),Array [Array [Object (fromList [("unTokenName",String "")]),Number 2500000.0]]]])]))]))])]),("tag",String "ExposeEndpointResp")])
 Slot 1: 00000000-0000-4000-8000-000000000003 {Wallet W[4]}:
           Contract log: String "Contributing Value (Map [(,Map [(\"\",2500000)])])"
-<<<<<<< HEAD
-Slot 1: W[2]: Signing tx: a461d756dcb403971b1cad49aa06db9ded2ae9913c3a4f4ab9693814ed8f5f42
-Slot 1: W[2]: Submitting tx: a461d756dcb403971b1cad49aa06db9ded2ae9913c3a4f4ab9693814ed8f5f42
-Slot 1: W[2]: TxSubmit: a461d756dcb403971b1cad49aa06db9ded2ae9913c3a4f4ab9693814ed8f5f42
+Slot 1: W[2]: Signing tx: a9b4c06e62454dd37dffd753b159526298a3833608332a74b5f303bb8f273d76
+Slot 1: W[2]: Submitting tx: a9b4c06e62454dd37dffd753b159526298a3833608332a74b5f303bb8f273d76
+Slot 1: W[2]: TxSubmit: a9b4c06e62454dd37dffd753b159526298a3833608332a74b5f303bb8f273d76
 Slot 1: W[3]: Balancing an unbalanced transaction:
                 Tx:
-                  Tx 25a6bdb542f7f70ae48f2ff75d42b7ffe1a8b12d2c8ea92bd96698b6f559fbdd:
-=======
-Slot 1: W[2]: Signing tx: 7d996786a6af862befb5c3fb6007571401180185cc7899b79d28f93009486f34
-Slot 1: W[2]: Submitting tx: 7d996786a6af862befb5c3fb6007571401180185cc7899b79d28f93009486f34
-Slot 1: W[2]: TxSubmit: 7d996786a6af862befb5c3fb6007571401180185cc7899b79d28f93009486f34
-Slot 1: W[3]: Balancing an unbalanced transaction:
-                Tx:
-                  Tx 8bee0fd4c2ccd8ce67817a4a9aa92521398fc3acfe2f86aa8f0f537b8267a3d4:
->>>>>>> main
+                  Tx 630f7389a71a347c91e751ed04aae5695340dda626a012ffdb2c0308380a136f:
                     {inputs:
                     reference inputs:
                     collateral inputs:
                     outputs:
                       - Value (Map [(,Map [("",10000000)])]) addressed to
-<<<<<<< HEAD
-                        ScriptCredential: 8ff252c8c5423de7925e0c556871c90ed904ec3beb3dab519e9bfd9f (no staking credential)
+                        ScriptCredential: dbf5886c23bd2aade401340003b0c45a44d40aab13b18c6f739d6937 (no staking credential)
                         with datum hash 2cc2afd267462229babbc139837611310e4307bd6c7e870049c22fb02c2ad122
                         and with no reference script
-=======
-                        ScriptCredential: 00ee6dbf662e3b75aeb3ef366c25a92c5226657ccc1e0ba8c02ec8c5 (no staking credential)
->>>>>>> main
                     mint: Value (Map [])
                     fee: Value (Map [])
                     mps:
@@ -148,82 +100,46 @@
                 Validity range:
                   (-∞ , POSIXTime 1596059111000 ]
 Slot 1: W[3]: Finished balancing:
-<<<<<<< HEAD
-                Tx 4f3549b97ce27589661068a58674751f01484a0035f20c7704728dc591fc7a54:
+                Tx 761a25f13ac5301de2ada0fe4a9a1670229733930949ecc28cd23a2be93022bd:
                   {inputs:
-                     - 379d8ae9af82de10d7d35ded1bdd533276afa32b7b6049e7c13f6ebaf63c3c7f!0
-
-                     - 379d8ae9af82de10d7d35ded1bdd533276afa32b7b6049e7c13f6ebaf63c3c7f!1
-=======
-                Tx feaa7d23240909b1b4f1d87d51d1bffe13900365f5b579b9fb457ed56d620a6c:
-                  {inputs:
-                     - e0003dd5ccd2f89acf4e18d6299e78a44ceb30e06b64ae4f0103ff4942e018af!0
-
-                     - e0003dd5ccd2f89acf4e18d6299e78a44ceb30e06b64ae4f0103ff4942e018af!1
->>>>>>> main
+                     - 43ba666cc8a22a04b63a3b605ce14146dfa5ed999986625ad90c1bc16dabdd84!0
+
+                     - 43ba666cc8a22a04b63a3b605ce14146dfa5ed999986625ad90c1bc16dabdd84!1
 
                   reference inputs:
                   collateral inputs:
-<<<<<<< HEAD
-                    - 379d8ae9af82de10d7d35ded1bdd533276afa32b7b6049e7c13f6ebaf63c3c7f!0
+                    - 43ba666cc8a22a04b63a3b605ce14146dfa5ed999986625ad90c1bc16dabdd84!0
 
                   outputs:
                     - Value (Map [(,Map [("",10000000)])]) addressed to
-                      ScriptCredential: 8ff252c8c5423de7925e0c556871c90ed904ec3beb3dab519e9bfd9f (no staking credential)
+                      ScriptCredential: dbf5886c23bd2aade401340003b0c45a44d40aab13b18c6f739d6937 (no staking credential)
                       with datum hash 2cc2afd267462229babbc139837611310e4307bd6c7e870049c22fb02c2ad122
                       and with no reference script
                     - Value (Map [(,Map [("",9817647)])]) addressed to
-=======
-                    - e0003dd5ccd2f89acf4e18d6299e78a44ceb30e06b64ae4f0103ff4942e018af!0
-
-                  outputs:
-                    - Value (Map [(,Map [("",10000000)])]) addressed to
-                      ScriptCredential: 00ee6dbf662e3b75aeb3ef366c25a92c5226657ccc1e0ba8c02ec8c5 (no staking credential)
-                    - Value (Map [(,Map [("",9817867)])]) addressed to
->>>>>>> main
                       PubKeyCredential: 2e0ad60c3207248cecd47dbde3d752e0aad141d6b8f81ac2c6eca27c (no staking credential)
                       with no datum
                       and with no reference script
                   mint: Value (Map [])
-<<<<<<< HEAD
                   fee: Value (Map [(,Map [("",182353)])])
-                  mps:
-                  signatures:
                   validity range: Interval {ivFrom = LowerBound NegInf True, ivTo = UpperBound (Finite (Slot {getSlot = 20})) False}
                   data:
                     ( 2cc2afd267462229babbc139837611310e4307bd6c7e870049c22fb02c2ad122
                     , ".\n\214\f2\a$\140\236\212}\189\227\215R\224\170\209A\214\184\248\SUB\194\198\236\162|" )
                   redeemers:}
-Slot 1: W[3]: Signing tx: 4f3549b97ce27589661068a58674751f01484a0035f20c7704728dc591fc7a54
-Slot 1: W[3]: Submitting tx: 4f3549b97ce27589661068a58674751f01484a0035f20c7704728dc591fc7a54
-Slot 1: W[3]: TxSubmit: 4f3549b97ce27589661068a58674751f01484a0035f20c7704728dc591fc7a54
+Slot 1: W[3]: Signing tx: 761a25f13ac5301de2ada0fe4a9a1670229733930949ecc28cd23a2be93022bd
+Slot 1: W[3]: Submitting tx: 761a25f13ac5301de2ada0fe4a9a1670229733930949ecc28cd23a2be93022bd
+Slot 1: W[3]: TxSubmit: 761a25f13ac5301de2ada0fe4a9a1670229733930949ecc28cd23a2be93022bd
 Slot 1: W[4]: Balancing an unbalanced transaction:
                 Tx:
-                  Tx 95fd258de37ca0de1ad8bb3aadc8c67067e6d29296bfff5fb63ddcd17a3b0ea2:
-=======
-                  fee: Value (Map [(,Map [("",182133)])])
-                  validity range: Interval {ivFrom = LowerBound NegInf True, ivTo = UpperBound (Finite (Slot {getSlot = 20})) False}
-                  data:
-                    ".\n\214\f2\a$\140\236\212}\189\227\215R\224\170\209A\214\184\248\SUB\194\198\236\162|"}
-Slot 1: W[3]: Signing tx: feaa7d23240909b1b4f1d87d51d1bffe13900365f5b579b9fb457ed56d620a6c
-Slot 1: W[3]: Submitting tx: feaa7d23240909b1b4f1d87d51d1bffe13900365f5b579b9fb457ed56d620a6c
-Slot 1: W[3]: TxSubmit: feaa7d23240909b1b4f1d87d51d1bffe13900365f5b579b9fb457ed56d620a6c
-Slot 1: W[4]: Balancing an unbalanced transaction:
-                Tx:
-                  Tx f9648866de6cf89336ffa00c86ab0416890a0683c52e0281ddd6d5b119305fb4:
->>>>>>> main
+                  Tx 510617b26fa2aa87d069914ac2e23ed95b7c1fbd91484ce0030fd2bafe7bd3a6:
                     {inputs:
                     reference inputs:
                     collateral inputs:
                     outputs:
                       - Value (Map [(,Map [("",2500000)])]) addressed to
-<<<<<<< HEAD
-                        ScriptCredential: 8ff252c8c5423de7925e0c556871c90ed904ec3beb3dab519e9bfd9f (no staking credential)
+                        ScriptCredential: dbf5886c23bd2aade401340003b0c45a44d40aab13b18c6f739d6937 (no staking credential)
                         with datum hash 63f4305deedb48449f218150b39eceb8d5951aa680e28a414024bc4c04758969
                         and with no reference script
-=======
-                        ScriptCredential: 00ee6dbf662e3b75aeb3ef366c25a92c5226657ccc1e0ba8c02ec8c5 (no staking credential)
->>>>>>> main
                     mint: Value (Map [])
                     fee: Value (Map [])
                     mps:
@@ -237,87 +153,47 @@
                 Validity range:
                   (-∞ , POSIXTime 1596059111000 ]
 Slot 1: W[4]: Finished balancing:
-<<<<<<< HEAD
-                Tx 1392dd20a08de6c8f41ed6a1418bd6092c75f95ecbf5e3507e2039b601fc00ba:
+                Tx 8f74dd4e3b7abac2c45cc5674088d06e564fc2d48ff7fb6c822fa1c625a55e1f:
                   {inputs:
-                     - 379d8ae9af82de10d7d35ded1bdd533276afa32b7b6049e7c13f6ebaf63c3c7f!10
-=======
-                Tx b349d755c691489a17b3276665afe1d5a83e3d347ee8655bcdf94d23ed75a089:
-                  {inputs:
-                     - e0003dd5ccd2f89acf4e18d6299e78a44ceb30e06b64ae4f0103ff4942e018af!10
->>>>>>> main
+                     - 43ba666cc8a22a04b63a3b605ce14146dfa5ed999986625ad90c1bc16dabdd84!10
 
                   reference inputs:
                   collateral inputs:
-<<<<<<< HEAD
-                    - 379d8ae9af82de10d7d35ded1bdd533276afa32b7b6049e7c13f6ebaf63c3c7f!10
+                    - 43ba666cc8a22a04b63a3b605ce14146dfa5ed999986625ad90c1bc16dabdd84!10
 
                   outputs:
                     - Value (Map [(,Map [("",2500000)])]) addressed to
-                      ScriptCredential: 8ff252c8c5423de7925e0c556871c90ed904ec3beb3dab519e9bfd9f (no staking credential)
+                      ScriptCredential: dbf5886c23bd2aade401340003b0c45a44d40aab13b18c6f739d6937 (no staking credential)
                       with datum hash 63f4305deedb48449f218150b39eceb8d5951aa680e28a414024bc4c04758969
                       and with no reference script
                     - Value (Map [(,Map [("",7323675)])]) addressed to
-=======
-                    - e0003dd5ccd2f89acf4e18d6299e78a44ceb30e06b64ae4f0103ff4942e018af!10
-
-                  outputs:
-                    - Value (Map [(,Map [("",2500000)])]) addressed to
-                      ScriptCredential: 00ee6dbf662e3b75aeb3ef366c25a92c5226657ccc1e0ba8c02ec8c5 (no staking credential)
-                    - Value (Map [(,Map [("",7323895)])]) addressed to
->>>>>>> main
                       PubKeyCredential: 557d23c0a533b4d295ac2dc14b783a7efc293bc23ede88a6fefd203d (no staking credential)
                       with no datum
                       and with no reference script
                   mint: Value (Map [])
-<<<<<<< HEAD
                   fee: Value (Map [(,Map [("",176325)])])
-                  mps:
-                  signatures:
                   validity range: Interval {ivFrom = LowerBound NegInf True, ivTo = UpperBound (Finite (Slot {getSlot = 20})) False}
                   data:
                     ( 63f4305deedb48449f218150b39eceb8d5951aa680e28a414024bc4c04758969
                     , "U}#\192\165\&3\180\210\149\172-\193Kx:~\252);\194>\222\136\166\254\253 =" )
                   redeemers:}
-Slot 1: W[4]: Signing tx: 1392dd20a08de6c8f41ed6a1418bd6092c75f95ecbf5e3507e2039b601fc00ba
-Slot 1: W[4]: Submitting tx: 1392dd20a08de6c8f41ed6a1418bd6092c75f95ecbf5e3507e2039b601fc00ba
-Slot 1: W[4]: TxSubmit: 1392dd20a08de6c8f41ed6a1418bd6092c75f95ecbf5e3507e2039b601fc00ba
-Slot 1: TxnValidate 1392dd20a08de6c8f41ed6a1418bd6092c75f95ecbf5e3507e2039b601fc00ba
-Slot 1: TxnValidate 4f3549b97ce27589661068a58674751f01484a0035f20c7704728dc591fc7a54
-Slot 1: TxnValidate a461d756dcb403971b1cad49aa06db9ded2ae9913c3a4f4ab9693814ed8f5f42
-=======
-                  fee: Value (Map [(,Map [("",176105)])])
-                  validity range: Interval {ivFrom = LowerBound NegInf True, ivTo = UpperBound (Finite (Slot {getSlot = 20})) False}
-                  data:
-                    "U}#\192\165\&3\180\210\149\172-\193Kx:~\252);\194>\222\136\166\254\253 ="}
-Slot 1: W[4]: Signing tx: b349d755c691489a17b3276665afe1d5a83e3d347ee8655bcdf94d23ed75a089
-Slot 1: W[4]: Submitting tx: b349d755c691489a17b3276665afe1d5a83e3d347ee8655bcdf94d23ed75a089
-Slot 1: W[4]: TxSubmit: b349d755c691489a17b3276665afe1d5a83e3d347ee8655bcdf94d23ed75a089
-Slot 1: TxnValidate b349d755c691489a17b3276665afe1d5a83e3d347ee8655bcdf94d23ed75a089
-Slot 1: TxnValidate feaa7d23240909b1b4f1d87d51d1bffe13900365f5b579b9fb457ed56d620a6c
-Slot 1: TxnValidate 7d996786a6af862befb5c3fb6007571401180185cc7899b79d28f93009486f34
->>>>>>> main
+Slot 1: W[4]: Signing tx: 8f74dd4e3b7abac2c45cc5674088d06e564fc2d48ff7fb6c822fa1c625a55e1f
+Slot 1: W[4]: Submitting tx: 8f74dd4e3b7abac2c45cc5674088d06e564fc2d48ff7fb6c822fa1c625a55e1f
+Slot 1: W[4]: TxSubmit: 8f74dd4e3b7abac2c45cc5674088d06e564fc2d48ff7fb6c822fa1c625a55e1f
+Slot 1: TxnValidate 8f74dd4e3b7abac2c45cc5674088d06e564fc2d48ff7fb6c822fa1c625a55e1f
+Slot 1: TxnValidate 761a25f13ac5301de2ada0fe4a9a1670229733930949ecc28cd23a2be93022bd
+Slot 1: TxnValidate a9b4c06e62454dd37dffd753b159526298a3833608332a74b5f303bb8f273d76
 Slot 20: 00000000-0000-4000-8000-000000000000 {Wallet W[1]}:
            Contract log: String "Collecting funds"
 Slot 20: W[1]: Balancing an unbalanced transaction:
                  Tx:
-<<<<<<< HEAD
-                   Tx 27c2bbb2ba97284f081b739fe2f1eeb7d3b9ced47f2a36503914b66d75ca038b:
+                   Tx 6bcdc0e7967f18bdb3a0e2655538db3762ba7c018d118da213a7158de08329ba:
                      {inputs:
-                        - a461d756dcb403971b1cad49aa06db9ded2ae9913c3a4f4ab9693814ed8f5f42!0
+                        - a9b4c06e62454dd37dffd753b159526298a3833608332a74b5f303bb8f273d76!0
                           <>
-                        - 4f3549b97ce27589661068a58674751f01484a0035f20c7704728dc591fc7a54!0
+                        - 8f74dd4e3b7abac2c45cc5674088d06e564fc2d48ff7fb6c822fa1c625a55e1f!0
                           <>
-                        - 1392dd20a08de6c8f41ed6a1418bd6092c75f95ecbf5e3507e2039b601fc00ba!0
-=======
-                   Tx 3f6db2a6958e4e1864655fad995634a42dd90a297727e99c85657e09826ba3e8:
-                     {inputs:
-                        - 7d996786a6af862befb5c3fb6007571401180185cc7899b79d28f93009486f34!0
-                          <>
-                        - b349d755c691489a17b3276665afe1d5a83e3d347ee8655bcdf94d23ed75a089!0
-                          <>
-                        - feaa7d23240909b1b4f1d87d51d1bffe13900365f5b579b9fb457ed56d620a6c!0
->>>>>>> main
+                        - 761a25f13ac5301de2ada0fe4a9a1670229733930949ecc28cd23a2be93022bd!0
                           <>
                      reference inputs:
                      collateral inputs:
@@ -335,101 +211,53 @@
                        ( 77ab184b7537cd4b1dc3730f6a8a76a3d3aad1642fae9d769aa5dae40be38b51
                        , "\128\164\244[V\184\141\DC19\218#\188L<u\236m2\148<\b\DEL%\v\134\EM<\167" )
                      attached scripts:
-                       8ff252c8c5423de7925e0c556871c90ed904ec3beb3dab519e9bfd9f}
+                       dbf5886c23bd2aade401340003b0c45a44d40aab13b18c6f739d6937}
                  Requires signatures:
                    a2c20c77887ace1cd986193e4e75babd8993cfd56995cd5cfce609c2
                  Utxo index:
-<<<<<<< HEAD
-                   ( 1392dd20a08de6c8f41ed6a1418bd6092c75f95ecbf5e3507e2039b601fc00ba!0
+                   ( 761a25f13ac5301de2ada0fe4a9a1670229733930949ecc28cd23a2be93022bd!0
+                   , - Value (Map [(,Map [("",10000000)])]) addressed to
+                       ScriptCredential: dbf5886c23bd2aade401340003b0c45a44d40aab13b18c6f739d6937 (no staking credential)
+                       with datum hash 2cc2afd267462229babbc139837611310e4307bd6c7e870049c22fb02c2ad122
+                       and with no reference script )
+                   ( 8f74dd4e3b7abac2c45cc5674088d06e564fc2d48ff7fb6c822fa1c625a55e1f!0
                    , - Value (Map [(,Map [("",2500000)])]) addressed to
-                       ScriptCredential: 8ff252c8c5423de7925e0c556871c90ed904ec3beb3dab519e9bfd9f (no staking credential)
+                       ScriptCredential: dbf5886c23bd2aade401340003b0c45a44d40aab13b18c6f739d6937 (no staking credential)
                        with datum hash 63f4305deedb48449f218150b39eceb8d5951aa680e28a414024bc4c04758969
                        and with no reference script )
-                   ( 4f3549b97ce27589661068a58674751f01484a0035f20c7704728dc591fc7a54!0
+                   ( a9b4c06e62454dd37dffd753b159526298a3833608332a74b5f303bb8f273d76!0
                    , - Value (Map [(,Map [("",10000000)])]) addressed to
-                       ScriptCredential: 8ff252c8c5423de7925e0c556871c90ed904ec3beb3dab519e9bfd9f (no staking credential)
-                       with datum hash 2cc2afd267462229babbc139837611310e4307bd6c7e870049c22fb02c2ad122
-                       and with no reference script )
-                   ( a461d756dcb403971b1cad49aa06db9ded2ae9913c3a4f4ab9693814ed8f5f42!0
-                   , - Value (Map [(,Map [("",10000000)])]) addressed to
-                       ScriptCredential: 8ff252c8c5423de7925e0c556871c90ed904ec3beb3dab519e9bfd9f (no staking credential)
+                       ScriptCredential: dbf5886c23bd2aade401340003b0c45a44d40aab13b18c6f739d6937 (no staking credential)
                        with datum hash 77ab184b7537cd4b1dc3730f6a8a76a3d3aad1642fae9d769aa5dae40be38b51
                        and with no reference script )
-=======
-                   ( 7d996786a6af862befb5c3fb6007571401180185cc7899b79d28f93009486f34!0
-                   , - Value (Map [(,Map [("",10000000)])]) addressed to
-                       ScriptCredential: 00ee6dbf662e3b75aeb3ef366c25a92c5226657ccc1e0ba8c02ec8c5 (no staking credential) )
-                   ( b349d755c691489a17b3276665afe1d5a83e3d347ee8655bcdf94d23ed75a089!0
-                   , - Value (Map [(,Map [("",2500000)])]) addressed to
-                       ScriptCredential: 00ee6dbf662e3b75aeb3ef366c25a92c5226657ccc1e0ba8c02ec8c5 (no staking credential) )
-                   ( feaa7d23240909b1b4f1d87d51d1bffe13900365f5b579b9fb457ed56d620a6c!0
-                   , - Value (Map [(,Map [("",10000000)])]) addressed to
-                       ScriptCredential: 00ee6dbf662e3b75aeb3ef366c25a92c5226657ccc1e0ba8c02ec8c5 (no staking credential) )
->>>>>>> main
                  Validity range:
                    [ POSIXTime 1596059111000 , POSIXTime 1596059120998 ]
 Slot 20: W[1]: Finished balancing:
-<<<<<<< HEAD
-                 Tx 0ef047e168d9ca4da973ed6010146ebc2bf02498a8e51f3058c958f8b1367ec3:
+                 Tx 9536702bda86586c9c1f76a002e163bc3fc817de8c0bff492dc4dcb9f36905ea:
                    {inputs:
-                      - a461d756dcb403971b1cad49aa06db9ded2ae9913c3a4f4ab9693814ed8f5f42!0
-                        <>
-                      - 4f3549b97ce27589661068a58674751f01484a0035f20c7704728dc591fc7a54!0
-                        <>
-                      - 1392dd20a08de6c8f41ed6a1418bd6092c75f95ecbf5e3507e2039b601fc00ba!0
-                        <>
+                      - 761a25f13ac5301de2ada0fe4a9a1670229733930949ecc28cd23a2be93022bd!0
+
+                      - 8f74dd4e3b7abac2c45cc5674088d06e564fc2d48ff7fb6c822fa1c625a55e1f!0
+
+                      - a9b4c06e62454dd37dffd753b159526298a3833608332a74b5f303bb8f273d76!0
+
                    reference inputs:
                    collateral inputs:
-                     - 379d8ae9af82de10d7d35ded1bdd533276afa32b7b6049e7c13f6ebaf63c3c7f!50
-=======
-                 Tx cbdb234d11c16df6d29a2ca43b0be842acad3e9dca37bffc67ed25440ed3cd87:
-                   {inputs:
-                      - 7d996786a6af862befb5c3fb6007571401180185cc7899b79d28f93009486f34!0
-
-                      - b349d755c691489a17b3276665afe1d5a83e3d347ee8655bcdf94d23ed75a089!0
-
-                      - feaa7d23240909b1b4f1d87d51d1bffe13900365f5b579b9fb457ed56d620a6c!0
-
-                   collateral inputs:
-                     - e0003dd5ccd2f89acf4e18d6299e78a44ceb30e06b64ae4f0103ff4942e018af!50
->>>>>>> main
+                     - 43ba666cc8a22a04b63a3b605ce14146dfa5ed999986625ad90c1bc16dabdd84!50
 
                    outputs:
-                     - Value (Map [(,Map [("",22012680)])]) addressed to
+                     - Value (Map [(,Map [("",22031637)])]) addressed to
                        PubKeyCredential: a2c20c77887ace1cd986193e4e75babd8993cfd56995cd5cfce609c2 (no staking credential)
                        with no datum
                        and with no reference script
                    mint: Value (Map [])
-<<<<<<< HEAD
-                   fee: Value (Map [(,Map [("",300581)])])
-                   mps:
-                   signatures:
-                   validity range: Interval {ivFrom = LowerBound (Finite (Slot {getSlot = 20})) True, ivTo = UpperBound (Finite (Slot {getSlot = 29})) True}
+                   fee: Value (Map [(,Map [("",468363)])])
+                   validity range: Interval {ivFrom = LowerBound (Finite (Slot {getSlot = 20})) True, ivTo = UpperBound (Finite (Slot {getSlot = 29})) False}
                    data:
-                     ( 2cc2afd267462229babbc139837611310e4307bd6c7e870049c22fb02c2ad122
-                     , ".\n\214\f2\a$\140\236\212}\189\227\215R\224\170\209A\214\184\248\SUB\194\198\236\162|" )
-                     ( 63f4305deedb48449f218150b39eceb8d5951aa680e28a414024bc4c04758969
-                     , "U}#\192\165\&3\180\210\149\172-\193Kx:~\252);\194>\222\136\166\254\253 =" )
-                     ( 77ab184b7537cd4b1dc3730f6a8a76a3d3aad1642fae9d769aa5dae40be38b51
-                     , "\128\164\244[V\184\141\DC19\218#\188L<u\236m2\148<\b\DEL%\v\134\EM<\167" )
-                   redeemers:
-                     <>
-                     <>
-                     <>}
-Slot 20: W[1]: Signing tx: 0ef047e168d9ca4da973ed6010146ebc2bf02498a8e51f3058c958f8b1367ec3
-Slot 20: W[1]: Submitting tx: 0ef047e168d9ca4da973ed6010146ebc2bf02498a8e51f3058c958f8b1367ec3
-Slot 20: W[1]: TxSubmit: 0ef047e168d9ca4da973ed6010146ebc2bf02498a8e51f3058c958f8b1367ec3
+                   redeemers:}
+Slot 20: W[1]: Signing tx: 9536702bda86586c9c1f76a002e163bc3fc817de8c0bff492dc4dcb9f36905ea
+Slot 20: W[1]: Submitting tx: 9536702bda86586c9c1f76a002e163bc3fc817de8c0bff492dc4dcb9f36905ea
+Slot 20: W[1]: TxSubmit: 9536702bda86586c9c1f76a002e163bc3fc817de8c0bff492dc4dcb9f36905ea
 Slot 20: 00000000-0000-4000-8000-000000000000 {Wallet W[1]}:
            Contract instance stopped (no errors)
-Slot 20: TxnValidate 0ef047e168d9ca4da973ed6010146ebc2bf02498a8e51f3058c958f8b1367ec3
-=======
-                   fee: Value (Map [(,Map [("",487320)])])
-                   validity range: Interval {ivFrom = LowerBound (Finite (Slot {getSlot = 20})) True, ivTo = UpperBound (Finite (Slot {getSlot = 29})) False}
-                   data:}
-Slot 20: W[1]: Signing tx: cbdb234d11c16df6d29a2ca43b0be842acad3e9dca37bffc67ed25440ed3cd87
-Slot 20: W[1]: Submitting tx: cbdb234d11c16df6d29a2ca43b0be842acad3e9dca37bffc67ed25440ed3cd87
-Slot 20: W[1]: TxSubmit: cbdb234d11c16df6d29a2ca43b0be842acad3e9dca37bffc67ed25440ed3cd87
-Slot 20: 00000000-0000-4000-8000-000000000000 {Wallet W[1]}:
-           Contract instance stopped (no errors)
-Slot 20: TxnValidate cbdb234d11c16df6d29a2ca43b0be842acad3e9dca37bffc67ed25440ed3cd87
->>>>>>> main+Slot 20: TxnValidate 9536702bda86586c9c1f76a002e163bc3fc817de8c0bff492dc4dcb9f36905ea