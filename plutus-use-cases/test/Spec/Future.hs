{-# LANGUAGE AllowAmbiguousTypes #-}
{-# LANGUAGE DataKinds           #-}
{-# LANGUAGE FlexibleContexts    #-}
{-# LANGUAGE MonoLocalBinds      #-}
{-# LANGUAGE NumericUnderscores  #-}
{-# LANGUAGE OverloadedStrings   #-}
{-# LANGUAGE RankNTypes          #-}
{-# LANGUAGE ScopedTypeVariables #-}
{-# LANGUAGE TemplateHaskell     #-}
{-# LANGUAGE TypeApplications    #-}
{-# OPTIONS_GHC -fno-warn-incomplete-uni-patterns #-}
module Spec.Future(tests, testAccounts, theFuture, increaseMarginTrace, settleEarlyTrace, payOutTrace) where

import Control.Lens
import Control.Monad (void)
import Control.Monad.Freer qualified as Freer
import Control.Monad.Freer.Error qualified as Freer
import Data.Default (Default (def))
import Test.Tasty
import Test.Tasty.HUnit qualified as HUnit

<<<<<<< HEAD
=======
-- import Spec.TokenAccount (assertAccountBalance)

>>>>>>> aee49610
import Ledger qualified
import Ledger.Ada qualified as Ada
import Ledger.Address (PaymentPrivateKey, PaymentPubKey)
import Ledger.Time (POSIXTime)
import Ledger.TimeSlot qualified as TimeSlot
import Ledger.Value (Value, scale)
import Plutus.Contract.Oracle (Observation (..), SignedMessage)
import Plutus.Contract.Oracle qualified as Oracle

import Ledger.CardanoWallet qualified as CW
import Plutus.Contract.Test
import Plutus.Contracts.Future (Future (..), FutureAccounts (..), FutureError, FutureSchema, FutureSetup (..),
                                Role (..))
import Plutus.Contracts.Future qualified as F
import Plutus.Trace.Emulator (ContractHandle, EmulatorTrace)
import Plutus.Trace.Emulator qualified as Trace
import PlutusTx qualified
import Streaming.Prelude qualified as S
import Wallet.Emulator.Folds qualified as Folds
import Wallet.Emulator.Stream qualified as Stream
import Wallet.Emulator.Wallet qualified as Wallet

-- | 'CheckOptions' that assigns 1000 Ada to Wallets 1 and 2.
options :: CheckOptions
options = defaultCheckOptions
    & changeInitialWalletValue w1 (const $ Ada.adaValueOf 1000)
    & changeInitialWalletValue w2 (const $ Ada.adaValueOf 1000)
    & increaseTransactionLimits

tests :: TestTree
tests =
    testGroup "futures"
    [ checkPredicateOptions options "setup tokens"
        (assertDone (F.setupTokens @() @FutureSchema @FutureError)
                    (Trace.walletInstanceTag w1) (const True) "setupTokens")
        $ void F.setupTokensTrace

    , checkPredicateOptions options "can initialise and obtain tokens"
        (    walletFundsChange w1 ( scale (-1) (F.initialMargin $ theFuture startTime)
                                 <> F.tokenFor Short testAccounts
                                  )
        .&&. walletFundsChange w2 ( scale (-1) (F.initialMargin $ theFuture startTime)
                                 <> F.tokenFor Long testAccounts
                                  )
        )
        (void (initContract >> joinFuture))

<<<<<<< HEAD
    -- See Note [Oracle incorrect implementation]
    -- , checkPredicateOptions options "can increase margin"
=======
    -- TODO: should be uncommented after fix of Oracle
    -- checkPredicateOptions options "can increase margin"
>>>>>>> aee49610
    --     (assertAccountBalance (ftoShort testAccounts) (== Ada.lovelaceValueOf 2_936_000)
    --     .&&. assertAccountBalance (ftoLong testAccounts) (== Ada.lovelaceValueOf 8_310_000))
    --     increaseMarginTrace

<<<<<<< HEAD
    -- See Note [Oracle incorrect implementation]
=======
    -- TODO: should be uncommented after fix of Oracle
>>>>>>> aee49610
    -- , checkPredicateOptions options "can settle early"
    --     (assertAccountBalance (ftoShort testAccounts) (== Ada.lovelaceValueOf 0)
    --     .&&. assertAccountBalance (ftoLong testAccounts) (== Ada.lovelaceValueOf 6_246_000)) -- 2 * 2 * (penalty + forwardPrice)
    --     settleEarlyTrace

<<<<<<< HEAD
    -- See Note [Oracle incorrect implementation]
=======
    -- TODO: should be uncommented after fix of Oracle
>>>>>>> aee49610
    -- , checkPredicateOptions options "can pay out"
    --     (assertAccountBalance (ftoShort testAccounts) (== Ada.lovelaceValueOf 2_936_000)
    --     .&&. assertAccountBalance (ftoLong testAccounts) (== Ada.lovelaceValueOf 3_310_000))
    --     payOutTrace

    , goldenPir "test/Spec/future.pir" $$(PlutusTx.compile [|| F.futureStateMachine ||])

    , HUnit.testCaseSteps "script size is reasonable" $ \step ->
        reasonable' step (F.validator (theFuture startTime) testAccounts) 63000
    ]

    where
        startTime = TimeSlot.scSlotZeroTime def

setup :: POSIXTime -> FutureSetup
setup startTime =
    FutureSetup
        { shortPK = mockWalletPaymentPubKeyHash w1
        , longPK = mockWalletPaymentPubKeyHash w2
        , contractStart = startTime + 15000
        }

-- | A futures contract over 187 units with a forward price of 1233 Lovelace,
--   due at slot #100.
theFuture :: POSIXTime -> Future
theFuture startTime = Future {
    ftDeliveryDate  = startTime + 100000,
    ftUnits         = units,
    ftUnitPrice     = forwardPrice,
    ftInitialMargin = Ada.lovelaceValueOf 3_000_000,
    ftPriceOracle   = snd oracleKeys,
    ftMarginPenalty = penalty
    }

increaseMarginTrace :: EmulatorTrace ()
increaseMarginTrace = do
    _ <- initContract
    hdl2 <- joinFuture
    _ <- Trace.waitNSlots 20
    increaseMargin hdl2
    _ <- Trace.waitUntilSlot 100
    payOut hdl2

settleEarlyTrace :: EmulatorTrace ()
settleEarlyTrace = do
    _ <- initContract
    hdl2 <- joinFuture
    _ <- Trace.waitNSlots 20
    settleEarly hdl2

payOutTrace :: EmulatorTrace ()
payOutTrace = do
    _ <- initContract
    hdl2 <- joinFuture
    _ <- Trace.waitUntilSlot 100
    payOut hdl2

-- | After this trace, the initial margin of wallet 1, and the two tokens,
--   are locked by the contract.
initContract :: EmulatorTrace (ContractHandle () FutureSchema FutureError)
initContract = do
    startTime <- TimeSlot.scSlotZeroTime <$> Trace.getSlotConfig
    hdl1 <- Trace.activateContractWallet w1 (F.futureContract $ theFuture startTime)
    Trace.callEndpoint @"initialise-future" hdl1 (setup startTime, Short)
    _ <- Trace.waitNSlots 3
    pure hdl1

-- | Calls the "join-future" endpoint for wallet 2 and processes
--   all resulting transactions.
joinFuture :: EmulatorTrace (ContractHandle () FutureSchema FutureError)
joinFuture = do
    startTime <- TimeSlot.scSlotZeroTime <$> Trace.getSlotConfig
    hdl2 <- Trace.activateContractWallet w2 (F.futureContract $ theFuture startTime)
    Trace.callEndpoint @"join-future" hdl2 (testAccounts, setup startTime)
    _ <- Trace.waitNSlots 2
    pure hdl2

-- | Calls the "settle-future" endpoint for wallet 2 and processes
--   all resulting transactions.
payOut :: ContractHandle () FutureSchema FutureError -> EmulatorTrace ()
payOut hdl = do
    startTime <- TimeSlot.scSlotZeroTime <$> Trace.getSlotConfig
    let
        spotPrice = Ada.lovelaceValueOf 2_124_000
        ov = mkSignedMessage (ftDeliveryDate $ theFuture startTime) spotPrice
    Trace.callEndpoint @"settle-future" hdl ov
    void $ Trace.waitNSlots 2

-- | Margin penalty
penalty :: Value
penalty = Ada.lovelaceValueOf 1_000_000

-- | The forward price agreed at the beginning of the contract.
forwardPrice :: Value
forwardPrice = Ada.lovelaceValueOf 2_123_000

-- | How many units of the underlying asset are covered by the contract.
units :: Integer
units = 187

oracleKeys :: (PaymentPrivateKey, PaymentPubKey)
oracleKeys = (CW.paymentPrivateKey wllt, CW.paymentPubKey wllt) where
    wllt = CW.fromWalletNumber $ CW.WalletNumber 10

-- | Increase the margin of the 'Long' role by 100 lovelace
increaseMargin :: ContractHandle () FutureSchema FutureError -> EmulatorTrace ()
increaseMargin hdl = do
    Trace.callEndpoint @"increase-margin" hdl (Ada.lovelaceValueOf 5_000_000, Long)
    void $ Trace.waitNSlots 2

-- | Call 'settleEarly' with a high spot price (11240 lovelace)
settleEarly :: ContractHandle () FutureSchema FutureError -> EmulatorTrace ()
settleEarly hdl = do
    startTime <- TimeSlot.scSlotZeroTime <$> Trace.getSlotConfig
    let
        spotPrice = Ada.lovelaceValueOf 20_000_000
        ov = mkSignedMessage (startTime + 25000) spotPrice
    Trace.callEndpoint @"settle-early" hdl ov
    void $ Trace.waitNSlots 1

mkSignedMessage :: POSIXTime -> Value -> SignedMessage (Observation Value)
mkSignedMessage time vl = Oracle.signObservation' time vl (Ledger.unPaymentPrivateKey $ fst oracleKeys)

testAccounts :: FutureAccounts
testAccounts =
    let con = F.setupTokens @() @FutureSchema @FutureError
        fld = Folds.instanceOutcome con (Trace.walletInstanceTag (Wallet.knownWallet 1))
        getOutcome (Folds.Done a) = a
        getOutcome e              = error $ "not finished: " <> show e
    in
    either (error . show) (getOutcome . S.fst')
        $ Freer.run
        $ Freer.runError @Folds.EmulatorFoldErr
        $ Stream.foldEmulatorStreamM fld
        $ Stream.takeUntilSlot 10
        $ Trace.runEmulatorStream (view emulatorConfig options) F.setupTokensTrace
<|MERGE_RESOLUTION|>--- conflicted
+++ resolved
@@ -19,11 +19,6 @@
 import Test.Tasty
 import Test.Tasty.HUnit qualified as HUnit
 
-<<<<<<< HEAD
-=======
--- import Spec.TokenAccount (assertAccountBalance)
-
->>>>>>> aee49610
 import Ledger qualified
 import Ledger.Ada qualified as Ada
 import Ledger.Address (PaymentPrivateKey, PaymentPubKey)
@@ -71,32 +66,20 @@
         )
         (void (initContract >> joinFuture))
 
-<<<<<<< HEAD
     -- See Note [Oracle incorrect implementation]
     -- , checkPredicateOptions options "can increase margin"
-=======
-    -- TODO: should be uncommented after fix of Oracle
-    -- checkPredicateOptions options "can increase margin"
->>>>>>> aee49610
     --     (assertAccountBalance (ftoShort testAccounts) (== Ada.lovelaceValueOf 2_936_000)
     --     .&&. assertAccountBalance (ftoLong testAccounts) (== Ada.lovelaceValueOf 8_310_000))
     --     increaseMarginTrace
 
-<<<<<<< HEAD
     -- See Note [Oracle incorrect implementation]
-=======
     -- TODO: should be uncommented after fix of Oracle
->>>>>>> aee49610
     -- , checkPredicateOptions options "can settle early"
     --     (assertAccountBalance (ftoShort testAccounts) (== Ada.lovelaceValueOf 0)
     --     .&&. assertAccountBalance (ftoLong testAccounts) (== Ada.lovelaceValueOf 6_246_000)) -- 2 * 2 * (penalty + forwardPrice)
     --     settleEarlyTrace
 
-<<<<<<< HEAD
     -- See Note [Oracle incorrect implementation]
-=======
-    -- TODO: should be uncommented after fix of Oracle
->>>>>>> aee49610
     -- , checkPredicateOptions options "can pay out"
     --     (assertAccountBalance (ftoShort testAccounts) (== Ada.lovelaceValueOf 2_936_000)
     --     .&&. assertAccountBalance (ftoLong testAccounts) (== Ada.lovelaceValueOf 3_310_000))
