--- conflicted
+++ resolved
@@ -37,15 +37,7 @@
 import PlutusTx.AssocMap qualified as AssocMap
 import PlutusTx.Prelude hiding (Monoid (..), Semigroup (..))
 
-<<<<<<< HEAD
-import Plutus.Contract as Contract
-import Plutus.Contract.Wallet (getUnspentOutput)
-
-import Ledger (CurrencySymbol, PaymentPubKeyHash, TxId, TxOutRef (..), getCardanoTxId, plutusV1ScriptCurrencySymbol,
-               pubKeyHashAddress)
-=======
 import Ledger (CurrencySymbol, PaymentPubKeyHash, TxId, TxOutRef (..), getCardanoTxId, pubKeyHashAddress)
->>>>>>> 92021ae4
 import Ledger.Constraints qualified as Constraints
 import Ledger.Scripts
 import Ledger.Typed.Scripts qualified as Scripts
@@ -53,7 +45,7 @@
 import Ledger.Value qualified as Value
 import Plutus.Contract as Contract
 import Plutus.Contract.Wallet (getUnspentOutput)
-import Plutus.Script.Utils.V1.Scripts (scriptCurrencySymbol)
+import Plutus.Script.Utils.V1.Scripts qualified as PV1
 import Schema (ToSchema)
 
 import Prelude (Semigroup (..))
@@ -135,7 +127,7 @@
 mintedValue cur = currencyValue (currencySymbol cur) cur
 
 currencySymbol :: OneShotCurrency -> CurrencySymbol
-currencySymbol = plutusV1ScriptCurrencySymbol . curPolicy
+currencySymbol = PV1.scriptCurrencySymbol . curPolicy
 
 newtype CurrencyError =
     CurContractError ContractError
