{-# LANGUAGE DataKinds                  #-}
{-# LANGUAGE DeriveAnyClass             #-}
{-# LANGUAGE DeriveGeneric              #-}
{-# LANGUAGE DerivingStrategies         #-}
{-# LANGUAGE FlexibleContexts           #-}
{-# LANGUAGE GeneralizedNewtypeDeriving #-}
{-# LANGUAGE LambdaCase                 #-}
{-# LANGUAGE MultiParamTypeClasses      #-}
{-# LANGUAGE NamedFieldPuns             #-}
{-# LANGUAGE NoImplicitPrelude          #-}
{-# LANGUAGE OverloadedStrings          #-}
{-# LANGUAGE RecordWildCards            #-}
{-# LANGUAGE ScopedTypeVariables        #-}
{-# LANGUAGE TemplateHaskell            #-}
{-# LANGUAGE TypeApplications           #-}
{-# LANGUAGE TypeFamilies               #-}
{-# LANGUAGE TypeOperators              #-}
{-# OPTIONS_GHC -fplugin-opt PlutusTx.Plugin:coverage-all #-}

module Plutus.Contracts.Uniswap.OffChain
    ( poolStateCoinFromUniswapCurrency, liquidityCoin
    , CreateParams (..)
    , SwapParams (..)
    , CloseParams (..)
    , RemoveParams (..)
    , AddParams (..)
    , UniswapUserSchema, UserContractState (..)
    , UniswapOwnerSchema
    , start, create, add, remove, close, swap, pools
    , ownerEndpoint, userEndpoints
    , findSwapA, findSwapB, covIdx
    -- exported for defining test endpoints
    , findUniswapFactoryAndPool, uniswapInstance, liquidityPolicy
    , uniswapScript, poolStateCoin, liquidityCurrency, lpTicker
    , calculateRemoval, funds
    ) where

import Control.Lens (view)
import Control.Monad hiding (fmap)
import Data.Map qualified as Map
import Data.Monoid (Last (..))
import Data.Proxy (Proxy (..))
import Data.Text (Text, pack)
import Data.Void (Void, absurd)
import Ledger (ChainIndexTxOut (PublicKeyChainIndexTxOut, ScriptChainIndexTxOut, _ciTxOutScriptDatum), ciTxOutValue,
               pubKeyHashAddress)
import Ledger.Constraints as Constraints hiding (adjustUnbalancedTx)
import Ledger.Typed.Scripts qualified as Scripts
import Playground.Contract
import Plutus.Contract as Contract
import Plutus.Contract.Test.Coverage.Analysis
import Plutus.Contracts.Currency qualified as Currency
import Plutus.Contracts.Uniswap.OnChain (mkUniswapValidator, validateLiquidityMinting)
import Plutus.Contracts.Uniswap.Pool
import Plutus.Contracts.Uniswap.Types
import Plutus.Script.Utils.V1.Address (mkValidatorAddress)
import Plutus.Script.Utils.V1.Scripts (scriptCurrencySymbol)
import Plutus.V1.Ledger.Api (Address, CurrencySymbol, Datum (Datum), DatumHash, MintingPolicy, Redeemer (Redeemer),
                             ScriptContext, Validator, Value)
import Plutus.V1.Ledger.Scripts (mkMintingPolicyScript)
import PlutusTx qualified
import PlutusTx.Code
import PlutusTx.Coverage
import PlutusTx.Prelude hiding (Semigroup (..), dropWhile, flip, unless)
import Prelude as Haskell (Int, Semigroup (..), String, div, dropWhile, flip, show, (^))
import Text.Printf (printf)

data Uniswapping
instance Scripts.ValidatorTypes Uniswapping where
    type instance RedeemerType Uniswapping = UniswapAction
    type instance DatumType    Uniswapping = UniswapDatum

type UniswapOwnerSchema = Endpoint "start" ()

-- | Schema for the endpoints for users of Uniswap.
type UniswapUserSchema =
        Endpoint "create" CreateParams
        .\/ Endpoint "swap"   SwapParams
        .\/ Endpoint "close"  CloseParams
        .\/ Endpoint "remove" RemoveParams
        .\/ Endpoint "add"    AddParams
        .\/ Endpoint "pools"  ()
        .\/ Endpoint "funds"  ()
        .\/ Endpoint "stop"   ()

-- | Type of the Uniswap user contract state.
data UserContractState =
      Pools [((Coin A, Amount A), (Coin B, Amount B))]
    | Funds Value
    | Created
    | Swapped
    | Added
    | Removed
    | Closed
    | Stopped
    deriving (Show, Generic, FromJSON, ToJSON)


uniswapTokenName, poolStateTokenName :: TokenName
uniswapTokenName = "Uniswap"
poolStateTokenName = "Pool State"

uniswapInstance :: Uniswap -> Scripts.TypedValidator Uniswapping
uniswapInstance us = Scripts.mkTypedValidator @Uniswapping
    ($$(PlutusTx.compile [|| mkUniswapValidator ||])
        `PlutusTx.applyCode` PlutusTx.liftCode us
        `PlutusTx.applyCode` PlutusTx.liftCode c)
     $$(PlutusTx.compile [|| wrap ||])
  where
    c :: Coin PoolState
    c = poolStateCoin us

    wrap = Scripts.mkUntypedValidator @UniswapDatum @UniswapAction

uniswapScript :: Uniswap -> Validator
uniswapScript = Scripts.validatorScript . uniswapInstance

uniswapAddress :: Uniswap -> Address
uniswapAddress = mkValidatorAddress . uniswapScript

uniswap :: CurrencySymbol -> Uniswap
uniswap cs = Uniswap $ mkCoin cs uniswapTokenName

liquidityPolicy :: Uniswap -> MintingPolicy
liquidityPolicy us = mkMintingPolicyScript $
    $$(PlutusTx.compile [|| \u t -> Scripts.mkUntypedMintingPolicy (validateLiquidityMinting u t) ||])
        `PlutusTx.applyCode` PlutusTx.liftCode us
        `PlutusTx.applyCode` PlutusTx.liftCode poolStateTokenName

cc :: CompiledCode
        (Uniswap
         -> Coin PoolState
         -> UniswapDatum
         -> UniswapAction
         -> ScriptContext
         -> ())
cc = $$(PlutusTx.compile [|| \u s r d c -> check $ mkUniswapValidator u s r d c ||])

covIdx :: CoverageIndex
covIdx = computeRefinedCoverageIndex cc

liquidityCurrency :: Uniswap -> CurrencySymbol
liquidityCurrency = scriptCurrencySymbol . liquidityPolicy

poolStateCoin :: Uniswap -> Coin PoolState
poolStateCoin = flip mkCoin poolStateTokenName . liquidityCurrency

-- | Gets the 'Coin' used to identity liquidity pools.
poolStateCoinFromUniswapCurrency :: CurrencySymbol -- ^ The currency identifying the Uniswap instance.
                                 -> Coin PoolState
poolStateCoinFromUniswapCurrency = poolStateCoin . uniswap

-- | Gets the liquidity token for a given liquidity pool.
liquidityCoin :: CurrencySymbol -- ^ The currency identifying the Uniswap instance.
              -> Coin A         -- ^ One coin in the liquidity pair.
              -> Coin B         -- ^ The other coin in the liquidity pair.
              -> Coin Liquidity
liquidityCoin cs coinA coinB = mkCoin (liquidityCurrency $ uniswap cs) $ lpTicker $ LiquidityPool coinA coinB

-- | Parameters for the @create@-endpoint, which creates a new liquidity pool.
data CreateParams = CreateParams
    { cpCoinA   :: Coin A   -- ^ One 'Coin' of the liquidity pair.
    , cpCoinB   :: Coin B   -- ^ The other 'Coin'.
    , cpAmountA :: Amount A -- ^ Amount of liquidity for the first 'Coin'.
    , cpAmountB :: Amount B -- ^ Amount of liquidity for the second 'Coin'.
    } deriving (Show, Generic, ToJSON, FromJSON, ToSchema)

-- | Parameters for the @swap@-endpoint, which allows swaps between the two different coins in a liquidity pool.
-- One of the provided amounts must be positive, the other must be zero.
data SwapParams = SwapParams
    { spCoinA   :: Coin A         -- ^ One 'Coin' of the liquidity pair.
    , spCoinB   :: Coin B         -- ^ The other 'Coin'.
    , spAmountA :: Amount A       -- ^ The amount the first 'Coin' that should be swapped.
    , spAmountB :: Amount B       -- ^ The amount of the second 'Coin' that should be swapped.
    } deriving (Show, Generic, ToJSON, FromJSON, ToSchema)

-- | Parameters for the @close@-endpoint, which closes a liquidity pool.
data CloseParams = CloseParams
    { clpCoinA :: Coin A         -- ^ One 'Coin' of the liquidity pair.
    , clpCoinB :: Coin B         -- ^ The other 'Coin' of the liquidity pair.
    } deriving (Show, Generic, ToJSON, FromJSON, ToSchema)

-- | Parameters for the @remove@-endpoint, which removes some liquidity from a liquidity pool.
data RemoveParams = RemoveParams
    { rpCoinA :: Coin A           -- ^ One 'Coin' of the liquidity pair.
    , rpCoinB :: Coin B           -- ^ The other 'Coin' of the liquidity pair.
    , rpDiff  :: Amount Liquidity -- ^ The amount of liquidity tokens to burn in exchange for liquidity from the pool.
    } deriving (Show, Generic, ToJSON, FromJSON, ToSchema)

-- | Parameters for the @add@-endpoint, which adds liquidity to a liquidity pool in exchange for liquidity tokens.
data AddParams = AddParams
    { apCoinA   :: Coin A         -- ^ One 'Coin' of the liquidity pair.
    , apCoinB   :: Coin B         -- ^ The other 'Coin' of the liquidity pair.
    , apAmountA :: Amount A       -- ^ The amount of coins of the first kind to add to the pool.
    , apAmountB :: Amount B       -- ^ The amount of coins of the second kind to add to the pool.
    } deriving (Show, Generic, ToJSON, FromJSON, ToSchema)

-- | Creates a Uniswap "factory". This factory will keep track of the existing liquidity pools and enforce that there will be at most one liquidity pool
-- for any pair of tokens at any given time.
start :: forall w s. Contract w s Text Uniswap
start = do
    pkh <- Contract.ownFirstPaymentPubKeyHash
    cs  <- fmap Currency.currencySymbol $
           mapError (pack . show @Currency.CurrencyError) $
           Currency.mintContract pkh [(uniswapTokenName, 1)]
    let c    = mkCoin cs uniswapTokenName
        us   = uniswap cs
        inst = uniswapInstance us
        tx   = mustPayToTheScript (Factory []) $ unitValue c

    mkTxConstraints (Constraints.plutusV1TypedValidatorLookups inst) tx
      >>= adjustUnbalancedTx >>= submitTxConfirmed
    void $ waitNSlots 1

    logInfo @String $ printf "started Uniswap %s at address %s" (show us) (show $ uniswapAddress us)
    return us

-- | Creates a liquidity pool for a pair of coins. The creator provides liquidity for both coins and gets liquidity tokens in return.
create :: forall w s. Uniswap -> CreateParams -> Contract w s Text ()
create us CreateParams{..} = do
    when (unCoin cpCoinA == unCoin cpCoinB) $ throwError "coins must be different"
    when (cpAmountA <= 0 || cpAmountB <= 0) $ throwError "amounts must be positive"
    (oref, o, lps) <- findUniswapFactory us
    let liquidity = calculateInitialLiquidity cpAmountA cpAmountB
        lp        = LiquidityPool {lpCoinA = cpCoinA, lpCoinB = cpCoinB}
    let usInst   = uniswapInstance us
        usScript = uniswapScript us
        usDat1   = Factory $ lp : lps
        usDat2   = Pool lp liquidity
        psC      = poolStateCoin us
        lC       = mkCoin (liquidityCurrency us) $ lpTicker lp
        usVal    = unitValue $ usCoin us
        lpVal    = valueOf cpCoinA cpAmountA <> valueOf cpCoinB cpAmountB <> unitValue psC

        lookups  = Constraints.plutusV1TypedValidatorLookups usInst        <>
                   Constraints.plutusV1OtherScript usScript                <>
                   Constraints.plutusV1MintingPolicy (liquidityPolicy us) <>
                   Constraints.unspentOutputs (Map.singleton oref o)

        tx       = Constraints.mustPayToTheScript usDat1 usVal                                     <>
                   Constraints.mustPayToTheScript usDat2 lpVal                                     <>
                   Constraints.mustMintValue (unitValue psC <> valueOf lC liquidity)              <>
                   Constraints.mustSpendScriptOutput oref (Redeemer $ PlutusTx.toBuiltinData $ Create lp)

    mkTxConstraints lookups tx >>= adjustUnbalancedTx >>= submitTxConfirmed

    logInfo $ "created liquidity pool: " ++ show lp

-- | Closes a liquidity pool by burning all remaining liquidity tokens in exchange for all liquidity remaining in the pool.
close :: forall w s. Uniswap -> CloseParams -> Contract w s Text ()
close us CloseParams{..} = do
    ((oref1, o1, lps), (oref2, o2, lp, liquidity)) <- findUniswapFactoryAndPool us clpCoinA clpCoinB
    pkh                                            <- Contract.ownFirstPaymentPubKeyHash
    let usInst   = uniswapInstance us
        usScript = uniswapScript us
        usDat    = Factory $ filter (/= lp) lps
        usC      = usCoin us
        psC      = poolStateCoin us
        lC       = mkCoin (liquidityCurrency us) $ lpTicker lp
        usVal    = unitValue usC
        psVal    = unitValue psC
        lVal     = valueOf lC liquidity
        redeemer = Redeemer $ PlutusTx.toBuiltinData Close

        lookups  = Constraints.plutusV1TypedValidatorLookups usInst        <>
                   Constraints.plutusV1OtherScript usScript                <>
                   Constraints.plutusV1MintingPolicy (liquidityPolicy us) <>
                   Constraints.ownPaymentPubKeyHash pkh                   <>
                   Constraints.unspentOutputs (Map.singleton oref1 o1 <> Map.singleton oref2 o2)

        tx       = Constraints.mustPayToTheScript usDat usVal          <>
                   Constraints.mustMintValue (negate $ psVal <> lVal) <>
                   Constraints.mustSpendScriptOutput oref1 redeemer    <>
                   Constraints.mustSpendScriptOutput oref2 redeemer    <>
                   Constraints.mustIncludeDatum (Datum $ PlutusTx.toBuiltinData $ Pool lp liquidity)

    mkTxConstraints lookups tx >>= adjustUnbalancedTx >>= submitTxConfirmed

    logInfo $ "closed liquidity pool: " ++ show lp

-- | Removes some liquidity from a liquidity pool in exchange for liquidity tokens.
remove :: forall w s. Uniswap -> RemoveParams -> Contract w s Text ()
remove us RemoveParams{..} = do
    (_, (oref, o, lp, liquidity)) <- findUniswapFactoryAndPool us rpCoinA rpCoinB
    pkh                           <- Contract.ownFirstPaymentPubKeyHash
    when (rpDiff < 1 || rpDiff >= liquidity) $ throwError "removed liquidity must be positive and less than total liquidity"
    let usInst       = uniswapInstance us
        usScript     = uniswapScript us
        dat          = Pool lp $ liquidity - rpDiff
        psC          = poolStateCoin us
        lC           = mkCoin (liquidityCurrency us) $ lpTicker lp
        psVal        = unitValue psC
        lVal         = valueOf lC rpDiff
        inVal        = view ciTxOutValue o
        inA          = amountOf inVal rpCoinA
        inB          = amountOf inVal rpCoinB
        (outA, outB) = calculateRemoval inA inB liquidity rpDiff
        val          = psVal <> valueOf rpCoinA outA <> valueOf rpCoinB outB
        redeemer     = Redeemer $ PlutusTx.toBuiltinData Remove

        lookups  = Constraints.plutusV1TypedValidatorLookups usInst          <>
                   Constraints.plutusV1OtherScript usScript                  <>
                   Constraints.plutusV1MintingPolicy (liquidityPolicy us)   <>
                   Constraints.unspentOutputs (Map.singleton oref o) <>
                   Constraints.ownPaymentPubKeyHash pkh

        tx       = Constraints.mustPayToTheScript dat val          <>
                   Constraints.mustMintValue (negate lVal)        <>
                   Constraints.mustSpendScriptOutput oref redeemer

    mkTxConstraints lookups tx >>= adjustUnbalancedTx >>= submitTxConfirmed

    logInfo $ "removed liquidity from pool: " ++ show lp

-- | Adds some liquidity to an existing liquidity pool in exchange for newly minted liquidity tokens.
add :: forall w s. Uniswap -> AddParams -> Contract w s Text ()
add us AddParams{..} = do
    pkh                           <- Contract.ownFirstPaymentPubKeyHash
    (_, (oref, o, lp, liquidity)) <- findUniswapFactoryAndPool us apCoinA apCoinB
    when (apAmountA < 0 || apAmountB < 0) $ throwError "amounts must not be negative"
    let outVal = view ciTxOutValue o
        oldA   = amountOf outVal apCoinA
        oldB   = amountOf outVal apCoinB
        newA   = oldA + apAmountA
        newB   = oldB + apAmountB
        delL   = calculateAdditionalLiquidity oldA oldB liquidity apAmountA apAmountB
        inVal  = valueOf apCoinA apAmountA <> valueOf apCoinB apAmountB
    when (delL <= 0) $ throwError "insufficient liquidity"
    logInfo @String $ printf "oldA = %d, oldB = %d, newA = %d, newB = %d, delL = %d" oldA oldB newA newB delL

    let usInst       = uniswapInstance us
        usScript     = uniswapScript us
        dat          = Pool lp $ liquidity + delL
        psC          = poolStateCoin us
        lC           = mkCoin (liquidityCurrency us) $ lpTicker lp
        psVal        = unitValue psC
        lVal         = valueOf lC delL
        val          = psVal <> valueOf apCoinA newA <> valueOf apCoinB newB
        redeemer     = Redeemer $ PlutusTx.toBuiltinData Add

        lookups  = Constraints.plutusV1TypedValidatorLookups usInst             <>
                   Constraints.plutusV1OtherScript usScript                     <>
                   Constraints.plutusV1MintingPolicy (liquidityPolicy us)       <>
                   Constraints.ownPaymentPubKeyHash pkh                        <>
                   Constraints.unspentOutputs (Map.singleton oref o)

        tx       = Constraints.mustPayToTheScript dat val          <>
                   Constraints.mustMintValue lVal                  <>
                   Constraints.mustSpendScriptOutput oref redeemer

    logInfo @String $ printf "val = %s, inVal = %s" (show val) (show inVal)
    logInfo $ show lookups
    logInfo $ show tx

    mkTxConstraints lookups tx >>= adjustUnbalancedTx >>= submitTxConfirmed

    logInfo $ "added liquidity to pool: " ++ show lp

-- | Uses a liquidity pool two swap one sort of coins in the pool against the other.
swap :: forall w s. Uniswap -> SwapParams -> Contract w s Text ()
swap us SwapParams{..} = do
    unless (spAmountA > 0 && spAmountB == 0 || spAmountA == 0 && spAmountB > 0) $ throwError "exactly one amount must be positive"
    (_, (oref, o, lp, liquidity)) <- findUniswapFactoryAndPool us spCoinA spCoinB
    let outVal = view ciTxOutValue o
    let oldA = amountOf outVal spCoinA
        oldB = amountOf outVal spCoinB
    (newA, newB) <- if spAmountA > 0 then do
        let outB = Amount $ findSwapA oldA oldB spAmountA
        when (outB == 0) $ throwError "no payout"
        return (oldA + spAmountA, oldB - outB)
                                     else do
        let outA = Amount $ findSwapB oldA oldB spAmountB
        when (outA == 0) $ throwError "no payout"
        return (oldA - outA, oldB + spAmountB)
    pkh <- Contract.ownFirstPaymentPubKeyHash

    logInfo @String $ printf "oldA = %d, oldB = %d, old product = %d, newA = %d, newB = %d, new product = %d" oldA oldB (unAmount oldA * unAmount oldB) newA newB (unAmount newA * unAmount newB)

    let inst    = uniswapInstance us
        val     = valueOf spCoinA newA <> valueOf spCoinB newB <> unitValue (poolStateCoin us)

        lookups = Constraints.plutusV1TypedValidatorLookups inst                 <>
                  Constraints.plutusV1OtherScript (Scripts.validatorScript inst) <>
                  Constraints.unspentOutputs (Map.singleton oref o)      <>
                  Constraints.ownPaymentPubKeyHash pkh

        tx      = mustSpendScriptOutput oref (Redeemer $ PlutusTx.toBuiltinData Swap) <>
                  Constraints.mustPayToTheScript (Pool lp liquidity) val

    mkTxConstraints lookups tx >>= adjustUnbalancedTx >>= submitTxConfirmed

    logInfo $ "swapped with: " ++ show lp

-- | Finds all liquidity pools and their liquidity belonging to the Uniswap instance.
-- This merely inspects the blockchain and does not issue any transactions.
pools :: forall w s. Uniswap -> Contract w s Text [((Coin A, Amount A), (Coin B, Amount B))]
pools us = do
    utxos <- utxosAt (uniswapAddress us)
    go $ snd <$> Map.toList utxos
  where
    go :: [ChainIndexTxOut] -> Contract w s Text [((Coin A, Amount A), (Coin B, Amount B))]
    go []       = return []
    go (o : os) = do
        let v = view ciTxOutValue o
        if isUnity v c
            then do
                d <- getUniswapDatum o
                case d of
                    Factory _ -> go os
                    Pool lp _ -> do
                        let coinA = lpCoinA lp
                            coinB = lpCoinB lp
                            amtA  = amountOf v coinA
                            amtB  = amountOf v coinB
                            s     = ((coinA, amtA), (coinB, amtB))
                        logInfo $ "found pool: " ++ show s
                        ss <- go os
                        return $ s : ss
            else go os
      where
        c :: Coin PoolState
        c = poolStateCoin us

-- | Gets the caller's funds.
funds :: forall w s. Contract w s Text Value
funds = do
    pkh <- Contract.ownFirstPaymentPubKeyHash
    os  <- map snd . Map.toList <$> utxosAt (pubKeyHashAddress pkh Nothing)
    return $ mconcat [view ciTxOutValue o | o <- os]

getUniswapDatum :: ChainIndexTxOut -> Contract w s Text UniswapDatum
getUniswapDatum o =
  case o of
      PublicKeyChainIndexTxOut {} ->
        throwError "no datum for a txout of a public key address"
<<<<<<< HEAD
      ScriptChainIndexTxOut { _ciTxOutScriptDatum } -> do
        (Datum e) <- either getDatum pure _ciTxOutScriptDatum
=======
      ScriptChainIndexTxOut { _ciTxOutScriptDatum = (dh, d) } -> do
        (Datum e) <- maybe (getDatum dh) pure d
>>>>>>> a5ab40d6
        maybe (throwError "datum hash wrong type")
              pure
              (PlutusTx.fromBuiltinData e)
  where
    getDatum :: DatumHash -> Contract w s Text Datum
    getDatum dh =
      datumFromHash dh >>= \case Nothing -> throwError "datum not found"
                                 Just d  -> pure d

findUniswapInstance ::
    forall a b w s.
    Uniswap
    -> Coin b
    -> (UniswapDatum -> Maybe a)
    -> Contract w s Text (TxOutRef, ChainIndexTxOut, a)
findUniswapInstance us c f = do
    let addr = uniswapAddress us
    logInfo @String $ printf "looking for Uniswap instance at address %s containing coin %s " (show addr) (show c)
    utxos <- utxosAt addr
    go  [x | x@(_, o) <- Map.toList utxos, isUnity (view ciTxOutValue o) c]
  where
    go [] = throwError "Uniswap instance not found"
    go ((oref, o) : xs) = do
        d <- getUniswapDatum o
        case f d of
            Nothing -> go xs
            Just a  -> do
                logInfo @String $ printf "found Uniswap instance with datum: %s" (show d)
                return (oref, o, a)

findUniswapFactory :: forall w s. Uniswap -> Contract w s Text (TxOutRef, ChainIndexTxOut, [LiquidityPool])
findUniswapFactory us@Uniswap{..} = findUniswapInstance us usCoin $ \case
    Factory lps -> Just lps
    Pool _ _    -> Nothing

findUniswapPool :: forall w s. Uniswap -> LiquidityPool -> Contract w s Text (TxOutRef, ChainIndexTxOut, Amount Liquidity)
findUniswapPool us lp = findUniswapInstance us (poolStateCoin us) $ \case
        Pool lp' l
            | lp == lp' -> Just l
        _               -> Nothing

findUniswapFactoryAndPool :: forall w s.
                          Uniswap
                          -> Coin A
                          -> Coin B
                          -> Contract w s Text ( (TxOutRef, ChainIndexTxOut, [LiquidityPool])
                                               , (TxOutRef, ChainIndexTxOut, LiquidityPool, Amount Liquidity)
                                               )
findUniswapFactoryAndPool us coinA coinB = do
    (oref1, o1, lps) <- findUniswapFactory us
    case [ lp'
         | lp' <- lps
         , lp' == LiquidityPool coinA coinB
         ] of
        [lp] -> do
            (oref2, o2, a) <- findUniswapPool us lp
            return ( (oref1, o1, lps)
                   , (oref2, o2, lp, a)
                   )
        _    -> throwError "liquidity pool not found"

findSwapA :: Amount A -> Amount B -> Amount A -> Integer
findSwapA oldA oldB inA
    | ub' <= 1   = 0
    | otherwise  = go 1 ub'
  where
    cs :: Integer -> Bool
    cs outB = checkSwap oldA oldB (oldA + inA) (oldB - Amount outB)

    ub' :: Integer
    ub' = head $ dropWhile cs [2 ^ i | i <- [0 :: Int ..]]

    go :: Integer -> Integer -> Integer
    go lb ub
        | ub == (lb + 1) = lb
        | otherwise      =
      let
        m = div (ub + lb) 2
      in
        if cs m then go m ub else go lb m

findSwapB :: Amount A -> Amount B -> Amount B -> Integer
findSwapB oldA oldB inB = findSwapA (switch oldB) (switch oldA) (switch inB)
  where
    switch = Amount . unAmount

ownerEndpoint :: Contract (Last (Either Text Uniswap)) EmptySchema ContractError ()
ownerEndpoint = do
    e <- mapError absurd $ runError start
    void $ waitNSlots 1
    tell $ Last $ Just e

-- | Provides the following endpoints for users of a Uniswap instance:
--
--      [@create@]: Creates a liquidity pool for a pair of coins. The creator provides liquidity for both coins and gets liquidity tokens in return.
--      [@swap@]: Uses a liquidity pool two swap one sort of coins in the pool against the other.
--      [@close@]: Closes a liquidity pool by burning all remaining liquidity tokens in exchange for all liquidity remaining in the pool.
--      [@remove@]: Removes some liquidity from a liquidity pool in exchange for liquidity tokens.
--      [@add@]: Adds some liquidity to an existing liquidity pool in exchange for newly minted liquidity tokens.
--      [@pools@]: Finds all liquidity pools and their liquidity belonging to the Uniswap instance. This merely inspects the blockchain and does not issue any transactions.
--      [@funds@]: Gets the caller's funds. This merely inspects the blockchain and does not issue any transactions.
--      [@stop@]: Stops the contract.
userEndpoints :: Uniswap -> Promise (Last (Either Text UserContractState)) UniswapUserSchema Void ()
userEndpoints us =
    stop
        `select`
    (void (f (Proxy @"create") (const Created) create                 `select`
           f (Proxy @"swap")   (const Swapped) swap                   `select`
           f (Proxy @"close")  (const Closed)  close                  `select`
           f (Proxy @"remove") (const Removed) remove                 `select`
           f (Proxy @"add")    (const Added)   add                    `select`
           f (Proxy @"pools")  Pools           (\us' () -> pools us') `select`
           f (Proxy @"funds")  Funds           (\_us () -> funds))
     <> userEndpoints us)
  where
    f :: forall l a p.
         (HasEndpoint l p UniswapUserSchema, FromJSON p)
      => Proxy l
      -> (a -> UserContractState)
      -> (Uniswap -> p -> Contract (Last (Either Text UserContractState)) UniswapUserSchema Text a)
      -> Promise (Last (Either Text UserContractState)) UniswapUserSchema Void ()
    f _ g c = handleEndpoint @l $ \p -> do
        e <- either (pure . Left) (runError . c us) p
        tell $ Last $ Just $ case e of
            Left err -> Left err
            Right a  -> Right $ g a

    stop :: Promise (Last (Either Text UserContractState)) UniswapUserSchema Void ()
    stop = handleEndpoint @"stop" $ \e -> do
        tell $ Last $ Just $ case e of
            Left err -> Left err
            Right () -> Right Stopped<|MERGE_RESOLUTION|>--- conflicted
+++ resolved
@@ -433,13 +433,8 @@
   case o of
       PublicKeyChainIndexTxOut {} ->
         throwError "no datum for a txout of a public key address"
-<<<<<<< HEAD
-      ScriptChainIndexTxOut { _ciTxOutScriptDatum } -> do
-        (Datum e) <- either getDatum pure _ciTxOutScriptDatum
-=======
       ScriptChainIndexTxOut { _ciTxOutScriptDatum = (dh, d) } -> do
         (Datum e) <- maybe (getDatum dh) pure d
->>>>>>> a5ab40d6
         maybe (throwError "datum hash wrong type")
               pure
               (PlutusTx.fromBuiltinData e)
