--- conflicted
+++ resolved
@@ -500,20 +500,4 @@
   return (unconvTm (unshifter Z (extricateScope (extricate (Algorithmic.CEKV.discharge V)))))
 
 {-# COMPILE GHC runTCEKV as runTCEKVAgda #-}
-
-<<<<<<< HEAD
-=======
--- Haskell interface to (typechecked) CEKC
-runTCEKC : Term → Either ERROR Term
-runTCEKC t = do
-  tDB ← withE scopeError (scopeCheckTm {0}{Z} (shifter Z (convTm t)))
-  _ ,, tC ← withE (λ _ → typeError) (inferType ∅ tDB)
-  □ (_ ,, _ ,, V ,, ρ) ← withE runtimeError $ Algorithmic.CEKC.stepper maxsteps (ε ; [] ▻ tC)
-    where (_ ; _ ▻ _) → inj₁ (runtimeError gasError)
-          (_ ; _ ◅ _) → inj₁ (runtimeError gasError)
-          ◆ A → return (unconvTm (unshifter Z (extricateScope {0}{Z} (error missing)))) -- NOTE: we could use the typechecker to get the correct type
-  return (unconvTm (unshifter Z (extricateScope (extricate (proj₁ (Algorithmic.CEKC.discharge V ρ))))))
-
-{-# COMPILE GHC runTCEKC as runTCEKCAgda #-}
->>>>>>> 3d0fa539
 \end{code}