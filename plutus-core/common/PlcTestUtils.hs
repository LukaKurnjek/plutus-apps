--- conflicted
+++ resolved
@@ -45,34 +45,23 @@
 
 -- | Class for ad-hoc overloading of things which can be turned into a PLC program. Any errors
 -- from the process should be caught.
-<<<<<<< HEAD
-class GetProgram a uni fun | a -> uni fun where
-    getProgram :: a -> ExceptT SomeException IO (Program TyName Name uni fun ())
+class ToTPlc a uni fun | a -> uni fun where
+    toTPlc :: a -> ExceptT SomeException IO (TPLC.Program TPLC.TyName TPLC.Name uni fun ())
 
-instance GetProgram a uni fun => GetProgram (ExceptT SomeException IO a) uni fun where
-    getProgram a = a >>= getProgram
-
-instance GetProgram (Program TyName Name uni fun ()) uni fun where
-    getProgram = pure
-=======
-class ToTPlc a uni | a -> uni where
-    toTPlc :: a -> ExceptT SomeException IO (TPLC.Program TPLC.TyName TPLC.Name uni ())
-
-instance ToTPlc a uni => ToTPlc (ExceptT SomeException IO a) uni where
+instance ToTPlc a uni fun => ToTPlc (ExceptT SomeException IO a) uni fun where
     toTPlc a = a >>= toTPlc
 
-instance ToTPlc (TPLC.Program TPLC.TyName TPLC.Name uni ()) uni where
+instance ToTPlc (TPLC.Program TPLC.TyName TPLC.Name uni fun ()) uni fun where
     toTPlc = pure
 
-class ToUPlc a uni | a -> uni where
-    toUPlc :: a -> ExceptT SomeException IO (UPLC.Program TPLC.Name uni ())
+class ToUPlc a uni fun | a -> uni fun where
+    toUPlc :: a -> ExceptT SomeException IO (UPLC.Program TPLC.Name uni fun ())
 
-instance ToUPlc a uni => ToUPlc (ExceptT SomeException IO a) uni where
+instance ToUPlc a uni fun => ToUPlc (ExceptT SomeException IO a) uni fun where
     toUPlc a = a >>= toUPlc
 
-instance ToUPlc (UPLC.Program TPLC.Name uni ()) uni where
+instance ToUPlc (UPLC.Program TPLC.Name uni fun ()) uni fun where
     toUPlc = pure
->>>>>>> 2819ba2c
 
 pureTry :: Exception e => a -> Either e a
 pureTry = unsafePerformIO . try . evaluate
@@ -83,43 +72,27 @@
 rethrow :: ExceptT SomeException IO a -> IO a
 rethrow = fmap (either throw id) . runExceptT
 
-<<<<<<< HEAD
-trivialProgram :: Term TyName Name uni fun () -> Program TyName Name uni fun ()
-trivialProgram = Program () (defaultVersion ())
-
-runPlc
-    :: ( GetProgram a uni fun, GShow uni, GEq uni, DefaultUni <: uni
-=======
 runTPlc
-    :: ( ToTPlc a uni, GShow uni, GEq uni, DefaultUni <: uni
->>>>>>> 2819ba2c
+    :: ( ToTPlc a uni fun, GShow uni, GEq uni, DefaultUni <: uni
        , Closed uni, uni `Everywhere` ExMemoryUsage,
          uni `Everywhere` PrettyConst, Typeable uni, Typeable fun
        )
-<<<<<<< HEAD
-    => [a] -> ExceptT SomeException IO (EvaluationResult (Term TyName Name uni fun ()))
-runPlc values = do
-    ps <- traverse getProgram values
-    let p = foldl1 applyProgram ps
-    liftEither . first toException . extractEvaluationResult . evaluateCek mempty defaultCostModel $ toTerm p
-=======
-    => [a] -> ExceptT SomeException IO (TPLC.EvaluationResult (TPLC.Term TPLC.TyName TPLC.Name uni ()))
+    => [a] -> ExceptT SomeException IO (TPLC.EvaluationResult (TPLC.Term TPLC.TyName TPLC.Name uni fun ()))
 runTPlc values = do
     ps <- traverse toTPlc values
     let (TPLC.Program _ _ t) = foldl1 TPLC.applyProgram ps
     liftEither $ first toException $ TPLC.extractEvaluationResult $ TPLC.evaluateCek mempty defaultCostModel t
 
 runUPlc
-    :: ( ToUPlc a uni, GShow uni, GEq uni, DefaultUni <: uni
+    :: ( ToUPlc a uni fun, GShow uni, GEq uni, DefaultUni <: uni
        , Closed uni, uni `Everywhere` ExMemoryUsage,
-         uni `Everywhere` PrettyConst, Typeable uni
+         uni `Everywhere` PrettyConst, Typeable uni, Typeable fun
        )
-    => [a] -> ExceptT SomeException IO (UPLC.EvaluationResult (UPLC.Term TPLC.Name uni ()))
+    => [a] -> ExceptT SomeException IO (UPLC.EvaluationResult (UPLC.Term TPLC.Name uni fun ()))
 runUPlc values = do
     ps <- traverse toUPlc values
     let (UPLC.Program _ _ t) = foldl1 UPLC.applyProgram ps
     liftEither $ first toException $ TPLC.extractEvaluationResult $ UPLC.evaluateCek mempty defaultCostModel t
->>>>>>> 2819ba2c
 
 ppCatch :: PrettyPlc a => ExceptT SomeException IO a -> IO (Doc ann)
 ppCatch value = either (PP.pretty . show) prettyPlcClassicDebug <$> runExceptT value
@@ -127,82 +100,62 @@
 ppThrow :: PrettyPlc a => ExceptT SomeException IO a -> IO (Doc ann)
 ppThrow value = rethrow $ prettyPlcClassicDebug <$> value
 
-<<<<<<< HEAD
-goldenPlc
-    :: (GetProgram a uni fun, GShow uni, Closed uni, uni `Everywhere` PrettyConst)
-=======
 goldenTPlc
-    :: (ToTPlc a uni, GShow uni, Closed uni, uni `Everywhere` PrettyConst)
->>>>>>> 2819ba2c
+    :: (ToTPlc a uni fun, GShow uni, Closed uni, uni `Everywhere` PrettyConst)
      => String -> a -> TestNested
 goldenTPlc name value = nestedGoldenVsDocM name $ ppThrow $ do
     p <- toTPlc value
     withExceptT toException $ deBruijnProgram p
 
-<<<<<<< HEAD
-goldenPlcCatch
-    :: (GetProgram a uni fun, GShow uni, Closed uni, uni `Everywhere` PrettyConst)
-=======
 goldenTPlcCatch
-    :: (ToTPlc a uni, GShow uni, Closed uni, uni `Everywhere` PrettyConst)
->>>>>>> 2819ba2c
+    :: (ToTPlc a uni fun, GShow uni, Closed uni, uni `Everywhere` PrettyConst)
     => String -> a -> TestNested
 goldenTPlcCatch name value = nestedGoldenVsDocM name $ ppCatch $ do
     p <- toTPlc value
     withExceptT toException $ deBruijnProgram p
 
-<<<<<<< HEAD
-goldenEval
-    :: ( GetProgram a uni fun, GShow uni, GEq uni, DefaultUni <: uni
-       , Closed uni, uni `Everywhere` ExMemoryUsage, uni `Everywhere` PrettyConst
-       , Typeable uni, Typeable fun
-=======
 goldenUPlc
-    :: (ToUPlc a uni, GShow uni, Closed uni, uni `Everywhere` PrettyConst)
+    :: (ToUPlc a uni fun, GShow uni, Closed uni, uni `Everywhere` PrettyConst)
      => String -> a -> TestNested
 goldenUPlc name value = nestedGoldenVsDocM name $ ppThrow $ do
     p <- toUPlc value
     withExceptT toException $ UPLC.deBruijnProgram p
 
 goldenUPlcCatch
-    :: (ToUPlc a uni, GShow uni, Closed uni, uni `Everywhere` PrettyConst)
+    :: (ToUPlc a uni fun, GShow uni, Closed uni, uni `Everywhere` PrettyConst)
     => String -> a -> TestNested
 goldenUPlcCatch name value = nestedGoldenVsDocM name $ ppCatch $ do
     p <- toUPlc value
     withExceptT toException $ UPLC.deBruijnProgram p
 
 goldenTEval
-    :: ( ToTPlc a uni, GShow uni, GEq uni, DefaultUni <: uni
-       , Closed uni, uni `Everywhere` ExMemoryUsage, uni `Everywhere` PrettyConst, Typeable uni
+    :: ( ToTPlc a uni fun, GShow uni, GEq uni, DefaultUni <: uni
+       , Closed uni, uni `Everywhere` ExMemoryUsage, uni `Everywhere` PrettyConst
+       , Typeable uni, Typeable fun
        )
     => String -> [a] -> TestNested
 goldenTEval name values = nestedGoldenVsDocM name $ prettyPlcClassicDebug <$> (rethrow $ runTPlc values)
 
 goldenUEval
-    :: ( ToUPlc a uni, GShow uni, GEq uni, DefaultUni <: uni
-       , Closed uni, uni `Everywhere` ExMemoryUsage, uni `Everywhere` PrettyConst, Typeable uni
+    :: ( ToUPlc a uni fun, GShow uni, GEq uni, DefaultUni <: uni
+       , Closed uni, uni `Everywhere` ExMemoryUsage, uni `Everywhere` PrettyConst
+       , Typeable uni, Typeable fun
        )
     => String -> [a] -> TestNested
 goldenUEval name values = nestedGoldenVsDocM name $ prettyPlcClassicDebug <$> (rethrow $ runUPlc values)
 
 goldenTEvalCatch
-    :: ( ToTPlc a uni, GShow uni, GEq uni, DefaultUni <: uni
-       , Closed uni, uni `Everywhere` ExMemoryUsage, uni `Everywhere` PrettyConst, Typeable uni
->>>>>>> 2819ba2c
+    :: ( ToTPlc a uni fun, GShow uni, GEq uni, DefaultUni <: uni
+       , Closed uni, uni `Everywhere` ExMemoryUsage, uni `Everywhere` PrettyConst
+       , Typeable uni, Typeable fun
        )
     => String -> [a] -> TestNested
 goldenTEvalCatch name values = nestedGoldenVsDocM name $ ppCatch $ runTPlc values
 
-<<<<<<< HEAD
-goldenEvalCatch
-    :: ( GetProgram a uni fun, GShow uni, GEq uni, DefaultUni <: uni
+goldenUEvalCatch
+    :: ( ToUPlc a uni fun, GShow uni, GEq uni, DefaultUni <: uni
        , Closed uni, uni `Everywhere` ExMemoryUsage, uni `Everywhere` PrettyConst
        , Typeable uni, Typeable fun
-=======
-goldenUEvalCatch
-    :: ( ToUPlc a uni, GShow uni, GEq uni, DefaultUni <: uni
-       , Closed uni, uni `Everywhere` ExMemoryUsage, uni `Everywhere` PrettyConst, Typeable uni
->>>>>>> 2819ba2c
        )
     => String -> [a] -> TestNested
 goldenUEvalCatch name values = nestedGoldenVsDocM name $ ppCatch $ runUPlc values