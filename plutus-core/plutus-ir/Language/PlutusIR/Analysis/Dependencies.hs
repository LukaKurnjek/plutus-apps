{-# LANGUAGE ConstraintKinds  #-}
{-# LANGUAGE FlexibleContexts #-}
{-# LANGUAGE GADTs            #-}
{-# LANGUAGE LambdaCase       #-}
{-# LANGUAGE TypeOperators       #-}
-- | Functions for computing the dependency graph of variables within a term or type. A "dependency" between
-- two nodes "A depends on B" means that B cannot be removed from the program without also removing A.
module Language.PlutusIR.Analysis.Dependencies (Node (..), DepGraph, StrictnessMap, runTermDeps, runTypeDeps) where

import qualified Language.PlutusCore               as PLC
import qualified Language.PlutusCore.Name          as PLC
import qualified Language.PlutusCore.Constant          as PLC

import           Language.PlutusIR
import qualified Language.PlutusIR.Analysis.Usages as Usages
import           Language.PlutusIR.Purity

import           Control.Lens                      hiding (Strict)
import           Control.Monad.Reader
import           Control.Monad.State

import qualified Algebra.Graph.Class               as G
import qualified Data.Set                          as Set
import qualified Data.Map                          as Map

import qualified Data.List.NonEmpty                as NE

import           Data.Foldable

type DepCtx term = (Node, PLC.DynamicBuiltinNameMeanings term)
type StrictnessMap = Map.Map PLC.Unique Strictness
type DepState = StrictnessMap

-- | A node in a dependency graph. Either a specific 'PLC.Unique', or a specific
-- node indicating the root of the graph. We need the root node because when computing the
-- dependency graph of, say, a term, there will not be a binding for the term itself which
-- we can use to represent it in the graph.
data Node = Variable PLC.Unique | Root deriving (Show, Eq, Ord)

-- | A constraint requiring @g@ to be a 'G.Graph' (so we can compute e.g. a @Relation@ from it), whose
-- vertices are 'Node's.
type DepGraph g = (G.Graph g, (G.Vertex g)~Node)

varStrictnessFun ::
    (MonadState DepState m, PLC.HasUnique name u)
    => m (name -> Strictness)
varStrictnessFun = do
    strictnessMap <- get
    pure $ \n' -> Map.findWithDefault NonStrict (n' ^. PLC.theUnique) strictnessMap

-- | Compute the dependency graph of a 'Term'. The 'Root' node will correspond to the term itself.
--
-- For example, the graph of @[(let (nonrec) (vardecl x t) y) [x z]]@ is
-- @
--     ROOT -> x
--     ROOT -> z
--     x -> y
--     x -> t
-- @
runTermDeps
    :: (DepGraph g, PLC.HasUnique tyname PLC.TypeUnique, PLC.HasUnique name PLC.TermUnique,
       PLC.HasConstantIn uni term, PLC.GShow uni, PLC.GEq uni, PLC.DefaultUni PLC.<: uni)
    => PLC.DynamicBuiltinNameMeanings term
<<<<<<< HEAD
    -> Term tyname name uni fun a
    -> g
runTermDeps means t = flip evalState mempty $ flip runReaderT (Root, means) $ termDeps t
=======
    -> Term tyname name uni a
    -> (g, StrictnessMap)
runTermDeps means t = flip runState mempty $ flip runReaderT (Root, means) $ termDeps t
>>>>>>> 2819ba2c

-- | Compute the dependency graph of a 'Type'. The 'Root' node will correspond to the type itself.
--
-- This graph will always be simply a star from 'Root', since types have no internal let-bindings.
--
-- For example, the graph of @(all a (type) [f a])@ is:
-- @
--     ROOT -> f
--     ROOT -> a
-- @
--
runTypeDeps
    :: (DepGraph g, PLC.HasUnique tyname PLC.TypeUnique)
    => PLC.DynamicBuiltinNameMeanings term
    -> Type tyname uni a
    -> g
runTypeDeps means t = flip runReader (Root, means) $ typeDeps t

-- | Record some dependencies on the current node.
currentDependsOn
    :: (DepGraph g, MonadReader (DepCtx term) m)
    => [PLC.Unique]
    -> m g
currentDependsOn us = do
    (current, _) <- ask
    pure $ G.connect (G.vertices [current]) (G.vertices (fmap Variable us))

-- | Process the given action with the given name as the current node.
withCurrent
    :: (MonadReader (DepCtx term) m, PLC.HasUnique n u)
    => n
    -> m g
    -> m g
withCurrent n = local (\(_, means) -> (Variable $ n ^. PLC.theUnique, means))

{- Note [Strict term bindings and dependencies]
A node inside a strict let binding can incur a dependency on it even if the defined variable is unused.

Consider:

let strict x = error in y

This evaluates to error, because the RHS of a strict binding is evaluated when we evaluate the let-term.

We only care about this for its *effects*: the variable itself is still unused. So we only need to
worry in the case where the RHS is not a value. If it *is* a value, then evaluating it is a noop, so there
can be no effects that we're missing. Essentially we are using "is a value" as an under-approximation of
"is pure".

From the point of view of our algorithm, we handle the dependency by treating it as though there was an
reference to the newly bound variable alongside the binding, but only in the cases where it matters.
-}

bindingDeps
    :: (DepGraph g, MonadReader (DepCtx term) m, MonadState DepState m, PLC.HasUnique tyname PLC.TypeUnique, PLC.HasUnique name PLC.TermUnique,
       PLC.HasConstantIn uni term, PLC.GShow uni, PLC.GEq uni, PLC.DefaultUni PLC.<: uni)
    => Binding tyname name uni fun a
    -> m g
bindingDeps b = case b of
    TermBind _ strictness d@(VarDecl _ n _) rhs -> do
        (_, means) <- ask

        vDeps <- varDeclDeps d
        tDeps <- withCurrent n $ termDeps rhs

        -- See Note [Strict term bindings and dependencies]
        strictnessFun <- varStrictnessFun
        evalDeps <- case strictness of
            Strict | not (isPure means strictnessFun rhs) -> currentDependsOn [n ^. PLC.theUnique]
            _ -> pure G.empty

        pure $ G.overlays [vDeps, tDeps, evalDeps]
    TypeBind _ d@(TyVarDecl _ n _) rhs -> do
        vDeps <- tyVarDeclDeps d
        tDeps <- withCurrent n $ typeDeps rhs
        pure $ G.overlay vDeps tDeps
    DatatypeBind _ (Datatype _ d tvs destr constrs) -> do
        vDeps <- tyVarDeclDeps d
        tvDeps <- traverse tyVarDeclDeps tvs
        cstrDeps <- traverse varDeclDeps constrs
        -- All the datatype bindings depend on each other since they can't be used separately. Consider
        -- the identity function on a datatype type - it only uses the type variable, but the whole definition
        -- will therefore be kept, and so we must consider any uses in e.g. the constructors as live.
        let tyus = fmap (view PLC.theUnique) $ tyVarDeclName d : fmap tyVarDeclName tvs
        let tus = fmap (view PLC.theUnique) $ destr : fmap varDeclName constrs
        let localDeps = G.clique (fmap Variable $ tyus ++ tus)
        pure $ G.overlays $ [vDeps] ++ tvDeps ++ cstrDeps ++ [localDeps]

bindingStrictness
    :: (MonadState DepState m, PLC.HasUnique name PLC.TermUnique)
    => Binding tyname name uni fun a
    -> m ()
bindingStrictness b = case b of
    TermBind _ strictness (VarDecl _ n _) _ -> modify (Map.insert (n ^. PLC.theUnique) strictness)
    TypeBind {} -> pure ()
    DatatypeBind _ (Datatype _ _ _ destr constrs) -> do
        -- Constructors and destructor are bound strictly
        for_ constrs $ \(VarDecl _ n _) -> modify (Map.insert (n ^. PLC.theUnique) Strict)
        modify (Map.insert (destr ^. PLC.theUnique) Strict)

varDeclDeps
    :: (DepGraph g, MonadReader (DepCtx term) m, PLC.HasUnique tyname PLC.TypeUnique, PLC.HasUnique name PLC.TermUnique)
    => VarDecl tyname name uni fun a
    -> m g
varDeclDeps (VarDecl _ n ty) = withCurrent n $ typeDeps ty

-- Here for completeness, but doesn't do much
tyVarDeclDeps
    :: (G.Graph g, MonadReader (DepCtx term) m)
    => TyVarDecl tyname a
    -> m g
tyVarDeclDeps _ = pure G.empty

-- | Compute the dependency graph of a term. Takes an initial 'Node' indicating what the term itself depends on
-- (usually 'Root' if it is the real term you are interested in).
termDeps
    :: (DepGraph g, MonadReader (DepCtx term) m, MonadState DepState m, PLC.HasUnique tyname PLC.TypeUnique, PLC.HasUnique name PLC.TermUnique,
       PLC.HasConstantIn uni term, PLC.GShow uni, PLC.GEq uni, PLC.DefaultUni PLC.<: uni)
    => Term tyname name uni fun a
    -> m g
termDeps = \case
    Let _ _ bs t -> do
        -- Need to do this before processing the RHSs of the bindings, as recursive bindings may need to know about
        -- the strictnesses of other variables.
        traverse_ bindingStrictness bs
        bGraphs <- traverse bindingDeps bs
        bodyGraph <- termDeps t
        pure . G.overlays . NE.toList $ bodyGraph NE.<| bGraphs
    Var _ n -> currentDependsOn [n ^. PLC.theUnique]
    LamAbs _ n ty t -> do
        -- Record that lambda-bound variables are strict
        modify (Map.insert (n ^. PLC.theUnique) Strict)
        tds <- termDeps t
        tyds <- typeDeps ty
        pure $ G.overlays $ [tds, tyds]
    x -> do
        tds <- traverse termDeps (x ^.. termSubterms)
        tyds <- traverse typeDeps (x ^.. termSubtypes)
        pure $ G.overlays $ tds ++ tyds

-- | Compute the dependency graph of a type. Takes an initial 'Node' indicating what the type itself depends on
-- (usually 'Root' if it is the real type you are interested in).
typeDeps
    :: (DepGraph g, MonadReader (DepCtx term) m, PLC.HasUnique tyname PLC.TypeUnique)
    => Type tyname uni a
    -> m g
typeDeps ty =
    -- The dependency graph of a type is very simple since it doesn't have any internal let-bindings. So we just
    -- need to find all the used variables and mark them as dependencies of the current node.
    let used = Usages.allUsed $ Usages.runTypeUsages ty
    in currentDependsOn (Set.toList used)<|MERGE_RESOLUTION|>--- conflicted
+++ resolved
@@ -61,15 +61,9 @@
     :: (DepGraph g, PLC.HasUnique tyname PLC.TypeUnique, PLC.HasUnique name PLC.TermUnique,
        PLC.HasConstantIn uni term, PLC.GShow uni, PLC.GEq uni, PLC.DefaultUni PLC.<: uni)
     => PLC.DynamicBuiltinNameMeanings term
-<<<<<<< HEAD
     -> Term tyname name uni fun a
-    -> g
-runTermDeps means t = flip evalState mempty $ flip runReaderT (Root, means) $ termDeps t
-=======
-    -> Term tyname name uni a
     -> (g, StrictnessMap)
 runTermDeps means t = flip runState mempty $ flip runReaderT (Root, means) $ termDeps t
->>>>>>> 2819ba2c
 
 -- | Compute the dependency graph of a 'Type'. The 'Root' node will correspond to the type itself.
 --
